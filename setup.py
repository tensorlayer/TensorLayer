--- conflicted
+++ resolved
@@ -9,13 +9,8 @@
 ]
 
 setup(
-<<<<<<< HEAD
-    name="tensorlayer",
-    version="1.7.3",
-=======
     name = "tensorlayer",
     version = "1.7.4",
->>>>>>> b60ecec6
     include_package_data=True,
     author='TensorLayer Contributors',
     author_email='hao.dong11@imperial.ac.uk',
