#!/usr/bin/env python
import codecs
import os
import sys

os.environ['TENSORLAYER_PACKAGE_BUILDING'] = 'True'


try:
    from setuptools import find_packages, setup, Extension
    from setuptools.command.build_ext import build_ext

except ImportError:
    from distutils.core import (
        setup,
        find_packages
    )


from tensorlayer import (
    __contact_emails__,
    __contact_names__,
    __description__,
    __download_url__,
    __homepage__,
    __keywords__,
    __license__,
    __package_name__,
    __repository_url__,
    __version__
)


# =================== Reading Readme file as TXT files ===================

if os.path.exists('README.rst'):
    # codec is used for consistent encoding
    long_description = codecs.open(
        os.path.join(os.path.abspath(os.path.dirname(__file__)), 'README.rst'),
        'r', 'utf-8'
    ).read()

else:
    long_description = 'See ' + __homepage__

# ======================= Reading Requirements files as TXT files =======================


def req_file(filename, folder="requirements"):
    with open(os.path.join(folder, filename)) as f:
        content = f.readlines()
    # you may also want to remove whitespace characters
    # Example: `\n` at the end of each line
    return [x.strip() for x in content]

# ======================= Defining the requirements var =======================


install_requires = req_file("requirements.txt")

extras_require = {
    # User packages
    'tf_cpu': req_file("requirements_tf_cpu.txt"),
    'tf_gpu': req_file("requirements_tf_gpu.txt"),
    'extra': req_file("requirements_extra.txt"),

    # Contrib Packages
    'contrib_loggers': req_file("requirements_contrib_loggers.txt"),

    # Dev Packages
    'test': req_file("requirements_test.txt"),
    'dev': req_file("requirements_dev.txt"),
    'doc': req_file("requirements_doc.txt"),
    'db': req_file("requirements_db.txt"),
}

extras_require['all'] = sum([extras_require.get(key) for key in ['extra', 'contrib_loggers']], list())

extras_require['all_cpu'] = sum([extras_require.get(key) for key in ['all', 'tf_cpu']], list())
extras_require['all_gpu'] = sum([extras_require.get(key) for key in ['all', 'tf_gpu']], list())

extras_require['all_dev'] = sum([extras_require.get(key) for key in ['all', 'db', 'dev', 'doc', 'test']], list())
extras_require['all_cpu_dev'] = sum([extras_require.get(key) for key in ['all_dev', 'tf_cpu']], list())
extras_require['all_gpu_dev'] = sum([extras_require.get(key) for key in ['all_dev', 'tf_gpu']], list())


cmdclass = dict()
ext_modules = []


# Readthedocs requires TF 1.5.0 to build properly
if os.environ.get('READTHEDOCS', None) == 'True':
<<<<<<< HEAD
    install_requires.append("tensorflow==1.5.0")
    # install_requires.extend(extras_require['all'])

    ext_modules = [
        Extension('install_horovod_for_rtd', []),
=======
    ext_modules = [
        Extension('install_requirements_for_rtd', []),
>>>>>>> aaf3bfa3
    ]

    class custom_build_ext(build_ext):
        def build_extensions(self):
<<<<<<< HEAD
            os.system('./scripts/install-horovod-for-rtd.sh %s' %
=======
            os.system('./scripts/install-requirements-for-rtd.sh %s' %
>>>>>>> aaf3bfa3
                      os.path.dirname(sys.executable))

    cmdclass = {'build_ext': custom_build_ext}


# ======================= Define the package setup =======================


setup(
    name=__package_name__,

    # Versions should comply with PEP440.  For a discussion on single-sourcing
    # the version across setup.py and the project code, see
    # https://packaging.python.org/en/latest/single_source_version.html
    version=__version__,

    description=__description__,
    long_description=long_description,

    # The project's main homepage.
    url=__repository_url__,
    download_url=__download_url__,

    # Author details
    author=__contact_names__,
    author_email=__contact_emails__,

    # maintainer Details
    maintainer=__contact_names__,
    maintainer_email=__contact_emails__,

    # The licence under which the project is released
    license=__license__,

    classifiers=[
        # How mature is this project? Common values are
        #  1 - Planning
        #  2 - Pre-Alpha
        #  3 - Alpha
        #  4 - Beta
        #  5 - Production/Stable
        #  6 - Mature
        #  7 - Inactive
        'Development Status :: 5 - Production/Stable',

        # Indicate who your project is intended for
        'Intended Audience :: Developers',
        'Intended Audience :: Science/Research',
        'Intended Audience :: Information Technology',

        # Indicate what your project relates to
        'Topic :: Scientific/Engineering',
        'Topic :: Scientific/Engineering :: Image Recognition',
        'Topic :: Scientific/Engineering :: Artificial Intelligence',
        'Topic :: Software Development :: Libraries',
        'Topic :: Utilities',

        # Pick your license as you wish (should match "license" above)
        'License :: OSI Approved :: Apache Software License',

        # Specify the Python versions you support here. In particular, ensure
        # that you indicate whether you support Python 2, Python 3 or both.
        'Programming Language :: Python :: 2',
        'Programming Language :: Python :: 2.7',
        'Programming Language :: Python :: 3',
        'Programming Language :: Python :: 3.5',
        'Programming Language :: Python :: 3.6',

        # Additionnal Settings
        'Environment :: Console',
        'Natural Language :: English',
        'Operating System :: OS Independent',
    ],

    keywords=__keywords__,
    packages=find_packages(),

    # List run-time dependencies here.  These will be installed by pip when
    # your project is installed. For an analysis of "install_requires" vs pip's
    # requirements files see:
    # https://packaging.python.org/en/latest/requirements.html
    install_requires=install_requires,

    cmdclass=cmdclass,

    # List additional groups of dependencies here (e.g. development
    # dependencies). You can install these using the following syntax,
    # $ pip install -e .[test]
    extras_require=extras_require,
    ext_modules=ext_modules,

    scripts=[
        'tl',
    ],
)<|MERGE_RESOLUTION|>--- conflicted
+++ resolved
@@ -90,25 +90,13 @@
 
 # Readthedocs requires TF 1.5.0 to build properly
 if os.environ.get('READTHEDOCS', None) == 'True':
-<<<<<<< HEAD
-    install_requires.append("tensorflow==1.5.0")
-    # install_requires.extend(extras_require['all'])
-
-    ext_modules = [
-        Extension('install_horovod_for_rtd', []),
-=======
     ext_modules = [
         Extension('install_requirements_for_rtd', []),
->>>>>>> aaf3bfa3
     ]
 
     class custom_build_ext(build_ext):
         def build_extensions(self):
-<<<<<<< HEAD
-            os.system('./scripts/install-horovod-for-rtd.sh %s' %
-=======
             os.system('./scripts/install-requirements-for-rtd.sh %s' %
->>>>>>> aaf3bfa3
                       os.path.dirname(sys.executable))
 
     cmdclass = {'build_ext': custom_build_ext}
