<a href="https://tensorlayer.readthedocs.io/">
    <div align="center">
        <img src="img/tl_transparent_logo.png" width="50%" height="30%"/>
    </div>
</a>

<!--- [![PyPI Version](https://badge.fury.io/py/tensorlayer.svg)](https://badge.fury.io/py/tensorlayer) --->
<!--- ![PyPI - Python Version](https://img.shields.io/pypi/pyversions/tensorlayer.svg)) --->

![GitHub last commit (branch)](https://img.shields.io/github/last-commit/tensorlayer/tensorlayer/master.svg)
[![Supported TF Version](https://img.shields.io/badge/TensorFlow-2.0.0%2B-brightgreen.svg)](https://github.com/tensorflow/tensorflow/releases)
[![Documentation Status](https://readthedocs.org/projects/tensorlayer/badge/)](https://tensorlayer.readthedocs.io/)
[![Build Status](https://travis-ci.org/tensorlayer/tensorlayer.svg?branch=master)](https://travis-ci.org/tensorlayer/tensorlayer)
[![Downloads](http://pepy.tech/badge/tensorlayer)](http://pepy.tech/project/tensorlayer)
[![Docker Pulls](https://img.shields.io/docker/pulls/tensorlayer/tensorlayer.svg)](https://hub.docker.com/r/tensorlayer/tensorlayer/)
[![Codacy Badge](https://api.codacy.com/project/badge/Grade/d6b118784e25435498e7310745adb848)](https://www.codacy.com/app/tensorlayer/tensorlayer)

<!---  [![CircleCI](https://circleci.com/gh/tensorlayer/tensorlayer/tree/master.svg?style=svg)](https://circleci.com/gh/tensorlayer/tensorlayer/tree/master) --->

<!---  [![Documentation Status](https://readthedocs.org/projects/tensorlayercn/badge/)](https://tensorlayercn.readthedocs.io/)
<!---  [![PyUP Updates](https://pyup.io/repos/github/tensorlayer/tensorlayer/shield.svg)](https://pyup.io/repos/github/tensorlayer/tensorlayer/) --->

<br/>

<a href="https://join.slack.com/t/tensorlayer/shared_invite/enQtMjUyMjczMzU2Njg4LWI0MWU0MDFkOWY2YjQ4YjVhMzI5M2VlZmE4YTNhNGY1NjZhMzUwMmQ2MTc0YWRjMjQzMjdjMTg2MWQ2ZWJhYzc" target="\_blank">
	<div align="center">
		<img src="img/join_slack.png" width="40%"/>
	</div>
</a>

<br/>

TensorLayer is a novel TensorFlow-based deep learning and reinforcement learning library designed for researchers and engineers. It provides an extensive collection of customizable neural layers to build complex AI models. TensorLayer is awarded the 2017 Best Open Source Software by the [ACM Multimedia Society](https://twitter.com/ImperialDSI/status/923928895325442049). 
TensorLayer can also be found at [iHub](https://code.ihub.org.cn/projects/328) and [Gitee](https://gitee.com/organizations/TensorLayer).

# News

🔥📰🔥 Reinforcement Learning Model Zoos: [Low-level APIs for Research](https://github.com/tensorlayer/tensorlayer/tree/master/examples/reinforcement_learning) and [High-level APIs for Production](https://github.com/tensorlayer/RLzoo)

🔥📰🔥 [Sipeed Maxi-EMC](https://github.com/sipeed/Maix-EMC): Run TensorLayer models on the **low-cost AI chip** (e.g., K210) (Alpha Version)

🔥📰🔥 [NNoM](https://github.com/majianjia/nnom): Run TensorLayer quantized models on the **MCU** (e.g., STM32) (Coming Soon)

<<<<<<< HEAD
🔥📰🔥 [Free GPU and Data Storage from SurgicalAI](https://github.com/fangde/FreeGPU): SurgicalAI is sponsoring the TensorLayer Community with Cloud Computing Resources such as Free GPUs and Data Storage.

# Features

As deep learning practitioners, we have been looking for a library that can address various development
purposes. This library is easy to adopt by providing diverse examples, tutorials and pre-trained models.
Also, it allow users to easily fine-tune TensorFlow; while being suitable for production deployment. TensorLayer aims to satisfy all these purposes. It has three key features:

- **_Simplicity_** : TensorLayer lifts the low-level dataflow interface of TensorFlow to _high-level_ layers / models. It is very easy to learn through the rich [example codes](https://github.com/tensorlayer/awesome-tensorlayer) contributed by a wide community.
- **_Flexibility_** : TensorLayer APIs are transparent: it does not mask TensorFlow from users; but leaving massive hooks that help _low-level tuning_ and _deep customization_.
- **_Zero-cost Abstraction_** : TensorLayer can achieve the _full power_ of TensorFlow. The following table shows the training speeds of [VGG16](http://www.robots.ox.ac.uk/~vgg/research/very_deep/) using TensorLayer and native TensorFlow on a TITAN Xp.

  |   Mode    |       Lib       | Data Format  | Max GPU Memory Usage(MB) | Max CPU Memory Usage(MB) | Avg CPU Memory Usage(MB) | Runtime (sec) |
  | :-------: | :-------------: | :----------: | :----------------------: | :----------------------: | :----------------------: | :-----------: |
  | AutoGraph | TensorFlow 2.0  | channel last |          11833           |           2161           |           2136           |      74       |
  |           | Tensorlayer 2.0 | channel last |          11833           |           2187           |           2169           |      76       |
  |   Graph   |      Keras      | channel last |           8677           |           2580           |           2576           |      101      |
  |   Eager   | TensorFlow 2.0  | channel last |           8723           |           2052           |           2024           |      97       |
  |           | TensorLayer 2.0 | channel last |           8723           |           2010           |           2007           |      95       |
=======
# Features

TensorLayer is a new deep learning library designed with simplicity, flexibility and high-performance in mind.

- ***Simplicity*** : TensorLayer has a high-level layer/model abstraction which is effortless to learn. You can learn how deep learning can benefit your AI tasks in minutes through the massive [examples](https://github.com/tensorlayer/awesome-tensorlayer).
- ***Flexibility*** : TensorLayer APIs are transparent and flexible, inspired by the emerging PyTorch library. Compared to the Keras abstraction, TensorLayer makes it much easier to build and train complex AI models.
- ***Zero-cost Abstraction*** : Though simple to use, TensorLayer does not require you to make any compromise in the performance of TensorFlow (Check the following benchmark section for more details).

TensorLayer is NOT yet another library in the TensorFlow world. Other wrappers like Keras and TFLearn
hide many powerful features of TensorFlow and provide little support for writing custom, complex AI models.  Inspired by PyTorch, TensorLayer APIs are simple, flexible and most importantly, pythonic.
TensorLayer has a fast-growing community. It has been used by researchers and engineers all over the world, including those from  Peking University,
Imperial College London, UC Berkeley, Carnegie Mellon University, Stanford University, and companies like Google, Microsoft, Alibaba, Tencent, Xiaomi, and Bloomberg.

# Multilingual documents
>>>>>>> ca882d63

TensorLayer has extensive documentation for both beginners and professionals. The documentation is available in
both English and Chinese.

[![English Documentation](https://img.shields.io/badge/documentation-english-blue.svg)](https://tensorlayer.readthedocs.io/)
[![Chinese Documentation](https://img.shields.io/badge/documentation-%E4%B8%AD%E6%96%87-blue.svg)](https://tensorlayercn.readthedocs.io/)
[![Chinese Book](https://img.shields.io/badge/book-%E4%B8%AD%E6%96%87-blue.svg)](http://www.broadview.com.cn/book/5059/)

If you want to try the experimental features on the the master branch, you can find the latest document
[here](https://tensorlayer.readthedocs.io/en/latest/).

# Extensive examples

You can find a large collection of tutorials, examples and real-world applications using TensorLayer within [examples](examples/) or through the following space:

<a href="https://github.com/tensorlayer/awesome-tensorlayer/blob/master/readme.md" target="\_blank">
	<div align="center">
		<img src="img/awesome-mentioned.png" width="40%"/>
	</div>
</a>

# Installing TensorLayer is easy

TensorLayer 2.0 relies on TensorFlow, numpy, and others. To use GPUs, CUDA and cuDNN are required.

Install TensorFlow:

```bash
pip3 install tensorflow-gpu==2.0.0-rc1 # TensorFlow GPU (version 2.0 RC1)
pip3 install tensorflow # CPU version
```

Install the stable release of TensorLayer:

```bash
pip3 install tensorlayer
```

Install the unstable development version of TensorLayer:

```bash
pip3 install git+https://github.com/tensorlayer/tensorlayer.git
```

If you want to install the additional dependencies, you can also run
```bash
pip3 install --upgrade tensorlayer[all]              # all additional dependencies
pip3 install --upgrade tensorlayer[extra]            # only the `extra` dependencies
pip3 install --upgrade tensorlayer[contrib_loggers]  # only the `contrib_loggers` dependencies
```

<<<<<<< HEAD
<!---
Alternatively, you can install the latest or development version by directly pulling from github:
=======
If you are TensorFlow 1.X users, you can use TensorLayer 1.X:
>>>>>>> ca882d63

```bash
# For last stable version of TensorLayer 1.X
pip3 install --upgrade tensorlayer==1.X
```

<!---
## Using Docker

The [TensorLayer containers](https://hub.docker.com/r/tensorlayer/tensorlayer/) are built on top of the official [TensorFlow containers](https://hub.docker.com/r/tensorflow/tensorflow/):

### Containers with CPU support

```bash
# for CPU version and Python 2
docker pull tensorlayer/tensorlayer:latest
docker run -it --rm -p 8888:8888 -p 6006:6006 -e PASSWORD=JUPYTER_NB_PASSWORD tensorlayer/tensorlayer:latest

# for CPU version and Python 3
docker pull tensorlayer/tensorlayer:latest-py3
docker run -it --rm -p 8888:8888 -p 6006:6006 -e PASSWORD=JUPYTER_NB_PASSWORD tensorlayer/tensorlayer:latest-py3
```

### Containers with GPU support

NVIDIA-Docker is required for these containers to work: [Project Link](https://github.com/NVIDIA/nvidia-docker)

```bash
# for GPU version and Python 2
docker pull tensorlayer/tensorlayer:latest-gpu
nvidia-docker run -it --rm -p 8888:8888 -p 6006:6006 -e PASSWORD=JUPYTER_NB_PASSWORD tensorlayer/tensorlayer:latest-gpu

# for GPU version and Python 3
docker pull tensorlayer/tensorlayer:latest-gpu-py3
nvidia-docker run -it --rm -p 8888:8888 -p 6006:6006 -e PASSWORD=JUPYTER_NB_PASSWORD tensorlayer/tensorlayer:latest-gpu-py3
```
--->

# Benchmark

The following table shows the training speeds of [VGG16](http://www.robots.ox.ac.uk/~vgg/research/very_deep/) using TensorLayer and native TensorFlow on a TITAN Xp.

|   Mode    |       Lib       |  Data Format  | Max GPU Memory Usage(MB)  |Max CPU Memory Usage(MB) | Avg CPU Memory Usage(MB) | Runtime (sec) |
| :-------: | :-------------: | :-----------: | :-----------------: | :-----------------: | :-----------------: | :-----------: |
| AutoGraph | TensorFlow 2.0  | channel last  | 11833 |      2161         |        2136         |      74       |
|           | Tensorlayer 2.0 | channel last  | 11833 |      2187         |        2169         |      76       |
|   Graph   |      Keras      | channel last  | 8677 |      2580         |        2576         |      101       |
|   Eager   | TensorFlow 2.0  | channel last  | 8723 |      2052         |        2024         |      97       |
|           | TensorLayer 2.0 | channel last  | 8723 |      2010         |        2007         |      95       |

# Contribute

Please read the [Contributor Guideline](CONTRIBUTING.md) before submitting your PRs.

# Cite

If you use TensorLayer for any projects, please cite this paper：

```
@article{tensorlayer2017,
    author  = {Dong, Hao and Supratak, Akara and Mai, Luo and Liu, Fangde and Oehmichen, Axel and Yu, Simiao and Guo, Yike},
    journal = {ACM Multimedia},
    title   = {{TensorLayer: A Versatile Library for Efficient Deep Learning Development}},
    url     = {http://tensorlayer.org},
    year    = {2017}
}
```

# License

TensorLayer is released under the Apache 2.0 license. <|MERGE_RESOLUTION|>--- conflicted
+++ resolved
@@ -41,7 +41,7 @@
 
 🔥📰🔥 [NNoM](https://github.com/majianjia/nnom): Run TensorLayer quantized models on the **MCU** (e.g., STM32) (Coming Soon)
 
-<<<<<<< HEAD
+
 🔥📰🔥 [Free GPU and Data Storage from SurgicalAI](https://github.com/fangde/FreeGPU): SurgicalAI is sponsoring the TensorLayer Community with Cloud Computing Resources such as Free GPUs and Data Storage.
 
 # Features
@@ -61,22 +61,8 @@
   |   Graph   |      Keras      | channel last |           8677           |           2580           |           2576           |      101      |
   |   Eager   | TensorFlow 2.0  | channel last |           8723           |           2052           |           2024           |      97       |
   |           | TensorLayer 2.0 | channel last |           8723           |           2010           |           2007           |      95       |
-=======
-# Features
 
-TensorLayer is a new deep learning library designed with simplicity, flexibility and high-performance in mind.
 
-- ***Simplicity*** : TensorLayer has a high-level layer/model abstraction which is effortless to learn. You can learn how deep learning can benefit your AI tasks in minutes through the massive [examples](https://github.com/tensorlayer/awesome-tensorlayer).
-- ***Flexibility*** : TensorLayer APIs are transparent and flexible, inspired by the emerging PyTorch library. Compared to the Keras abstraction, TensorLayer makes it much easier to build and train complex AI models.
-- ***Zero-cost Abstraction*** : Though simple to use, TensorLayer does not require you to make any compromise in the performance of TensorFlow (Check the following benchmark section for more details).
-
-TensorLayer is NOT yet another library in the TensorFlow world. Other wrappers like Keras and TFLearn
-hide many powerful features of TensorFlow and provide little support for writing custom, complex AI models.  Inspired by PyTorch, TensorLayer APIs are simple, flexible and most importantly, pythonic.
-TensorLayer has a fast-growing community. It has been used by researchers and engineers all over the world, including those from  Peking University,
-Imperial College London, UC Berkeley, Carnegie Mellon University, Stanford University, and companies like Google, Microsoft, Alibaba, Tencent, Xiaomi, and Bloomberg.
-
-# Multilingual documents
->>>>>>> ca882d63
 
 TensorLayer has extensive documentation for both beginners and professionals. The documentation is available in
 both English and Chinese.
@@ -128,12 +114,9 @@
 pip3 install --upgrade tensorlayer[contrib_loggers]  # only the `contrib_loggers` dependencies
 ```
 
-<<<<<<< HEAD
+
 <!---
 Alternatively, you can install the latest or development version by directly pulling from github:
-=======
-If you are TensorFlow 1.X users, you can use TensorLayer 1.X:
->>>>>>> ca882d63
 
 ```bash
 # For last stable version of TensorLayer 1.X
