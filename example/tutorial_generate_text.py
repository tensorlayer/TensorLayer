#! /usr/bin/python
# -*- coding: utf-8 -*-
# Copyright 2018 TensorLayer. All Rights Reserved.
#
# Licensed under the Apache License, Version 2.0 (the "License");
# you may not use this file except in compliance with the License.
# You may obtain a copy of the License at
#
#     http://www.apache.org/licenses/LICENSE-2.0
#
# Unless required by applicable law or agreed to in writing, software
# distributed under the License is distributed on an "AS IS" BASIS,
# WITHOUT WARRANTIES OR CONDITIONS OF ANY KIND, either express or implied.
# See the License for the specific language governing permissions and
# limitations under the License.
"""
Example of Synced sequence input and output.

Generate text using LSTM.

Data: https://github.com/zsdonghao/tensorlayer/tree/master/example/data/

"""

import re
import time
import nltk
import numpy as np
import tensorflow as tf
import tensorlayer as tl
from tensorlayer.layers import *

# # _UNK = "_UNK"


def basic_clean_str(string):
    """Tokenization/string cleaning for a datasets.
    """
    string = re.sub(r"\n", " ", string)  # '\n'      --> ' '
    string = re.sub(r"\'s", " \'s", string)  # it's      --> it 's
    string = re.sub(r"\’s", " \'s", string)
    string = re.sub(r"\'ve", " have", string)  # they've   --> they have
    string = re.sub(r"\’ve", " have", string)
    string = re.sub(r"\'t", " not", string)  # can't     --> can not
    string = re.sub(r"\’t", " not", string)
    string = re.sub(r"\'re", " are", string)  # they're   --> they are
    string = re.sub(r"\’re", " are", string)
    string = re.sub(r"\'d", "", string)  # I'd (I had, I would) --> I
    string = re.sub(r"\’d", "", string)
    string = re.sub(r"\'ll", " will", string)  # I'll      --> I will
    string = re.sub(r"\’ll", " will", string)
    string = re.sub(r"\“", "  ", string)  # “a”       --> “ a ”
    string = re.sub(r"\”", "  ", string)
    string = re.sub(r"\"", "  ", string)  # "a"       --> " a "
    string = re.sub(r"\'", "  ", string)  # they'     --> they '
    string = re.sub(r"\’", "  ", string)  # they’     --> they ’
    string = re.sub(r"\.", " . ", string)  # they.     --> they .
    string = re.sub(r"\,", " , ", string)  # they,     --> they ,
    string = re.sub(r"\!", " ! ", string)
    string = re.sub(r"\-", "  ", string)  # "low-cost"--> lost cost
    string = re.sub(r"\(", "  ", string)  # (they)    --> ( they)
    string = re.sub(r"\)", "  ", string)  # ( they)   --> ( they )
    string = re.sub(r"\]", "  ", string)  # they]     --> they ]
    string = re.sub(r"\[", "  ", string)  # they[     --> they [
    string = re.sub(r"\?", "  ", string)  # they?     --> they ?
    string = re.sub(r"\>", "  ", string)  # they>     --> they >
    string = re.sub(r"\<", "  ", string)  # they<     --> they <
    string = re.sub(r"\=", "  ", string)  # easier=   --> easier =
    string = re.sub(r"\;", "  ", string)  # easier;   --> easier ;
    string = re.sub(r"\;", "  ", string)
    string = re.sub(r"\:", "  ", string)  # easier:   --> easier :
    string = re.sub(r"\"", "  ", string)  # easier"   --> easier "
    string = re.sub(r"\$", "  ", string)  # $380      --> $ 380
    string = re.sub(r"\_", "  ", string)  # _100     --> _ 100
    string = re.sub(r"\s{2,}", " ", string)  # Akara is    handsome --> Akara is handsome
    return string.strip().lower()  # lowercase


def customized_clean_str(string):
    """Tokenization/string cleaning for a datasets.
    """
    string = re.sub(r"\n", " ", string)  # '\n'      --> ' '
    string = re.sub(r"\'s", " \'s", string)  # it's      --> it 's
    string = re.sub(r"\’s", " \'s", string)
    string = re.sub(r"\'ve", " have", string)  # they've   --> they have
    string = re.sub(r"\’ve", " have", string)
    string = re.sub(r"\'t", " not", string)  # can't     --> can not
    string = re.sub(r"\’t", " not", string)
    string = re.sub(r"\'re", " are", string)  # they're   --> they are
    string = re.sub(r"\’re", " are", string)
    string = re.sub(r"\'d", "", string)  # I'd (I had, I would) --> I
    string = re.sub(r"\’d", "", string)
    string = re.sub(r"\'ll", " will", string)  # I'll      --> I will
    string = re.sub(r"\’ll", " will", string)
    string = re.sub(r"\“", " “ ", string)  # “a”       --> “ a ”
    string = re.sub(r"\”", " ” ", string)
    string = re.sub(r"\"", " “ ", string)  # "a"       --> " a "
    string = re.sub(r"\'", " ' ", string)  # they'     --> they '
    string = re.sub(r"\’", " ' ", string)  # they’     --> they '
    string = re.sub(r"\.", " . ", string)  # they.     --> they .
    string = re.sub(r"\,", " , ", string)  # they,     --> they ,
    string = re.sub(r"\-", " ", string)  # "low-cost"--> lost cost
    string = re.sub(r"\(", " ( ", string)  # (they)    --> ( they)
    string = re.sub(r"\)", " ) ", string)  # ( they)   --> ( they )
    string = re.sub(r"\!", " ! ", string)  # they!     --> they !
    string = re.sub(r"\]", " ] ", string)  # they]     --> they ]
    string = re.sub(r"\[", " [ ", string)  # they[     --> they [
    string = re.sub(r"\?", " ? ", string)  # they?     --> they ?
    string = re.sub(r"\>", " > ", string)  # they>     --> they >
    string = re.sub(r"\<", " < ", string)  # they<     --> they <
    string = re.sub(r"\=", " = ", string)  # easier=   --> easier =
    string = re.sub(r"\;", " ; ", string)  # easier;   --> easier ;
    string = re.sub(r"\;", " ; ", string)
    string = re.sub(r"\:", " : ", string)  # easier:   --> easier :
    string = re.sub(r"\"", " \" ", string)  # easier"   --> easier "
    string = re.sub(r"\$", " $ ", string)  # $380      --> $ 380
    string = re.sub(r"\_", " _ ", string)  # _100     --> _ 100
    string = re.sub(r"\s{2,}", " ", string)  # Akara is    handsome --> Akara is handsome
    return string.strip().lower()  # lowercase


def customized_read_words(input_fpath):  #, dictionary):
    with open(input_fpath, "r") as f:
        words = f.read()
    # Clean the data
    words = customized_clean_str(words)
    # Split each word
    return words.split()


def main_restore_embedding_layer():
    """How to use Embedding layer, and how to convert IDs to vector,
    IDs to words, etc.
    """
    ## Step 1: Build the embedding matrix and load the existing embedding matrix.
    vocabulary_size = 50000
    embedding_size = 128
    model_file_name = "model_word2vec_50k_128"
    batch_size = None

    print("Load existing embedding matrix and dictionaries")
    all_var = tl.files.load_npy_to_any(name=model_file_name + '.npy')
    data = all_var['data']
    count = all_var['count']
    dictionary = all_var['dictionary']
    reverse_dictionary = all_var['reverse_dictionary']

    tl.nlp.save_vocab(count, name='vocab_' + model_file_name + '.txt')

    del all_var, data, count

    load_params = tl.files.load_npz(name=model_file_name + '.npz')

    x = tf.placeholder(tf.int32, shape=[batch_size])

    emb_net = tl.layers.EmbeddingInputlayer(x, vocabulary_size, embedding_size, name='emb')

    # sess.run(tf.initialize_all_variables())
    tl.layers.initialize_global_variables(sess)

    tl.files.assign_params(sess, [load_params[0]], emb_net)

    emb_net.print_params()
    emb_net.print_layers()

    ## Step 2: Input word(s), output the word vector(s).
    word = b'hello'
    word_id = dictionary[word]
    print('word_id:', word_id)

    words = [b'i', b'am', b'tensor', b'layer']
    word_ids = tl.nlp.words_to_word_ids(words, dictionary, _UNK)
    context = tl.nlp.word_ids_to_words(word_ids, reverse_dictionary)
    print('word_ids:', word_ids)
    print('context:', context)

    vector = sess.run(emb_net.outputs, feed_dict={x: [word_id]})
    print('vector:', vector.shape)

    vectors = sess.run(emb_net.outputs, feed_dict={x: word_ids})
    print('vectors:', vectors.shape)


def main_lstm_generate_text():
    """Generate text by Synced sequence input and output.
    """
    # rnn model and update  (describtion: see tutorial_ptb_lstm.py)
    init_scale = 0.1
    learning_rate = 1.0
    max_grad_norm = 5
    sequence_length = 20
    hidden_size = 200
    max_epoch = 4
    max_max_epoch = 100
    lr_decay = 0.9
    batch_size = 20

    top_k_list = [1, 3, 5, 10]
    print_length = 30

    model_file_name = "model_generate_text.npz"

    ##===== Prepare Data
    words = customized_read_words(input_fpath="data/trump/trump_text.txt")

    vocab = tl.nlp.create_vocab([words], word_counts_output_file='vocab.txt', min_word_count=1)
    vocab = tl.nlp.Vocabulary('vocab.txt', unk_word="<UNK>")
    vocab_size = vocab.unk_id + 1
    train_data = [vocab.word_to_id(word) for word in words]

    # Set the seed to generate sentence.
    seed = "it is a"
    # seed = basic_clean_str(seed).split()
    seed = nltk.tokenize.word_tokenize(seed)
    print('seed : %s' % seed)

    sess = tf.InteractiveSession()

    ##===== Define model
    input_data = tf.placeholder(tf.int32, [batch_size, sequence_length])
    targets = tf.placeholder(tf.int32, [batch_size, sequence_length])
    # Testing (Evaluation), for generate text
    input_data_test = tf.placeholder(tf.int32, [1, 1])

    def inference(x, is_train, sequence_length, reuse=None):
        """If reuse is True, the inferences use the existing parameters,
        then different inferences share the same parameters.
        """
        print("\nsequence_length: %d, is_train: %s, reuse: %s" % (sequence_length, is_train, reuse))
        rnn_init = tf.random_uniform_initializer(-init_scale, init_scale)
        with tf.variable_scope("model", reuse=reuse):
<<<<<<< HEAD
            net = EmbeddingInputlayer(x, vocab_size, hidden_size, rnn_init, name='embedding')
            net = RNNLayer(
                net, tf.contrib.rnn.BasicLSTMCell, {
                    'forget_bias': 0.0,
                    'state_is_tuple': True
                }, hidden_size, rnn_init, n_steps=sequence_length, return_last=False, return_seq_2d=True, name='lstm1'
            )
            lstm1 = net
            net = DenseLayer(net, vocab_size, W_init=rnn_init, b_init=rnn_init, act=tf.identity, name='output')
        return net, lstm1
=======
            network = EmbeddingInputlayer(x, vocab_size, hidden_size, rnn_init, name='embedding')
            network = RNNLayer(network, cell_fn=tf.contrib.rnn.BasicLSTMCell, \
                cell_init_args={'forget_bias': 0.0, 'state_is_tuple': True}, \
                n_hidden=hidden_size, initializer=rnn_init, n_steps=sequence_length, return_last=False,
                return_seq_2d=True, name='lstm1')
            lstm1 = network
            network = DenseLayer(network, vocab_size, W_init=rnn_init, b_init=rnn_init, act=tf.identity, name='output')
        return network, lstm1
>>>>>>> 4061a680

    # Inference for Training
    net, lstm1 = inference(input_data, is_train=True, sequence_length=sequence_length, reuse=None)
    # Inference for generate text, sequence_length=1
    net_test, lstm1_test = inference(input_data_test, is_train=False, sequence_length=1, reuse=True)
    y_linear = net_test.outputs
    y_soft = tf.nn.softmax(y_linear)

    # y_id = tf.argmax(tf.nn.softmax(y), 1)

    ##===== Define train ops
    def loss_fn(outputs, targets, batch_size, sequence_length):
        # Returns the cost function of Cross-entropy of two sequences, implement
        # softmax internally.
        # outputs : 2D tensor [n_examples, n_outputs]
        # targets : 2D tensor [n_examples, n_outputs]
        # n_examples = batch_size * sequence_length
        # so
        # cost is the averaged cost of each mini-batch (concurrent process).
        loss = tf.contrib.legacy_seq2seq.sequence_loss_by_example(
            [outputs], [tf.reshape(targets, [-1])], [tf.ones([batch_size * sequence_length])]
        )
        cost = tf.reduce_sum(loss) / batch_size
        return cost

    ## Cost for Training
    cost = loss_fn(net.outputs, targets, batch_size, sequence_length)

    ## Truncated Backpropagation for training
    with tf.variable_scope('learning_rate'):
        lr = tf.Variable(0.0, trainable=False)
    ## You can get all trainable parameters as follow.
    # tvars = tf.trainable_variables()
    ## Alternatively, you can specify the parameters for training as follw.
    #  tvars = net.all_params      $ all parameters
    #  tvars = net.all_params[1:]  $ parameters except embedding matrix
    ## Train the whole net.
    tvars = net.all_params
    grads, _ = tf.clip_by_global_norm(tf.gradients(cost, tvars), max_grad_norm)
    optimizer = tf.train.GradientDescentOptimizer(lr)
    train_op = optimizer.apply_gradients(zip(grads, tvars))

    ##===== Training
    tl.layers.initialize_global_variables(sess)

    print("\nStart learning a model to generate text")
    for i in range(max_max_epoch):
        # decrease the learning_rate after ``max_epoch``, by multipling lr_decay.
        new_lr_decay = lr_decay**max(i - max_epoch, 0.0)
        sess.run(tf.assign(lr, learning_rate * new_lr_decay))

        print("Epoch: %d/%d Learning rate: %.8f" % (i + 1, max_max_epoch, sess.run(lr)))
        epoch_size = ((len(train_data) // batch_size) - 1) // sequence_length

        start_time = time.time()
        costs = 0.0
        iters = 0
        ## reset all states at the begining of every epoch
        state1 = tl.layers.initialize_rnn_state(lstm1.initial_state)
        for step, (x, y) in enumerate(tl.iterate.ptb_iterator(train_data, batch_size, sequence_length)):
            _cost, state1, _ = sess.run([cost, lstm1.final_state, train_op], \
                feed_dict={input_data: x, targets: y, lstm1.initial_state: state1})
            costs += _cost
            iters += sequence_length

            if step % (epoch_size // 10) == 1:
                print("%.3f perplexity: %.3f speed: %.0f wps" % \
                    (step * 1.0 / epoch_size, np.exp(costs / iters), iters * batch_size / (time.time() - start_time)))
        train_perplexity = np.exp(costs / iters)
        # print("Epoch: %d Train Perplexity: %.3f" % (i + 1, train_perplexity))
        print("Epoch: %d/%d Train Perplexity: %.3f" % (i + 1, max_max_epoch, train_perplexity))

        # for diversity in diversity_list:
        ## testing: sample from top k words
        for top_k in top_k_list:
            # Testing, generate some text from a given seed.
            state1 = tl.layers.initialize_rnn_state(lstm1_test.initial_state)
            # state2 = tl.layers.initialize_rnn_state(lstm2_test.initial_state)
            outs_id = [vocab.word_to_id(w) for w in seed]
            # feed the seed to initialize the state for generation.
            for ids in outs_id[:-1]:
                a_id = np.asarray(ids).reshape(1, 1)
<<<<<<< HEAD
                state1 = sess.run(
                    [lstm1_test.final_state], feed_dict={
                        input_data_test: a_id,
                        lstm1_test.initial_state: state1,
                    }
                )
=======
                state1 = sess.run([lstm1_test.final_state], \
                    feed_dict={input_data_test: a_id, lstm1_test.initial_state: state1})
>>>>>>> 4061a680
            # feed the last word in seed, and start to generate sentence.
            a_id = outs_id[-1]
            for _ in range(print_length):
                a_id = np.asarray(a_id).reshape(1, 1)
                out, state1 = sess.run([y_soft, lstm1_test.final_state], \
                    feed_dict={input_data_test: a_id, lstm1_test.initial_state: state1})
                ## Without sampling
                # a_id = np.argmax(out[0])
                ## Sample from all words, if vocab_size is large,
                # this may have numeric error.
                # a_id = tl.nlp.sample(out[0], diversity)
                ## Sample from the top k words.
                a_id = tl.nlp.sample_top(out[0], top_k=top_k)
                outs_id.append(a_id)
            sentence = [vocab.id_to_word(w) for w in outs_id]
            sentence = " ".join(sentence)
            # print(diversity, ':', sentence)
            print(top_k, ':', sentence)

    print("Save model")
    tl.files.save_npz(net_test.all_params, name=model_file_name)


if __name__ == '__main__':
    sess = tf.InteractiveSession()
    # Restore a pretrained embedding matrix
    # main_restore_embedding_layer()

    # How to generate text from a given context
    main_lstm_generate_text()

#<|MERGE_RESOLUTION|>--- conflicted
+++ resolved
@@ -229,33 +229,18 @@
         print("\nsequence_length: %d, is_train: %s, reuse: %s" % (sequence_length, is_train, reuse))
         rnn_init = tf.random_uniform_initializer(-init_scale, init_scale)
         with tf.variable_scope("model", reuse=reuse):
-<<<<<<< HEAD
-            net = EmbeddingInputlayer(x, vocab_size, hidden_size, rnn_init, name='embedding')
-            net = RNNLayer(
-                net, tf.contrib.rnn.BasicLSTMCell, {
-                    'forget_bias': 0.0,
-                    'state_is_tuple': True
-                }, hidden_size, rnn_init, n_steps=sequence_length, return_last=False, return_seq_2d=True, name='lstm1'
-            )
-            lstm1 = net
-            net = DenseLayer(net, vocab_size, W_init=rnn_init, b_init=rnn_init, act=tf.identity, name='output')
-        return net, lstm1
-=======
             network = EmbeddingInputlayer(x, vocab_size, hidden_size, rnn_init, name='embedding')
-            network = RNNLayer(network, cell_fn=tf.contrib.rnn.BasicLSTMCell, \
-                cell_init_args={'forget_bias': 0.0, 'state_is_tuple': True}, \
-                n_hidden=hidden_size, initializer=rnn_init, n_steps=sequence_length, return_last=False,
+            network = RNNLayer(network, cell_fn=tf.contrib.rnn.BasicLSTMCell, cell_init_args={'forget_bias': 0.0, 'state_is_tuple': True}, n_hidden=hidden_size, initializer=rnn_init, n_steps=sequence_length, return_last=False,
                 return_seq_2d=True, name='lstm1')
             lstm1 = network
             network = DenseLayer(network, vocab_size, W_init=rnn_init, b_init=rnn_init, act=tf.identity, name='output')
         return network, lstm1
->>>>>>> 4061a680
 
     # Inference for Training
-    net, lstm1 = inference(input_data, is_train=True, sequence_length=sequence_length, reuse=None)
+    network, lstm1 = inference(input_data, is_train=True, sequence_length=sequence_length, reuse=None)
     # Inference for generate text, sequence_length=1
-    net_test, lstm1_test = inference(input_data_test, is_train=False, sequence_length=1, reuse=True)
-    y_linear = net_test.outputs
+    network_test, lstm1_test = inference(input_data_test, is_train=False, sequence_length=1, reuse=True)
+    y_linear = network_test.outputs
     y_soft = tf.nn.softmax(y_linear)
 
     # y_id = tf.argmax(tf.nn.softmax(y), 1)
@@ -276,7 +261,7 @@
         return cost
 
     ## Cost for Training
-    cost = loss_fn(net.outputs, targets, batch_size, sequence_length)
+    cost = loss_fn(network.outputs, targets, batch_size, sequence_length)
 
     ## Truncated Backpropagation for training
     with tf.variable_scope('learning_rate'):
@@ -284,10 +269,10 @@
     ## You can get all trainable parameters as follow.
     # tvars = tf.trainable_variables()
     ## Alternatively, you can specify the parameters for training as follw.
-    #  tvars = net.all_params      $ all parameters
-    #  tvars = net.all_params[1:]  $ parameters except embedding matrix
-    ## Train the whole net.
-    tvars = net.all_params
+    #  tvars = network.all_params      $ all parameters
+    #  tvars = network.all_params[1:]  $ parameters except embedding matrix
+    ## Train the whole network.
+    tvars = network.all_params
     grads, _ = tf.clip_by_global_norm(tf.gradients(cost, tvars), max_grad_norm)
     optimizer = tf.train.GradientDescentOptimizer(lr)
     train_op = optimizer.apply_gradients(zip(grads, tvars))
@@ -310,14 +295,12 @@
         ## reset all states at the begining of every epoch
         state1 = tl.layers.initialize_rnn_state(lstm1.initial_state)
         for step, (x, y) in enumerate(tl.iterate.ptb_iterator(train_data, batch_size, sequence_length)):
-            _cost, state1, _ = sess.run([cost, lstm1.final_state, train_op], \
-                feed_dict={input_data: x, targets: y, lstm1.initial_state: state1})
+            _cost, state1, _ = sess.run([cost, lstm1.final_state, train_op], feed_dict={input_data: x, targets: y, lstm1.initial_state: state1})
             costs += _cost
             iters += sequence_length
 
             if step % (epoch_size // 10) == 1:
-                print("%.3f perplexity: %.3f speed: %.0f wps" % \
-                    (step * 1.0 / epoch_size, np.exp(costs / iters), iters * batch_size / (time.time() - start_time)))
+                print("%.3f perplexity: %.3f speed: %.0f wps" % (step * 1.0 / epoch_size, np.exp(costs / iters), iters * batch_size / (time.time() - start_time)))
         train_perplexity = np.exp(costs / iters)
         # print("Epoch: %d Train Perplexity: %.3f" % (i + 1, train_perplexity))
         print("Epoch: %d/%d Train Perplexity: %.3f" % (i + 1, max_max_epoch, train_perplexity))
@@ -332,23 +315,12 @@
             # feed the seed to initialize the state for generation.
             for ids in outs_id[:-1]:
                 a_id = np.asarray(ids).reshape(1, 1)
-<<<<<<< HEAD
-                state1 = sess.run(
-                    [lstm1_test.final_state], feed_dict={
-                        input_data_test: a_id,
-                        lstm1_test.initial_state: state1,
-                    }
-                )
-=======
-                state1 = sess.run([lstm1_test.final_state], \
-                    feed_dict={input_data_test: a_id, lstm1_test.initial_state: state1})
->>>>>>> 4061a680
+                state1 = sess.run([lstm1_test.final_state], feed_dict={input_data_test: a_id, lstm1_test.initial_state: state1})
             # feed the last word in seed, and start to generate sentence.
             a_id = outs_id[-1]
             for _ in range(print_length):
                 a_id = np.asarray(a_id).reshape(1, 1)
-                out, state1 = sess.run([y_soft, lstm1_test.final_state], \
-                    feed_dict={input_data_test: a_id, lstm1_test.initial_state: state1})
+                out, state1 = sess.run([y_soft, lstm1_test.final_state], feed_dict={input_data_test: a_id, lstm1_test.initial_state: state1})
                 ## Without sampling
                 # a_id = np.argmax(out[0])
                 ## Sample from all words, if vocab_size is large,
@@ -363,7 +335,7 @@
             print(top_k, ':', sentence)
 
     print("Save model")
-    tl.files.save_npz(net_test.all_params, name=model_file_name)
+    tl.files.save_npz(network_test.all_params, name=model_file_name)
 
 
 if __name__ == '__main__':
