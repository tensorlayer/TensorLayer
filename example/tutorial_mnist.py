#! /usr/bin/python
# -*- coding: utf-8 -*-
"""Examples of Stacked Denoising Autoencoder, Dropout, Dropconnect and CNN.

 - Multi-layer perceptron (MNIST) - Classification task, see tutorial_mnist_simple.py
    https://github.com/zsdonghao/tensorlayer/blob/master/example/tutorial_mnist_simple.py

 - Multi-layer perceptron (MNIST) - Classification using Iterator, see:
    method1 : https://github.com/zsdonghao/tensorlayer/blob/master/example/tutorial_mlp_dropout1.py
    method2 : https://github.com/zsdonghao/tensorlayer/blob/master/example/tutorial_mlp_dropout2.py

"""

import time
import tensorflow as tf
import tensorlayer as tl


def main_test_layers(model='relu'):
    X_train, y_train, X_val, y_val, X_test, y_test = tl.files.load_mnist_dataset(shape=(-1, 784))

    print('X_train.shape', X_train.shape)
    print('y_train.shape', y_train.shape)
    print('X_val.shape', X_val.shape)
    print('y_val.shape', y_val.shape)
    print('X_test.shape', X_test.shape)
    print('y_test.shape', y_test.shape)
    print('X %s   y %s' % (X_test.dtype, y_test.dtype))

    sess = tf.InteractiveSession()

    # placeholder
    x = tf.placeholder(tf.float32, shape=[None, 784], name='x')
    y_ = tf.placeholder(tf.int64, shape=[None], name='y_')

    # Note: the softmax is implemented internally in tl.cost.cross_entropy(y, y_)
    # to speed up computation, so we use identity in the last layer.
    # see tf.nn.sparse_softmax_cross_entropy_with_logits()
    if model == 'relu':
        net = tl.layers.InputLayer(x, name='input')
        net = tl.layers.DropoutLayer(net, keep=0.8, name='drop1')
        net = tl.layers.DenseLayer(net, n_units=800, act=tf.nn.relu, name='relu1')
        net = tl.layers.DropoutLayer(net, keep=0.5, name='drop2')
        net = tl.layers.DenseLayer(net, n_units=800, act=tf.nn.relu, name='relu2')
        net = tl.layers.DropoutLayer(net, keep=0.5, name='drop3')
        net = tl.layers.DenseLayer(net, n_units=10, act=tf.identity, name='output')
    elif model == 'dropconnect':
        net = tl.layers.InputLayer(x, name='input')
<<<<<<< HEAD
        net = tl.layers.DropconnectDenseLayer(net, keep=0.8, n_units=800, act=tf.nn.relu, name='dropconnect_relu1')
        net = tl.layers.DropconnectDenseLayer(net, keep=0.5, n_units=800, act=tf.nn.relu, name='dropconnect_relu2')
=======
        net = tl.layers.DropconnectDenseLayer(net, keep=0.8, n_units=800, act=tf.nn.relu, name='dropconnect1')
        net = tl.layers.DropconnectDenseLayer(net, keep=0.5, n_units=800, act=tf.nn.relu, name='dropconnect2')
>>>>>>> 4061a680
        net = tl.layers.DropconnectDenseLayer(net, keep=0.5, n_units=10, act=tf.identity, name='output')

    # To print all attributes of a Layer.
    # attrs = vars(net)
    # print(', '.join("%s: %s\n" % item for item in attrs.items()))
    # print(net.all_drop)     # {'drop1': 0.8, 'drop2': 0.5, 'drop3': 0.5}

    y = net.outputs
    cost = tl.cost.cross_entropy(y, y_, name='xentropy')
    correct_prediction = tf.equal(tf.argmax(y, 1), y_)
    acc = tf.reduce_mean(tf.cast(correct_prediction, tf.float32))
    # y_op = tf.argmax(tf.nn.softmax(y), 1)

    # You can add more penalty to the cost function as follow.
    # cost = cost + tl.cost.maxnorm_regularizer(1.0)(net.all_params[0]) + tl.cost.maxnorm_regularizer(1.0)(net.all_params[2])
    # cost = cost + tl.cost.lo_regularizer(0.0001)(net.all_params[0]) + tl.cost.lo_regularizer(0.0001)(net.all_params[2])
    # cost = cost + tl.cost.maxnorm_o_regularizer(0.001)(net.all_params[0]) + tl.cost.maxnorm_o_regularizer(0.001)(net.all_params[2])

    # train
    n_epoch = 100
    batch_size = 128
    learning_rate = 0.0001
    print_freq = 5
    train_op = tf.train.AdamOptimizer(learning_rate).minimize(cost)

    tl.layers.initialize_global_variables(sess)

    net.print_params()
    net.print_layers()

    print('   learning_rate: %f' % learning_rate)
    print('   batch_size: %d' % batch_size)

    for epoch in range(n_epoch):
        start_time = time.time()
        for X_train_a, y_train_a in tl.iterate.minibatches(X_train, y_train, batch_size, shuffle=True):
            feed_dict = {x: X_train_a, y_: y_train_a}
            feed_dict.update(net.all_drop)  # enable dropout or dropconnect layers
            sess.run(train_op, feed_dict=feed_dict)

            # The optional feed_dict argument allows the caller to override the value of tensors in the graph. Each key in feed_dict can be one of the following types:
            # If the key is a Tensor, the value may be a Python scalar, string, list, or numpy ndarray that can be converted to the same dtype as that tensor. Additionally, if the key is a placeholder, the shape of the value will be checked for compatibility with the placeholder.
            # If the key is a SparseTensor, the value should be a SparseTensorValue.

        if epoch + 1 == 1 or (epoch + 1) % print_freq == 0:
            print("Epoch %d of %d took %fs" % (epoch + 1, n_epoch, time.time() - start_time))
            train_loss, train_acc, n_batch = 0, 0, 0
            for X_train_a, y_train_a in tl.iterate.minibatches(X_train, y_train, batch_size, shuffle=True):
                dp_dict = tl.utils.dict_to_one(net.all_drop)  # disable noise layers
                feed_dict = {x: X_train_a, y_: y_train_a}
                feed_dict.update(dp_dict)
                err, ac = sess.run([cost, acc], feed_dict=feed_dict)
                train_loss += err
                train_acc += ac
                n_batch += 1
            print("   train loss: %f" % (train_loss / n_batch))
            # print("   train acc: %f" % (train_acc/ n_batch))
            val_loss, val_acc, n_batch = 0, 0, 0
            for X_val_a, y_val_a in tl.iterate.minibatches(X_val, y_val, batch_size, shuffle=True):
                dp_dict = tl.utils.dict_to_one(net.all_drop)  # disable noise layers
                feed_dict = {x: X_val_a, y_: y_val_a}
                feed_dict.update(dp_dict)
                err, ac = sess.run([cost, acc], feed_dict=feed_dict)
                val_loss += err
                val_acc += ac
                n_batch += 1
            print("   val loss: %f" % (val_loss / n_batch))
            print("   val acc: %f" % (val_acc / n_batch))
            # try:
            #     # You can visualize the weight of 1st hidden layer as follow.
            #     tl.vis.draw_weights(net.all_params[0].eval(), second=10, saveable=True, shape=[28, 28], name='w1_' + str(epoch + 1), fig_idx=2012)
            #     # You can also save the weight of 1st hidden layer to .npz file.
            #     # tl.files.save_npz([net.all_params[0]] , name='w1'+str(epoch+1)+'.npz')
            # except:  # pylint: disable=bare-except
            #     print("You should change vis.draw_weights(), if you want to save the feature images for different dataset")

    print('Evaluation')
    test_loss, test_acc, n_batch = 0, 0, 0
    for X_test_a, y_test_a in tl.iterate.minibatches(X_test, y_test, batch_size, shuffle=True):
        dp_dict = tl.utils.dict_to_one(net.all_drop)  # disable noise layers
        feed_dict = {x: X_test_a, y_: y_test_a}
        feed_dict.update(dp_dict)
        err, ac = sess.run([cost, acc], feed_dict=feed_dict)
        test_loss += err
        test_acc += ac
        n_batch += 1
    print("   test loss: %f" % (test_loss / n_batch))
    print("   test acc: %f" % (test_acc / n_batch))

    # Add ops to save and restore all the variables, including variables for training.
    saver = tf.train.Saver()
    save_path = saver.save(sess, "./model.ckpt")
    print("Model saved in file: %s" % save_path)

    # You can also save the parameters into .npz file.
    tl.files.save_npz(net.all_params, name='model.npz')
    # You can only save one parameter as follow.
    # tl.files.save_npz([net.all_params[0]] , name='model.npz')
    # Then, restore the parameters as follow.
    # load_params = tl.files.load_npz(path='', name='model.npz')
    # tl.files.assign_params(sess, load_params, net)

    # In the end, close TensorFlow session.
    sess.close()


def main_test_denoise_AE(model='relu'):

    X_train, y_train, X_val, y_val, X_test, y_test = tl.files.load_mnist_dataset(shape=(-1, 784))

    print('X_train.shape', X_train.shape)
    print('y_train.shape', y_train.shape)
    print('X_val.shape', X_val.shape)
    print('y_val.shape', y_val.shape)
    print('X_test.shape', X_test.shape)
    print('y_test.shape', y_test.shape)
    print('X %s   y %s' % (X_test.dtype, y_test.dtype))

    sess = tf.InteractiveSession()

    # placeholder
    x = tf.placeholder(tf.float32, shape=[None, 784], name='x')

    print("Build net")
    if model == 'relu':
        net = tl.layers.InputLayer(x, name='input')
        net = tl.layers.DropoutLayer(net, keep=0.5, name='denoising1')  # if drop some inputs, it is denoise AE
        net = tl.layers.DenseLayer(net, n_units=196, act=tf.nn.relu, name='relu1')
        recon_layer1 = tl.layers.ReconLayer(net, x_recon=x, n_units=784, act=tf.nn.softplus, name='recon_layer1')
    elif model == 'sigmoid':
        # sigmoid - set keep to 1.0, if you want a vanilla Autoencoder
        net = tl.layers.InputLayer(x, name='input')
        net = tl.layers.DropoutLayer(net, keep=0.5, name='denoising1')
        net = tl.layers.DenseLayer(net, n_units=196, act=tf.nn.sigmoid, name='sigmoid1')
        recon_layer1 = tl.layers.ReconLayer(net, x_recon=x, n_units=784, act=tf.nn.sigmoid, name='recon_layer1')

    ## ready to train
    tl.layers.initialize_global_variables(sess)

    ## print all params
    print("All net Params")
    net.print_params()

    ## pretrain
    print("Pre-train Layer 1")
    recon_layer1.pretrain(sess, x=x, X_train=X_train, X_val=X_val, denoise_name='denoising1', \
        n_epoch=200, batch_size=128, print_freq=10, save=True, save_name='w1pre_')
    # You can also disable denoisong by setting denoise_name=None.
    # recon_layer1.pretrain(sess, x=x, X_train=X_train, X_val=X_val,
    #                           denoise_name=None, n_epoch=500, batch_size=128,
    #                           print_freq=10, save=True, save_name='w1pre_')

    # Add ops to save and restore all the variables.
    # ref: https://www.tensorflow.org/versions/r0.8/how_tos/variables/index.html
    saver = tf.train.Saver()
    # you may want to save the model
    save_path = saver.save(sess, "./model.ckpt")
    print("Model saved in file: %s" % save_path)
    sess.close()


def main_test_stacked_denoise_AE(model='relu'):
    X_train, y_train, X_val, y_val, X_test, y_test = tl.files.load_mnist_dataset(shape=(-1, 784))

    sess = tf.InteractiveSession()

    x = tf.placeholder(tf.float32, shape=[None, 784], name='x')
    y_ = tf.placeholder(tf.int64, shape=[None], name='y_')

    if model == 'relu':
        act = tf.nn.relu
        act_recon = tf.nn.softplus
    elif model == 'sigmoid':
        act = tf.nn.sigmoid
        act_recon = act

    # Define net
    print("\nBuild net")
    net = tl.layers.InputLayer(x, name='input')
    # denoise layer for AE
    net = tl.layers.DropoutLayer(net, keep=0.5, name='denoising1')
    # 1st layer
    net = tl.layers.DropoutLayer(net, keep=0.8, name='drop1')
    net = tl.layers.DenseLayer(net, n_units=800, act=act, name=model + '1')
    x_recon1 = net.outputs
    recon_layer1 = tl.layers.ReconLayer(net, x_recon=x, n_units=784, act=act_recon, name='recon_layer1')
    # 2nd layer
    net = tl.layers.DropoutLayer(net, keep=0.5, name='drop2')
    net = tl.layers.DenseLayer(net, n_units=800, act=act, name=model + '2')
    recon_layer2 = tl.layers.ReconLayer(net, x_recon=x_recon1, n_units=800, act=act_recon, name='recon_layer2')
    # 3rd layer
    net = tl.layers.DropoutLayer(net, keep=0.5, name='drop3')
    net = tl.layers.DenseLayer(net, 10, act=tf.identity, name='output')

    # Define fine-tune process
    y = net.outputs
    cost = tl.cost.cross_entropy(y, y_, name='cost')

    n_epoch = 200
    batch_size = 128
    learning_rate = 0.0001
    print_freq = 10

    train_params = net.all_params

    # train_op = tf.train.GradientDescentOptimizer(0.5).minimize(cost)
    train_op = tf.train.AdamOptimizer(learning_rate).minimize(cost, var_list=train_params)

    # Initialize all variables including weights, biases and the variables in train_op
    tl.layers.initialize_global_variables(sess)

    # Pre-train
    print("\nAll net Params before pre-train")
    net.print_params()
    print("\nPre-train Layer 1")
    recon_layer1.pretrain(sess, x=x, X_train=X_train, X_val=X_val, denoise_name='denoising1', \
        n_epoch=100, batch_size=128, print_freq=10, save=True, save_name='w1pre_')
    print("\nPre-train Layer 2")
<<<<<<< HEAD
    recon_layer2.pretrain(
        sess, x=x, X_train=X_train, X_val=X_val, denoise_name='denoising1', n_epoch=100, batch_size=128, print_freq=10,
        save=False
    )
=======
    recon_layer2.pretrain(sess, x=x, X_train=X_train, X_val=X_val, denoise_name='denoising1', \
        n_epoch=100, batch_size=128, print_freq=10, save=False)
>>>>>>> 4061a680
    print("\nAll net Params after pre-train")
    net.print_params()

    # Fine-tune
    print("\nFine-tune net")
    correct_prediction = tf.equal(tf.argmax(y, 1), y_)
    acc = tf.reduce_mean(tf.cast(correct_prediction, tf.float32))

    print('   learning_rate: %f' % learning_rate)
    print('   batch_size: %d' % batch_size)

    for epoch in range(n_epoch):
        start_time = time.time()
        for X_train_a, y_train_a in tl.iterate.minibatches(X_train, y_train, batch_size, shuffle=True):
            feed_dict = {x: X_train_a, y_: y_train_a}
            feed_dict.update(net.all_drop)  # enable noise layers
            feed_dict[tl.layers.LayersConfig.set_keep['denoising1']] = 1  # disable denoising layer
            sess.run(train_op, feed_dict=feed_dict)

        if epoch + 1 == 1 or (epoch + 1) % print_freq == 0:
            print("Epoch %d of %d took %fs" % (epoch + 1, n_epoch, time.time() - start_time))
            train_loss, train_acc, n_batch = 0, 0, 0
            for X_train_a, y_train_a in tl.iterate.minibatches(X_train, y_train, batch_size, shuffle=True):
                dp_dict = tl.utils.dict_to_one(net.all_drop)  # disable noise layers
                feed_dict = {x: X_train_a, y_: y_train_a}
                feed_dict.update(dp_dict)
                err, ac = sess.run([cost, acc], feed_dict=feed_dict)
                train_loss += err
                train_acc += ac
                n_batch += 1
            print("   train loss: %f" % (train_loss / n_batch))
            print("   train acc: %f" % (train_acc / n_batch))
            val_loss, val_acc, n_batch = 0, 0, 0
            for X_val_a, y_val_a in tl.iterate.minibatches(X_val, y_val, batch_size, shuffle=True):
                dp_dict = tl.utils.dict_to_one(net.all_drop)  # disable noise layers
                feed_dict = {x: X_val_a, y_: y_val_a}
                feed_dict.update(dp_dict)
                err, ac = sess.run([cost, acc], feed_dict=feed_dict)
                val_loss += err
                val_acc += ac
                n_batch += 1
            print("   val loss: %f" % (val_loss / n_batch))
            print("   val acc: %f" % (val_acc / n_batch))
            # try:
            #     # visualize the 1st hidden layer during fine-tune
            #     tl.vis.draw_weights(net.all_params[0].eval(), second=10, saveable=True, shape=[28, 28], name='w1_' + str(epoch + 1), fig_idx=2012)
            # except:  # pylint: disable=bare-except
            #     print("You should change vis.draw_weights(), if you want to save the feature images for different dataset")

    print('Evaluation')
    test_loss, test_acc, n_batch = 0, 0, 0
    for X_test_a, y_test_a in tl.iterate.minibatches(X_test, y_test, batch_size, shuffle=True):
        dp_dict = tl.utils.dict_to_one(net.all_drop)  # disable noise layers
        feed_dict = {x: X_test_a, y_: y_test_a}
        feed_dict.update(dp_dict)
        err, ac = sess.run([cost, acc], feed_dict=feed_dict)
        test_loss += err
        test_acc += ac
        n_batch += 1
    print("   test loss: %f" % (test_loss / n_batch))
    print("   test acc: %f" % (test_acc / n_batch))
    # print("   test acc: %f" % np.mean(y_test == sess.run(y_op, feed_dict=feed_dict)))

    # Add ops to save and restore all the variables.
    # ref: https://www.tensorflow.org/versions/r0.8/how_tos/variables/index.html
    saver = tf.train.Saver()
    # you may want to save the model
    save_path = saver.save(sess, "./model.ckpt")
    print("Model saved in file: %s" % save_path)
    sess.close()


def main_test_cnn_layer():
    """Reimplementation of the TensorFlow official MNIST CNN tutorials:
    - https://www.tensorflow.org/versions/r0.8/tutorials/mnist/pros/index.html
    - https://github.com/tensorflow/tensorflow/blob/master/tensorflow/models/image/mnist/convolutional.py

    More TensorFlow official CNN tutorials can be found here:
    - tutorial_cifar10.py
    - https://www.tensorflow.org/versions/master/tutorials/deep_cnn/index.html

    - For simplified CNN layer see "Convolutional layer (Simplified)"
      in read the docs website.
    """
    X_train, y_train, X_val, y_val, X_test, y_test = tl.files.load_mnist_dataset(shape=(-1, 28, 28, 1))

    sess = tf.InteractiveSession()

    # Define the batchsize at the begin, you can give the batchsize in x and y_
    # rather than 'None', this can allow TensorFlow to apply some optimizations
    # – especially for convolutional layers.
    batch_size = 128

    x = tf.placeholder(tf.float32, shape=[batch_size, 28, 28, 1])  # [batch_size, height, width, channels]
    y_ = tf.placeholder(tf.int64, shape=[batch_size])

    net = tl.layers.InputLayer(x, name='input')
    ## Professional conv API for tensorflow expert
    # net = tl.layers.Conv2dLayer(net,
    #                     act = tf.nn.relu,
    #                     shape = [5, 5, 1, 32],  # 32 features for each 5x5 patch
    #                     strides=[1, 1, 1, 1],
    #                     padding='SAME',
    #                     name ='cnn1')     # output: (?, 28, 28, 32)
    # net = tl.layers.PoolLayer(net,
    #                     ksize=[1, 2, 2, 1],
    #                     strides=[1, 2, 2, 1],
    #                     padding='SAME',
    #                     pool = tf.nn.max_pool,
    #                     name ='pool1',)   # output: (?, 14, 14, 32)
    # net = tl.layers.Conv2dLayer(net,
    #                     act = tf.nn.relu,
    #                     shape = [5, 5, 32, 64], # 64 features for each 5x5 patch
    #                     strides=[1, 1, 1, 1],
    #                     padding='SAME',
    #                     name ='cnn2')     # output: (?, 14, 14, 64)
    # net = tl.layers.PoolLayer(net,
    #                     ksize=[1, 2, 2, 1],
    #                     strides=[1, 2, 2, 1],
    #                     padding='SAME',
    #                     pool = tf.nn.max_pool,
    #                     name ='pool2',)   # output: (?, 7, 7, 64)
    ## Simplified conv API (the same with the above layers)
    net = tl.layers.Conv2d(net, 32, (5, 5), (1, 1), act=tf.nn.relu, padding='SAME', name='cnn1')
    net = tl.layers.MaxPool2d(net, (2, 2), (2, 2), padding='SAME', name='pool1')
    net = tl.layers.Conv2d(net, 64, (5, 5), (1, 1), act=tf.nn.relu, padding='SAME', name='cnn2')
    net = tl.layers.MaxPool2d(net, (2, 2), (2, 2), padding='SAME', name='pool2')
    ## end of conv
    net = tl.layers.FlattenLayer(net, name='flatten')
    net = tl.layers.DropoutLayer(net, keep=0.5, name='drop1')
    net = tl.layers.DenseLayer(net, 256, act=tf.nn.relu, name='relu1')
    net = tl.layers.DropoutLayer(net, keep=0.5, name='drop2')
    net = tl.layers.DenseLayer(net, 10, act=tf.identity, name='output')

    y = net.outputs

    cost = tl.cost.cross_entropy(y, y_, 'cost')

    correct_prediction = tf.equal(tf.argmax(y, 1), y_)
    acc = tf.reduce_mean(tf.cast(correct_prediction, tf.float32))

    # train
    n_epoch = 200
    learning_rate = 0.0001
    print_freq = 10

    train_params = net.all_params
    train_op = tf.train.AdamOptimizer(learning_rate).minimize(cost, var_list=train_params)

    tl.layers.initialize_global_variables(sess)
    net.print_params()
    net.print_layers()

    print('   learning_rate: %f' % learning_rate)
    print('   batch_size: %d' % batch_size)

    for epoch in range(n_epoch):
        start_time = time.time()
        for X_train_a, y_train_a in tl.iterate.minibatches(X_train, y_train, batch_size, shuffle=True):
            feed_dict = {x: X_train_a, y_: y_train_a}
            feed_dict.update(net.all_drop)  # enable noise layers
            sess.run(train_op, feed_dict=feed_dict)

        if epoch + 1 == 1 or (epoch + 1) % print_freq == 0:
            print("Epoch %d of %d took %fs" % (epoch + 1, n_epoch, time.time() - start_time))
            train_loss, train_acc, n_batch = 0, 0, 0
            for X_train_a, y_train_a in tl.iterate.minibatches(X_train, y_train, batch_size, shuffle=True):
                dp_dict = tl.utils.dict_to_one(net.all_drop)  # disable noise layers
                feed_dict = {x: X_train_a, y_: y_train_a}
                feed_dict.update(dp_dict)
                err, ac = sess.run([cost, acc], feed_dict=feed_dict)
                train_loss += err
                train_acc += ac
                n_batch += 1
            print("   train loss: %f" % (train_loss / n_batch))
            print("   train acc: %f" % (train_acc / n_batch))
            val_loss, val_acc, n_batch = 0, 0, 0
            for X_val_a, y_val_a in tl.iterate.minibatches(X_val, y_val, batch_size, shuffle=True):
                dp_dict = tl.utils.dict_to_one(net.all_drop)  # disable noise layers
                feed_dict = {x: X_val_a, y_: y_val_a}
                feed_dict.update(dp_dict)
                err, ac = sess.run([cost, acc], feed_dict=feed_dict)
                val_loss += err
                val_acc += ac
                n_batch += 1
            print("   val loss: %f" % (val_loss / n_batch))
            print("   val acc: %f" % (val_acc / n_batch))
            # try:
            #     tl.vis.CNN2d(net.all_params[0].eval(), second=10, saveable=True, name='cnn1_' + str(epoch + 1), fig_idx=2012)
            # except:  # pylint: disable=bare-except
            #     print("You should change vis.CNN(), if you want to save the feature images for different dataset")

    print('Evaluation')
    test_loss, test_acc, n_batch = 0, 0, 0
    for X_test_a, y_test_a in tl.iterate.minibatches(X_test, y_test, batch_size, shuffle=True):
        dp_dict = tl.utils.dict_to_one(net.all_drop)  # disable noise layers
        feed_dict = {x: X_test_a, y_: y_test_a}
        feed_dict.update(dp_dict)
        err, ac = sess.run([cost, acc], feed_dict=feed_dict)
        test_loss += err
        test_acc += ac
        n_batch += 1
    print("   test loss: %f" % (test_loss / n_batch))
    print("   test acc: %f" % (test_acc / n_batch))


if __name__ == '__main__':
    sess = tf.InteractiveSession()

    # Dropout and Dropconnect
    # main_test_layers(model='relu')  # model = relu, dropconnect

    # Single Denoising Autoencoder
    # main_test_denoise_AE(model='sigmoid')       # model = relu, sigmoid

    # Stacked Denoising Autoencoder
    # main_test_stacked_denoise_AE(model='relu')  # model = relu, sigmoid

    # CNN
    main_test_cnn_layer()<|MERGE_RESOLUTION|>--- conflicted
+++ resolved
@@ -12,12 +12,14 @@
 """
 
 import time
+
 import tensorflow as tf
+
 import tensorlayer as tl
 
 
 def main_test_layers(model='relu'):
-    X_train, y_train, X_val, y_val, X_test, y_test = tl.files.load_mnist_dataset(shape=(-1, 784))
+    X_train, y_train, X_val, y_val, X_test, y_test = tl.files.load_mnist_dataset(shape=(-1,784))
 
     print('X_train.shape', X_train.shape)
     print('y_train.shape', y_train.shape)
@@ -46,13 +48,8 @@
         net = tl.layers.DenseLayer(net, n_units=10, act=tf.identity, name='output')
     elif model == 'dropconnect':
         net = tl.layers.InputLayer(x, name='input')
-<<<<<<< HEAD
         net = tl.layers.DropconnectDenseLayer(net, keep=0.8, n_units=800, act=tf.nn.relu, name='dropconnect_relu1')
         net = tl.layers.DropconnectDenseLayer(net, keep=0.5, n_units=800, act=tf.nn.relu, name='dropconnect_relu2')
-=======
-        net = tl.layers.DropconnectDenseLayer(net, keep=0.8, n_units=800, act=tf.nn.relu, name='dropconnect1')
-        net = tl.layers.DropconnectDenseLayer(net, keep=0.5, n_units=800, act=tf.nn.relu, name='dropconnect2')
->>>>>>> 4061a680
         net = tl.layers.DropconnectDenseLayer(net, keep=0.5, n_units=10, act=tf.identity, name='output')
 
     # To print all attributes of a Layer.
@@ -160,16 +157,7 @@
 
 
 def main_test_denoise_AE(model='relu'):
-
-    X_train, y_train, X_val, y_val, X_test, y_test = tl.files.load_mnist_dataset(shape=(-1, 784))
-
-    print('X_train.shape', X_train.shape)
-    print('y_train.shape', y_train.shape)
-    print('X_val.shape', X_val.shape)
-    print('y_val.shape', y_val.shape)
-    print('X_test.shape', X_test.shape)
-    print('y_test.shape', y_test.shape)
-    print('X %s   y %s' % (X_test.dtype, y_test.dtype))
+    X_train, y_train, X_val, y_val, X_test, y_test = tl.files.load_mnist_dataset(shape=(-1,784))
 
     sess = tf.InteractiveSession()
 
@@ -198,8 +186,7 @@
 
     ## pretrain
     print("Pre-train Layer 1")
-    recon_layer1.pretrain(sess, x=x, X_train=X_train, X_val=X_val, denoise_name='denoising1', \
-        n_epoch=200, batch_size=128, print_freq=10, save=True, save_name='w1pre_')
+    recon_layer1.pretrain(sess, x=x, X_train=X_train, X_val=X_val, denoise_name='denoising1', n_epoch=200, batch_size=128, print_freq=10, save=True, save_name='w1pre_')
     # You can also disable denoisong by setting denoise_name=None.
     # recon_layer1.pretrain(sess, x=x, X_train=X_train, X_val=X_val,
     #                           denoise_name=None, n_epoch=500, batch_size=128,
@@ -215,7 +202,7 @@
 
 
 def main_test_stacked_denoise_AE(model='relu'):
-    X_train, y_train, X_val, y_val, X_test, y_test = tl.files.load_mnist_dataset(shape=(-1, 784))
+    X_train, y_train, X_val, y_val, X_test, y_test = tl.files.load_mnist_dataset(shape=(-1,784))
 
     sess = tf.InteractiveSession()
 
@@ -268,18 +255,9 @@
     print("\nAll net Params before pre-train")
     net.print_params()
     print("\nPre-train Layer 1")
-    recon_layer1.pretrain(sess, x=x, X_train=X_train, X_val=X_val, denoise_name='denoising1', \
-        n_epoch=100, batch_size=128, print_freq=10, save=True, save_name='w1pre_')
+    recon_layer1.pretrain(sess, x=x, X_train=X_train, X_val=X_val, denoise_name='denoising1', n_epoch=100, batch_size=128, print_freq=10, save=True, save_name='w1pre_')
     print("\nPre-train Layer 2")
-<<<<<<< HEAD
-    recon_layer2.pretrain(
-        sess, x=x, X_train=X_train, X_val=X_val, denoise_name='denoising1', n_epoch=100, batch_size=128, print_freq=10,
-        save=False
-    )
-=======
-    recon_layer2.pretrain(sess, x=x, X_train=X_train, X_val=X_val, denoise_name='denoising1', \
-        n_epoch=100, batch_size=128, print_freq=10, save=False)
->>>>>>> 4061a680
+    recon_layer2.pretrain(sess, x=x, X_train=X_train, X_val=X_val, denoise_name='denoising1', n_epoch=100,batch_size=128, print_freq=10, save=False)
     print("\nAll net Params after pre-train")
     net.print_params()
 
