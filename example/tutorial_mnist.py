#! /usr/bin/python
# -*- coding: utf-8 -*-
"""Examples of Stacked Denoising Autoencoder, Dropout, Dropconnect and CNN.

 - Multi-layer perceptron (MNIST) - Classification task, see tutorial_mnist_simple.py
    https://github.com/zsdonghao/tensorlayer/blob/master/example/tutorial_mnist_simple.py

 - Multi-layer perceptron (MNIST) - Classification using Iterator, see:
    method1 : https://github.com/zsdonghao/tensorlayer/blob/master/example/tutorial_mlp_dropout1.py
    method2 : https://github.com/zsdonghao/tensorlayer/blob/master/example/tutorial_mlp_dropout2.py

"""

import time

import tensorflow as tf

import tensorlayer as tl


def main_test_layers(model='relu'):
    X_train, y_train, X_val, y_val, X_test, y_test = tl.files.load_mnist_dataset(shape=(-1,784))

    print('X_train.shape', X_train.shape)
    print('y_train.shape', y_train.shape)
    print('X_val.shape', X_val.shape)
    print('y_val.shape', y_val.shape)
    print('X_test.shape', X_test.shape)
    print('y_test.shape', y_test.shape)
    print('X %s   y %s' % (X_test.dtype, y_test.dtype))

    sess = tf.InteractiveSession()

    # placeholder
    x = tf.placeholder(tf.float32, shape=[None, 784], name='x')
    y_ = tf.placeholder(tf.int64, shape=[None], name='y_')

    # Note: the softmax is implemented internally in tl.cost.cross_entropy(y, y_)
    # to speed up computation, so we use identity in the last layer.
    # see tf.nn.sparse_softmax_cross_entropy_with_logits()
    if model == 'relu':
        net = tl.layers.InputLayer(x, name='input')
        net = tl.layers.DropoutLayer(net, keep=0.8, name='drop1')
        net = tl.layers.DenseLayer(net, n_units=800, act=tf.nn.relu, name='relu1')
        net = tl.layers.DropoutLayer(net, keep=0.5, name='drop2')
        net = tl.layers.DenseLayer(net, n_units=800, act=tf.nn.relu, name='relu2')
        net = tl.layers.DropoutLayer(net, keep=0.5, name='drop3')
        net = tl.layers.DenseLayer(net, n_units=10, act=tf.identity, name='output')
    elif model == 'dropconnect':
<<<<<<< HEAD
        net = tl.layers.InputLayer(x, name='input')
        net = tl.layers.DropconnectDenseLayer(net, keep=0.8, n_units=800, act=tf.nn.relu, name='dropconnect_relu1')
        net = tl.layers.DropconnectDenseLayer(net, keep=0.5, n_units=800, act=tf.nn.relu, name='dropconnect_relu2')
        net = tl.layers.DropconnectDenseLayer(net, keep=0.5, n_units=10, act=tf.identity, name='output')
=======
        network = tl.layers.InputLayer(x, name='input')
        network = tl.layers.DropconnectDenseLayer(
            network, keep=0.8, n_units=800, act=tf.nn.relu, name='dropconnect_relu1'
        )
        network = tl.layers.DropconnectDenseLayer(
            network, keep=0.5, n_units=800, act=tf.nn.relu, name='dropconnect_relu2'
        )
        network = tl.layers.DropconnectDenseLayer(network, keep=0.5, n_units=10, act=tf.identity, name='output')
>>>>>>> 98291f0d

    # To print all attributes of a Layer.
    # attrs = vars(net)
    # print(', '.join("%s: %s\n" % item for item in attrs.items()))
    # print(net.all_drop)     # {'drop1': 0.8, 'drop2': 0.5, 'drop3': 0.5}

    y = net.outputs
    cost = tl.cost.cross_entropy(y, y_, name='xentropy')
    correct_prediction = tf.equal(tf.argmax(y, 1), y_)
    acc = tf.reduce_mean(tf.cast(correct_prediction, tf.float32))
    # y_op = tf.argmax(tf.nn.softmax(y), 1)

    # You can add more penalty to the cost function as follow.
    # cost = cost + tl.cost.maxnorm_regularizer(1.0)(net.all_params[0]) + tl.cost.maxnorm_regularizer(1.0)(net.all_params[2])
    # cost = cost + tl.cost.lo_regularizer(0.0001)(net.all_params[0]) + tl.cost.lo_regularizer(0.0001)(net.all_params[2])
    # cost = cost + tl.cost.maxnorm_o_regularizer(0.001)(net.all_params[0]) + tl.cost.maxnorm_o_regularizer(0.001)(net.all_params[2])

    # train
    n_epoch = 100
    batch_size = 128
    learning_rate = 0.0001
    print_freq = 5
    train_op = tf.train.AdamOptimizer(learning_rate).minimize(cost)

    tl.layers.initialize_global_variables(sess)

    net.print_params()
    net.print_layers()

    print('   learning_rate: %f' % learning_rate)
    print('   batch_size: %d' % batch_size)

    for epoch in range(n_epoch):
        start_time = time.time()
        for X_train_a, y_train_a in tl.iterate.minibatches(X_train, y_train, batch_size, shuffle=True):
            feed_dict = {x: X_train_a, y_: y_train_a}
            feed_dict.update(net.all_drop)  # enable dropout or dropconnect layers
            sess.run(train_op, feed_dict=feed_dict)

            # The optional feed_dict argument allows the caller to override the value of tensors in the graph. Each key in feed_dict can be one of the following types:
            # If the key is a Tensor, the value may be a Python scalar, string, list, or numpy ndarray that can be converted to the same dtype as that tensor. Additionally, if the key is a placeholder, the shape of the value will be checked for compatibility with the placeholder.
            # If the key is a SparseTensor, the value should be a SparseTensorValue.

        if epoch + 1 == 1 or (epoch + 1) % print_freq == 0:
            print("Epoch %d of %d took %fs" % (epoch + 1, n_epoch, time.time() - start_time))
            train_loss, train_acc, n_batch = 0, 0, 0
            for X_train_a, y_train_a in tl.iterate.minibatches(X_train, y_train, batch_size, shuffle=True):
                dp_dict = tl.utils.dict_to_one(net.all_drop)  # disable noise layers
                feed_dict = {x: X_train_a, y_: y_train_a}
                feed_dict.update(dp_dict)
                err, ac = sess.run([cost, acc], feed_dict=feed_dict)
                train_loss += err
                train_acc += ac
                n_batch += 1
            print("   train loss: %f" % (train_loss / n_batch))
            # print("   train acc: %f" % (train_acc/ n_batch))
            val_loss, val_acc, n_batch = 0, 0, 0
            for X_val_a, y_val_a in tl.iterate.minibatches(X_val, y_val, batch_size, shuffle=True):
                dp_dict = tl.utils.dict_to_one(net.all_drop)  # disable noise layers
                feed_dict = {x: X_val_a, y_: y_val_a}
                feed_dict.update(dp_dict)
                err, ac = sess.run([cost, acc], feed_dict=feed_dict)
                val_loss += err
                val_acc += ac
                n_batch += 1
            print("   val loss: %f" % (val_loss / n_batch))
            print("   val acc: %f" % (val_acc / n_batch))
            # try:
            #     # You can visualize the weight of 1st hidden layer as follow.
            #     tl.vis.draw_weights(net.all_params[0].eval(), second=10, saveable=True, shape=[28, 28], name='w1_' + str(epoch + 1), fig_idx=2012)
            #     # You can also save the weight of 1st hidden layer to .npz file.
            #     # tl.files.save_npz([net.all_params[0]] , name='w1'+str(epoch+1)+'.npz')
            # except:  # pylint: disable=bare-except
            #     print("You should change vis.draw_weights(), if you want to save the feature images for different dataset")

    print('Evaluation')
    test_loss, test_acc, n_batch = 0, 0, 0
    for X_test_a, y_test_a in tl.iterate.minibatches(X_test, y_test, batch_size, shuffle=True):
        dp_dict = tl.utils.dict_to_one(net.all_drop)  # disable noise layers
        feed_dict = {x: X_test_a, y_: y_test_a}
        feed_dict.update(dp_dict)
        err, ac = sess.run([cost, acc], feed_dict=feed_dict)
        test_loss += err
        test_acc += ac
        n_batch += 1
    print("   test loss: %f" % (test_loss / n_batch))
    print("   test acc: %f" % (test_acc / n_batch))

    # Add ops to save and restore all the variables, including variables for training.
    saver = tf.train.Saver()
    save_path = saver.save(sess, "./model.ckpt")
    print("Model saved in file: %s" % save_path)

    # You can also save the parameters into .npz file.
    tl.files.save_npz(net.all_params, name='model.npz')
    # You can only save one parameter as follow.
    # tl.files.save_npz([net.all_params[0]] , name='model.npz')
    # Then, restore the parameters as follow.
    # load_params = tl.files.load_npz(path='', name='model.npz')
    # tl.files.assign_params(sess, load_params, net)

    # In the end, close TensorFlow session.
    sess.close()


def main_test_denoise_AE(model='relu'):
    X_train, y_train, X_val, y_val, X_test, y_test = tl.files.load_mnist_dataset(shape=(-1,784))

    sess = tf.InteractiveSession()

    # placeholder
    x = tf.placeholder(tf.float32, shape=[None, 784], name='x')

    print("Build net")
    if model == 'relu':
        net = tl.layers.InputLayer(x, name='input')
        net = tl.layers.DropoutLayer(net, keep=0.5, name='denoising1')  # if drop some inputs, it is denoise AE
        net = tl.layers.DenseLayer(net, n_units=196, act=tf.nn.relu, name='relu1')
        recon_layer1 = tl.layers.ReconLayer(net, x_recon=x, n_units=784, act=tf.nn.softplus, name='recon_layer1')
    elif model == 'sigmoid':
        # sigmoid - set keep to 1.0, if you want a vanilla Autoencoder
        net = tl.layers.InputLayer(x, name='input')
        net = tl.layers.DropoutLayer(net, keep=0.5, name='denoising1')
        net = tl.layers.DenseLayer(net, n_units=196, act=tf.nn.sigmoid, name='sigmoid1')
        recon_layer1 = tl.layers.ReconLayer(net, x_recon=x, n_units=784, act=tf.nn.sigmoid, name='recon_layer1')

    ## ready to train
    tl.layers.initialize_global_variables(sess)

    ## print all params
    print("All net Params")
    net.print_params()

    ## pretrain
    print("Pre-train Layer 1")
<<<<<<< HEAD
    recon_layer1.pretrain(sess, x=x, X_train=X_train, X_val=X_val, denoise_name='denoising1', n_epoch=200, batch_size=128, print_freq=10, save=True, save_name='w1pre_')
=======
    recon_layer1.pretrain(
        sess, x=x, X_train=X_train, X_val=X_val, denoise_name='denoising1', n_epoch=200, batch_size=128, print_freq=10,
        save=True, save_name='w1pre_'
    )
>>>>>>> 98291f0d
    # You can also disable denoisong by setting denoise_name=None.
    # recon_layer1.pretrain(sess, x=x, X_train=X_train, X_val=X_val,
    #                           denoise_name=None, n_epoch=500, batch_size=128,
    #                           print_freq=10, save=True, save_name='w1pre_')

    # Add ops to save and restore all the variables.
    # ref: https://www.tensorflow.org/versions/r0.8/how_tos/variables/index.html
    saver = tf.train.Saver()
    # you may want to save the model
    save_path = saver.save(sess, "./model.ckpt")
    print("Model saved in file: %s" % save_path)
    sess.close()


def main_test_stacked_denoise_AE(model='relu'):
    X_train, y_train, X_val, y_val, X_test, y_test = tl.files.load_mnist_dataset(shape=(-1,784))

    sess = tf.InteractiveSession()

    x = tf.placeholder(tf.float32, shape=[None, 784], name='x')
    y_ = tf.placeholder(tf.int64, shape=[None], name='y_')

    if model == 'relu':
        act = tf.nn.relu
        act_recon = tf.nn.softplus
    elif model == 'sigmoid':
        act = tf.nn.sigmoid
        act_recon = act

    # Define net
    print("\nBuild net")
    net = tl.layers.InputLayer(x, name='input')
    # denoise layer for AE
    net = tl.layers.DropoutLayer(net, keep=0.5, name='denoising1')
    # 1st layer
    net = tl.layers.DropoutLayer(net, keep=0.8, name='drop1')
    net = tl.layers.DenseLayer(net, n_units=800, act=act, name=model + '1')
    x_recon1 = net.outputs
    recon_layer1 = tl.layers.ReconLayer(net, x_recon=x, n_units=784, act=act_recon, name='recon_layer1')
    # 2nd layer
    net = tl.layers.DropoutLayer(net, keep=0.5, name='drop2')
    net = tl.layers.DenseLayer(net, n_units=800, act=act, name=model + '2')
    recon_layer2 = tl.layers.ReconLayer(net, x_recon=x_recon1, n_units=800, act=act_recon, name='recon_layer2')
    # 3rd layer
    net = tl.layers.DropoutLayer(net, keep=0.5, name='drop3')
    net = tl.layers.DenseLayer(net, 10, act=tf.identity, name='output')

    # Define fine-tune process
    y = net.outputs
    cost = tl.cost.cross_entropy(y, y_, name='cost')

    n_epoch = 200
    batch_size = 128
    learning_rate = 0.0001
    print_freq = 10

    train_params = net.all_params

    # train_op = tf.train.GradientDescentOptimizer(0.5).minimize(cost)
    train_op = tf.train.AdamOptimizer(learning_rate).minimize(cost, var_list=train_params)

    # Initialize all variables including weights, biases and the variables in train_op
    tl.layers.initialize_global_variables(sess)

    # Pre-train
    print("\nAll net Params before pre-train")
    net.print_params()
    print("\nPre-train Layer 1")
<<<<<<< HEAD
    recon_layer1.pretrain(sess, x=x, X_train=X_train, X_val=X_val, denoise_name='denoising1', n_epoch=100, batch_size=128, print_freq=10, save=True, save_name='w1pre_')
    print("\nPre-train Layer 2")
    recon_layer2.pretrain(sess, x=x, X_train=X_train, X_val=X_val, denoise_name='denoising1', n_epoch=100,batch_size=128, print_freq=10, save=False)
    print("\nAll net Params after pre-train")
    net.print_params()
=======
    recon_layer1.pretrain(
        sess, x=x, X_train=X_train, X_val=X_val, denoise_name='denoising1', n_epoch=100, batch_size=128, print_freq=10,
        save=True, save_name='w1pre_'
    )
    print("\nPre-train Layer 2")
    recon_layer2.pretrain(
        sess, x=x, X_train=X_train, X_val=X_val, denoise_name='denoising1', n_epoch=100, batch_size=128, print_freq=10,
        save=False
    )
    print("\nAll Network Params after pre-train")
    network.print_params()
>>>>>>> 98291f0d

    # Fine-tune
    print("\nFine-tune net")
    correct_prediction = tf.equal(tf.argmax(y, 1), y_)
    acc = tf.reduce_mean(tf.cast(correct_prediction, tf.float32))

    print('   learning_rate: %f' % learning_rate)
    print('   batch_size: %d' % batch_size)

    for epoch in range(n_epoch):
        start_time = time.time()
        for X_train_a, y_train_a in tl.iterate.minibatches(X_train, y_train, batch_size, shuffle=True):
            feed_dict = {x: X_train_a, y_: y_train_a}
            feed_dict.update(net.all_drop)  # enable noise layers
            feed_dict[tl.layers.LayersConfig.set_keep['denoising1']] = 1  # disable denoising layer
            sess.run(train_op, feed_dict=feed_dict)

        if epoch + 1 == 1 or (epoch + 1) % print_freq == 0:
            print("Epoch %d of %d took %fs" % (epoch + 1, n_epoch, time.time() - start_time))
            train_loss, train_acc, n_batch = 0, 0, 0
            for X_train_a, y_train_a in tl.iterate.minibatches(X_train, y_train, batch_size, shuffle=True):
                dp_dict = tl.utils.dict_to_one(net.all_drop)  # disable noise layers
                feed_dict = {x: X_train_a, y_: y_train_a}
                feed_dict.update(dp_dict)
                err, ac = sess.run([cost, acc], feed_dict=feed_dict)
                train_loss += err
                train_acc += ac
                n_batch += 1
            print("   train loss: %f" % (train_loss / n_batch))
            print("   train acc: %f" % (train_acc / n_batch))
            val_loss, val_acc, n_batch = 0, 0, 0
            for X_val_a, y_val_a in tl.iterate.minibatches(X_val, y_val, batch_size, shuffle=True):
                dp_dict = tl.utils.dict_to_one(net.all_drop)  # disable noise layers
                feed_dict = {x: X_val_a, y_: y_val_a}
                feed_dict.update(dp_dict)
                err, ac = sess.run([cost, acc], feed_dict=feed_dict)
                val_loss += err
                val_acc += ac
                n_batch += 1
            print("   val loss: %f" % (val_loss / n_batch))
            print("   val acc: %f" % (val_acc / n_batch))
            # try:
            #     # visualize the 1st hidden layer during fine-tune
            #     tl.vis.draw_weights(net.all_params[0].eval(), second=10, saveable=True, shape=[28, 28], name='w1_' + str(epoch + 1), fig_idx=2012)
            # except:  # pylint: disable=bare-except
            #     print("You should change vis.draw_weights(), if you want to save the feature images for different dataset")

    print('Evaluation')
    test_loss, test_acc, n_batch = 0, 0, 0
    for X_test_a, y_test_a in tl.iterate.minibatches(X_test, y_test, batch_size, shuffle=True):
        dp_dict = tl.utils.dict_to_one(net.all_drop)  # disable noise layers
        feed_dict = {x: X_test_a, y_: y_test_a}
        feed_dict.update(dp_dict)
        err, ac = sess.run([cost, acc], feed_dict=feed_dict)
        test_loss += err
        test_acc += ac
        n_batch += 1
    print("   test loss: %f" % (test_loss / n_batch))
    print("   test acc: %f" % (test_acc / n_batch))
    # print("   test acc: %f" % np.mean(y_test == sess.run(y_op, feed_dict=feed_dict)))

    # Add ops to save and restore all the variables.
    # ref: https://www.tensorflow.org/versions/r0.8/how_tos/variables/index.html
    saver = tf.train.Saver()
    # you may want to save the model
    save_path = saver.save(sess, "./model.ckpt")
    print("Model saved in file: %s" % save_path)
    sess.close()


def main_test_cnn_layer():
    """Reimplementation of the TensorFlow official MNIST CNN tutorials:
    - https://www.tensorflow.org/versions/r0.8/tutorials/mnist/pros/index.html
    - https://github.com/tensorflow/tensorflow/blob/master/tensorflow/models/image/mnist/convolutional.py

    More TensorFlow official CNN tutorials can be found here:
    - tutorial_cifar10.py
    - https://www.tensorflow.org/versions/master/tutorials/deep_cnn/index.html

    - For simplified CNN layer see "Convolutional layer (Simplified)"
      in read the docs website.
    """
    X_train, y_train, X_val, y_val, X_test, y_test = tl.files.load_mnist_dataset(shape=(-1, 28, 28, 1))

    sess = tf.InteractiveSession()

    # Define the batchsize at the begin, you can give the batchsize in x and y_
    # rather than 'None', this can allow TensorFlow to apply some optimizations
    # – especially for convolutional layers.
    batch_size = 128

    x = tf.placeholder(tf.float32, shape=[batch_size, 28, 28, 1])  # [batch_size, height, width, channels]
    y_ = tf.placeholder(tf.int64, shape=[batch_size])

    net = tl.layers.InputLayer(x, name='input')
    ## Professional conv API for tensorflow expert
    # net = tl.layers.Conv2dLayer(net,
    #                     act = tf.nn.relu,
    #                     shape = [5, 5, 1, 32],  # 32 features for each 5x5 patch
    #                     strides=[1, 1, 1, 1],
    #                     padding='SAME',
    #                     name ='cnn1')     # output: (?, 28, 28, 32)
    # net = tl.layers.PoolLayer(net,
    #                     ksize=[1, 2, 2, 1],
    #                     strides=[1, 2, 2, 1],
    #                     padding='SAME',
    #                     pool = tf.nn.max_pool,
    #                     name ='pool1',)   # output: (?, 14, 14, 32)
    # net = tl.layers.Conv2dLayer(net,
    #                     act = tf.nn.relu,
    #                     shape = [5, 5, 32, 64], # 64 features for each 5x5 patch
    #                     strides=[1, 1, 1, 1],
    #                     padding='SAME',
    #                     name ='cnn2')     # output: (?, 14, 14, 64)
    # net = tl.layers.PoolLayer(net,
    #                     ksize=[1, 2, 2, 1],
    #                     strides=[1, 2, 2, 1],
    #                     padding='SAME',
    #                     pool = tf.nn.max_pool,
    #                     name ='pool2',)   # output: (?, 7, 7, 64)
    ## Simplified conv API (the same with the above layers)
    net = tl.layers.Conv2d(net, 32, (5, 5), (1, 1), act=tf.nn.relu, padding='SAME', name='cnn1')
    net = tl.layers.MaxPool2d(net, (2, 2), (2, 2), padding='SAME', name='pool1')
    net = tl.layers.Conv2d(net, 64, (5, 5), (1, 1), act=tf.nn.relu, padding='SAME', name='cnn2')
    net = tl.layers.MaxPool2d(net, (2, 2), (2, 2), padding='SAME', name='pool2')
    ## end of conv
    net = tl.layers.FlattenLayer(net, name='flatten')
    net = tl.layers.DropoutLayer(net, keep=0.5, name='drop1')
    net = tl.layers.DenseLayer(net, 256, act=tf.nn.relu, name='relu1')
    net = tl.layers.DropoutLayer(net, keep=0.5, name='drop2')
    net = tl.layers.DenseLayer(net, 10, act=tf.identity, name='output')

    y = net.outputs

    cost = tl.cost.cross_entropy(y, y_, 'cost')

    correct_prediction = tf.equal(tf.argmax(y, 1), y_)
    acc = tf.reduce_mean(tf.cast(correct_prediction, tf.float32))

    # train
    n_epoch = 200
    learning_rate = 0.0001
    print_freq = 10

    train_params = net.all_params
    train_op = tf.train.AdamOptimizer(learning_rate).minimize(cost, var_list=train_params)

    tl.layers.initialize_global_variables(sess)
    net.print_params()
    net.print_layers()

    print('   learning_rate: %f' % learning_rate)
    print('   batch_size: %d' % batch_size)

    for epoch in range(n_epoch):
        start_time = time.time()
        for X_train_a, y_train_a in tl.iterate.minibatches(X_train, y_train, batch_size, shuffle=True):
            feed_dict = {x: X_train_a, y_: y_train_a}
            feed_dict.update(net.all_drop)  # enable noise layers
            sess.run(train_op, feed_dict=feed_dict)

        if epoch + 1 == 1 or (epoch + 1) % print_freq == 0:
            print("Epoch %d of %d took %fs" % (epoch + 1, n_epoch, time.time() - start_time))
            train_loss, train_acc, n_batch = 0, 0, 0
            for X_train_a, y_train_a in tl.iterate.minibatches(X_train, y_train, batch_size, shuffle=True):
                dp_dict = tl.utils.dict_to_one(net.all_drop)  # disable noise layers
                feed_dict = {x: X_train_a, y_: y_train_a}
                feed_dict.update(dp_dict)
                err, ac = sess.run([cost, acc], feed_dict=feed_dict)
                train_loss += err
                train_acc += ac
                n_batch += 1
            print("   train loss: %f" % (train_loss / n_batch))
            print("   train acc: %f" % (train_acc / n_batch))
            val_loss, val_acc, n_batch = 0, 0, 0
            for X_val_a, y_val_a in tl.iterate.minibatches(X_val, y_val, batch_size, shuffle=True):
                dp_dict = tl.utils.dict_to_one(net.all_drop)  # disable noise layers
                feed_dict = {x: X_val_a, y_: y_val_a}
                feed_dict.update(dp_dict)
                err, ac = sess.run([cost, acc], feed_dict=feed_dict)
                val_loss += err
                val_acc += ac
                n_batch += 1
            print("   val loss: %f" % (val_loss / n_batch))
            print("   val acc: %f" % (val_acc / n_batch))
            # try:
            #     tl.vis.CNN2d(net.all_params[0].eval(), second=10, saveable=True, name='cnn1_' + str(epoch + 1), fig_idx=2012)
            # except:  # pylint: disable=bare-except
            #     print("You should change vis.CNN(), if you want to save the feature images for different dataset")

    print('Evaluation')
    test_loss, test_acc, n_batch = 0, 0, 0
    for X_test_a, y_test_a in tl.iterate.minibatches(X_test, y_test, batch_size, shuffle=True):
        dp_dict = tl.utils.dict_to_one(net.all_drop)  # disable noise layers
        feed_dict = {x: X_test_a, y_: y_test_a}
        feed_dict.update(dp_dict)
        err, ac = sess.run([cost, acc], feed_dict=feed_dict)
        test_loss += err
        test_acc += ac
        n_batch += 1
    print("   test loss: %f" % (test_loss / n_batch))
    print("   test acc: %f" % (test_acc / n_batch))


if __name__ == '__main__':
    sess = tf.InteractiveSession()

    # Dropout and Dropconnect
    # main_test_layers(model='relu')  # model = relu, dropconnect

    # Single Denoising Autoencoder
    # main_test_denoise_AE(model='sigmoid')       # model = relu, sigmoid

    # Stacked Denoising Autoencoder
    # main_test_stacked_denoise_AE(model='relu')  # model = relu, sigmoid

    # CNN
    main_test_cnn_layer()<|MERGE_RESOLUTION|>--- conflicted
+++ resolved
@@ -19,7 +19,7 @@
 
 
 def main_test_layers(model='relu'):
-    X_train, y_train, X_val, y_val, X_test, y_test = tl.files.load_mnist_dataset(shape=(-1,784))
+    X_train, y_train, X_val, y_val, X_test, y_test = tl.files.load_mnist_dataset(shape=(-1, 784))
 
     print('X_train.shape', X_train.shape)
     print('y_train.shape', y_train.shape)
@@ -47,21 +47,10 @@
         net = tl.layers.DropoutLayer(net, keep=0.5, name='drop3')
         net = tl.layers.DenseLayer(net, n_units=10, act=tf.identity, name='output')
     elif model == 'dropconnect':
-<<<<<<< HEAD
         net = tl.layers.InputLayer(x, name='input')
         net = tl.layers.DropconnectDenseLayer(net, keep=0.8, n_units=800, act=tf.nn.relu, name='dropconnect_relu1')
         net = tl.layers.DropconnectDenseLayer(net, keep=0.5, n_units=800, act=tf.nn.relu, name='dropconnect_relu2')
         net = tl.layers.DropconnectDenseLayer(net, keep=0.5, n_units=10, act=tf.identity, name='output')
-=======
-        network = tl.layers.InputLayer(x, name='input')
-        network = tl.layers.DropconnectDenseLayer(
-            network, keep=0.8, n_units=800, act=tf.nn.relu, name='dropconnect_relu1'
-        )
-        network = tl.layers.DropconnectDenseLayer(
-            network, keep=0.5, n_units=800, act=tf.nn.relu, name='dropconnect_relu2'
-        )
-        network = tl.layers.DropconnectDenseLayer(network, keep=0.5, n_units=10, act=tf.identity, name='output')
->>>>>>> 98291f0d
 
     # To print all attributes of a Layer.
     # attrs = vars(net)
@@ -168,7 +157,7 @@
 
 
 def main_test_denoise_AE(model='relu'):
-    X_train, y_train, X_val, y_val, X_test, y_test = tl.files.load_mnist_dataset(shape=(-1,784))
+    X_train, y_train, X_val, y_val, X_test, y_test = tl.files.load_mnist_dataset(shape=(-1, 784))
 
     sess = tf.InteractiveSession()
 
@@ -197,14 +186,10 @@
 
     ## pretrain
     print("Pre-train Layer 1")
-<<<<<<< HEAD
-    recon_layer1.pretrain(sess, x=x, X_train=X_train, X_val=X_val, denoise_name='denoising1', n_epoch=200, batch_size=128, print_freq=10, save=True, save_name='w1pre_')
-=======
     recon_layer1.pretrain(
         sess, x=x, X_train=X_train, X_val=X_val, denoise_name='denoising1', n_epoch=200, batch_size=128, print_freq=10,
         save=True, save_name='w1pre_'
     )
->>>>>>> 98291f0d
     # You can also disable denoisong by setting denoise_name=None.
     # recon_layer1.pretrain(sess, x=x, X_train=X_train, X_val=X_val,
     #                           denoise_name=None, n_epoch=500, batch_size=128,
@@ -220,7 +205,7 @@
 
 
 def main_test_stacked_denoise_AE(model='relu'):
-    X_train, y_train, X_val, y_val, X_test, y_test = tl.files.load_mnist_dataset(shape=(-1,784))
+    X_train, y_train, X_val, y_val, X_test, y_test = tl.files.load_mnist_dataset(shape=(-1, 784))
 
     sess = tf.InteractiveSession()
 
@@ -273,13 +258,6 @@
     print("\nAll net Params before pre-train")
     net.print_params()
     print("\nPre-train Layer 1")
-<<<<<<< HEAD
-    recon_layer1.pretrain(sess, x=x, X_train=X_train, X_val=X_val, denoise_name='denoising1', n_epoch=100, batch_size=128, print_freq=10, save=True, save_name='w1pre_')
-    print("\nPre-train Layer 2")
-    recon_layer2.pretrain(sess, x=x, X_train=X_train, X_val=X_val, denoise_name='denoising1', n_epoch=100,batch_size=128, print_freq=10, save=False)
-    print("\nAll net Params after pre-train")
-    net.print_params()
-=======
     recon_layer1.pretrain(
         sess, x=x, X_train=X_train, X_val=X_val, denoise_name='denoising1', n_epoch=100, batch_size=128, print_freq=10,
         save=True, save_name='w1pre_'
@@ -289,9 +267,8 @@
         sess, x=x, X_train=X_train, X_val=X_val, denoise_name='denoising1', n_epoch=100, batch_size=128, print_freq=10,
         save=False
     )
-    print("\nAll Network Params after pre-train")
-    network.print_params()
->>>>>>> 98291f0d
+    print("\nAll net Params after pre-train")
+    net.print_params()
 
     # Fine-tune
     print("\nFine-tune net")
