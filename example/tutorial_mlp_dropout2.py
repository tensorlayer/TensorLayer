import time
import tensorflow as tf
import tensorlayer as tl

sess = tf.InteractiveSession()

# prepare data
X_train, y_train, X_val, y_val, X_test, y_test = tl.files.load_mnist_dataset(shape=(-1,784))
# define placeholder
x = tf.placeholder(tf.float32, shape=[None, 784], name='x')
y_ = tf.placeholder(tf.int64, shape=[None], name='y_')


# define the network
def mlp(x, is_train=True, reuse=False):
    with tf.variable_scope("MLP", reuse=reuse):
        network = tl.layers.InputLayer(x, name='input')
        network = tl.layers.DropoutLayer(network, keep=0.8, is_fix=True, is_train=is_train, name='drop1')
        network = tl.layers.DenseLayer(network, n_units=800, act=tf.nn.relu, name='relu1')
        network = tl.layers.DropoutLayer(network, keep=0.5, is_fix=True, is_train=is_train, name='drop2')
        network = tl.layers.DenseLayer(network, n_units=800, act=tf.nn.relu, name='relu2')
        network = tl.layers.DropoutLayer(network, keep=0.5, is_fix=True, is_train=is_train, name='drop3')
        network = tl.layers.DenseLayer(network, n_units=10, act=tf.identity, name='output')
    return network


# define inferences
net_train = mlp(x, is_train=True, reuse=False)
net_test = mlp(x, is_train=False, reuse=True)

# cost for training
y = net_train.outputs
cost = tl.cost.cross_entropy(y, y_, name='xentropy')

# cost and accuracy for evalution
y2 = net_test.outputs
cost_test = tl.cost.cross_entropy(y2, y_, name='xentropy2')
correct_prediction = tf.equal(tf.argmax(y2, 1), y_)
acc = tf.reduce_mean(tf.cast(correct_prediction, tf.float32))

# define the optimizer
train_params = tl.layers.get_variables_with_name('MLP', train_only=True, printable=False)
<<<<<<< HEAD
train_op = tf.train.AdamOptimizer(learning_rate=0.0001).minimize(cost, var_list=train_params)
=======
train_op = tf.train.AdamOptimizer(learning_rate=0.0001, beta1=0.9, beta2=0.999, epsilon=1e-08,
                                  use_locking=False).minimize(cost, var_list=train_params)
>>>>>>> 98291f0d

# initialize all variables in the session
tl.layers.initialize_global_variables(sess)

n_epoch = 500
batch_size = 500
print_freq = 5

for epoch in range(n_epoch):
    start_time = time.time()
    for X_train_a, y_train_a in tl.iterate.minibatches(X_train, y_train, batch_size, shuffle=True):
        sess.run(train_op, feed_dict={x: X_train_a, y_: y_train_a})

    if epoch + 1 == 1 or (epoch + 1) % print_freq == 0:
        print("Epoch %d of %d took %fs" % (epoch + 1, n_epoch, time.time() - start_time))
        train_loss, train_acc, n_batch = 0, 0, 0
        for X_train_a, y_train_a in tl.iterate.minibatches(X_train, y_train, batch_size, shuffle=True):
            err, ac = sess.run([cost_test, acc], feed_dict={x: X_train_a, y_: y_train_a})
            train_loss += err
            train_acc += ac
            n_batch += 1
        print("   train loss: %f" % (train_loss / n_batch))
        print("   train acc: %f" % (train_acc / n_batch))
        val_loss, val_acc, n_batch = 0, 0, 0
        for X_val_a, y_val_a in tl.iterate.minibatches(X_val, y_val, batch_size, shuffle=True):
            err, ac = sess.run([cost_test, acc], feed_dict={x: X_val_a, y_: y_val_a})
            val_loss += err
            val_acc += ac
            n_batch += 1
        print("   val loss: %f" % (val_loss / n_batch))
        print("   val acc: %f" % (val_acc / n_batch))

print('Evaluation')
test_loss, test_acc, n_batch = 0, 0, 0
for X_test_a, y_test_a in tl.iterate.minibatches(X_test, y_test, batch_size, shuffle=True):
    err, ac = sess.run([cost_test, acc], feed_dict={x: X_test_a, y_: y_test_a})
    test_loss += err
    test_acc += ac
    n_batch += 1
print("   test loss: %f" % (test_loss / n_batch))
print("   test acc: %f" % (test_acc / n_batch))<|MERGE_RESOLUTION|>--- conflicted
+++ resolved
@@ -5,7 +5,7 @@
 sess = tf.InteractiveSession()
 
 # prepare data
-X_train, y_train, X_val, y_val, X_test, y_test = tl.files.load_mnist_dataset(shape=(-1,784))
+X_train, y_train, X_val, y_val, X_test, y_test = tl.files.load_mnist_dataset(shape=(-1, 784))
 # define placeholder
 x = tf.placeholder(tf.float32, shape=[None, 784], name='x')
 y_ = tf.placeholder(tf.int64, shape=[None], name='y_')
@@ -40,12 +40,7 @@
 
 # define the optimizer
 train_params = tl.layers.get_variables_with_name('MLP', train_only=True, printable=False)
-<<<<<<< HEAD
 train_op = tf.train.AdamOptimizer(learning_rate=0.0001).minimize(cost, var_list=train_params)
-=======
-train_op = tf.train.AdamOptimizer(learning_rate=0.0001, beta1=0.9, beta2=0.999, epsilon=1e-08,
-                                  use_locking=False).minimize(cost, var_list=train_params)
->>>>>>> 98291f0d
 
 # initialize all variables in the session
 tl.layers.initialize_global_variables(sess)
