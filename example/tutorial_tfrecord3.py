#! /usr/bin/python
# -*- coding: utf-8 -*-
"""
You will learn.

1. How to save time-series data (e.g. sentence) into TFRecord format file.
2. How to read time-series data from TFRecord format file.
3. How to create inputs, targets and mask.

Reference
----------
1. Google's im2txt - MSCOCO Image Captioning example
2. TFRecord in http://www.wildml.com/2016/08/rnns-in-tensorflow-a-practical-guide-and-undocumented-features/
3. Batching and Padding data in http://www.wildml.com/2016/08/rnns-in-tensorflow-a-practical-guide-and-undocumented-features/

"""

import json
import os

import numpy as np
import tensorflow as tf
from PIL import Image

import tensorlayer as tl


def _int64_feature(value):
    """Wrapper for inserting an int64 Feature into a SequenceExample proto,
  e.g, An integer label.
  """
    return tf.train.Feature(int64_list=tf.train.Int64List(value=[value]))


def _bytes_feature(value):
    """Wrapper for inserting a bytes Feature into a SequenceExample proto,
  e.g, an image in byte
  """
    # return tf.train.Feature(bytes_list=tf.train.BytesList(value=[str(value)]))
    return tf.train.Feature(bytes_list=tf.train.BytesList(value=[value]))


def _int64_feature_list(values):
    """Wrapper for inserting an int64 FeatureList into a SequenceExample proto,
  e.g, sentence in list of ints
  """
    return tf.train.FeatureList(feature=[_int64_feature(v) for v in values])


def _bytes_feature_list(values):
    """Wrapper for inserting a bytes FeatureList into a SequenceExample proto,
  e.g, sentence in list of bytes
  """
    return tf.train.FeatureList(feature=[_bytes_feature(v) for v in values])


## 1. Save data into TFRecord =====================================================
cwd = os.getcwd()
IMG_DIR = cwd + '/data/cat/'
SEQ_FIR = cwd + '/data/cat_caption.json'
VOC_FIR = cwd + '/vocab.txt'
# read image captions from JSON
with tf.gfile.FastGFile(SEQ_FIR, "r") as f:
    caption_data = json.loads(str(f.read()))  #, encoding = "utf-8"))

processed_capts, img_capts = [], []
for idx in range(len(caption_data['images'])):
    img_capt = caption_data['images'][idx]['caption']
    img_capts.append(img_capt)
    processed_capts.append(tl.nlp.process_sentence(img_capt, start_word="<S>", end_word="</S>"))
print("Original Captions: %s" % img_capts)
print("Processed Captions: %s\n" % processed_capts)
# build vocab
_ = tl.nlp.create_vocab(processed_capts, word_counts_output_file=VOC_FIR, min_word_count=1)
vocab = tl.nlp.Vocabulary(VOC_FIR, start_word="<S>", end_word="</S>", unk_word="<UNK>")

# save
writer = tf.python_io.TFRecordWriter("train.cat_caption")
for idx in range(len(caption_data['images'])):
    # get data
    img_name = caption_data['images'][idx]['file_name']
    img_capt = '<S> ' + caption_data['images'][idx]['caption'] + ' </S>'
    img_capt_ids = [vocab.word_to_id(word) for word in img_capt.split(' ')]
    print("%s : %s : %s" % (img_name, img_capt, img_capt_ids))
    img = Image.open(IMG_DIR + img_name)
    img = img.resize((299, 299))
    # tl.visualize.frame(I=img, second=0.2, saveable=False, name=img_name, fig_idx=12234)
    img_raw = img.tobytes()
    img_capt_b = [v.encode() for v in img_capt.split(' ')]
    context = tf.train.Features(feature={  #  Non-serial data uses Feature
        "image/img_raw": _bytes_feature(img_raw),
    })
    feature_lists = tf.train.FeatureLists(
        feature_list={  # Serial data uses FeatureLists
            "image/caption": _bytes_feature_list(img_capt_b),
            "image/caption_ids": _int64_feature_list(img_capt_ids)
        })
    sequence_example = tf.train.SequenceExample(context=context, feature_lists=feature_lists)
    writer.write(sequence_example.SerializeToString())  # Serialize To String
writer.close()

## 2. Simple read one image =======================================================
filename_queue = tf.train.string_input_producer(["train.cat_caption"])
reader = tf.TFRecordReader()
_, serialized_example = reader.read(filename_queue)  # return the file and the name of file
# features, sequence_features = tf.parse_single_example(serialized_example,  # see parse_single_sequence_example for sequence example
features, sequence_features = tf.parse_single_sequence_example(
    serialized_example, context_features={
        'image/img_raw': tf.FixedLenFeature([], tf.string),
    }, sequence_features={
        "image/caption": tf.FixedLenSequenceFeature([], dtype=tf.string),
        "image/caption_ids": tf.FixedLenSequenceFeature([], dtype=tf.int64),
    }
)
c = tf.contrib.learn.run_n(features, n=1, feed_dict=None)
im = Image.frombytes('RGB', (299, 299), c[0]['image/img_raw'])
tl.visualize.frame(np.asarray(im), second=1, saveable=False, name='frame', fig_idx=1236)
c = tf.contrib.learn.run_n(sequence_features, n=1, feed_dict=None)
print(c[0])


## 3. Prefetch serialized SequenceExample protos ==================================
def distort_image(image, thread_id):
    """Perform random distortions on an image.
  Args:
    image: A float32 Tensor of shape [height, width, 3] with values in [0, 1).
    thread_id: Preprocessing thread id used to select the ordering of color
      distortions. There should be a multiple of 2 preprocessing threads.
  Returns:````
    distorted_image: A float32 Tensor of shape [height, width, 3] with values in
      [0, 1].
  """
    # Randomly flip horizontally.
    with tf.name_scope("flip_horizontal"):  #, values=[image]): # DH MOdify
        # with tf.name_scope("flip_horizontal", values=[image]):
        image = tf.image.random_flip_left_right(image)
    # Randomly distort the colors based on thread id.
    color_ordering = thread_id % 2
    with tf.name_scope("distort_color"):  #, values=[image]): # DH MOdify
        # with tf.name_scope("distort_color", values=[image]): # DH MOdify
        if color_ordering == 0:
            image = tf.image.random_brightness(image, max_delta=32. / 255.)
            image = tf.image.random_saturation(image, lower=0.5, upper=1.5)
            image = tf.image.random_hue(image, max_delta=0.032)
            image = tf.image.random_contrast(image, lower=0.5, upper=1.5)
        elif color_ordering == 1:
            image = tf.image.random_brightness(image, max_delta=32. / 255.)
            image = tf.image.random_contrast(image, lower=0.5, upper=1.5)
            image = tf.image.random_saturation(image, lower=0.5, upper=1.5)
            image = tf.image.random_hue(image, max_delta=0.032)
        # The random_* ops do not necessarily clamp.
        image = tf.clip_by_value(image, 0.0, 1.0)

    return image


# def process_image(encoded_image,
#                   is_training,
#                   height,
#                   width,
#                   resize_height=346,
#                   resize_width=346,
#                   thread_id=0,
#                   image_format="jpeg"):
#   """Decode an image, resize and apply random distortions.
#   In training, images are distorted slightly differently depending on thread_id.
#   Args:
#     encoded_image: String Tensor containing the image.
#     is_training: Boolean; whether preprocessing for training or eval.
#     height: Height of the output image.
#     width: Width of the output image.
#     resize_height: If > 0, resize height before crop to final dimensions.
#     resize_width: If > 0, resize width before crop to final dimensions.
#     thread_id: Preprocessing thread id used to select the ordering of color
#       distortions. There should be a multiple of 2 preprocessing threads.
#     image_format: "jpeg" or "png".
#   Returns:
#     A float32 Tensor of shape [height, width, 3] with values in [-1, 1].
#   Raises:
#     ValueError: If image_format is invalid.
#   """
#   # Helper function to log an image summary to the visualizer. Summaries are
#   # only logged in thread 0.
#   def image_summary(name, image):
#     if not thread_id:
#       tf.image_summary(name, tf.expand_dims(image, 0))
#
#   # Decode image into a float32 Tensor of shape [?, ?, 3] with values in [0, 1).
#   with tf.name_scope("decode"):#, values=[encoded_image]):   # DH modify
#   # with tf.name_scope("decode", values=[encoded_image]):   # DH modify
#     if image_format == "jpeg":
#       image = tf.image.decode_jpeg(encoded_image, channels=3)
#     elif image_format == "png":
#       image = tf.image.decode_png(encoded_image, channels=3)
#     else:
#       raise ValueError("Invalid image format: %s" % image_format)
#   image = tf.image.convert_image_dtype(image, dtype=tf.float32)
#   image_summary("original_image", image)
#
#   # Resize image.
#   assert (resize_height > 0) == (resize_width > 0)
#   if resize_height:
#     # image = tf.image.resize_images(image,
#     #                                size=[resize_height, resize_width],
#     #                                method=tf.image.ResizeMethod.BILINEAR)
#
#     image = tf.image.resize_images(image,       # DH Modify
#                                    new_height=resize_height,
#                                    new_width=resize_width,
#                                    method=tf.image.ResizeMethod.BILINEAR)
#
#   # Crop to final dimensions.
#   if is_training:
#     image = tf.random_crop(image, [height, width, 3])
#   else:
#     # Central crop, assuming resize_height > height, resize_width > width.
#     image = tf.image.resize_image_with_crop_or_pad(image, height, width)
#
#   image_summary("resized_image", image)
#
#   # Randomly distort the image.
#   if is_training:
#     image = distort_image(image, thread_id)
#
#   image_summary("final_image", image)
#
#   # Rescale to [-1,1] instead of [0, 1]
#   image = tf.subtract(image, 0.5)
#   image = tf.multiply(image, 2.0)
#   return image


def prefetch_input_data(
<<<<<<< HEAD
    reader,
    file_pattern,
    is_training,
    batch_size,
    values_per_shard,
    input_queue_capacity_factor=16,
    num_reader_threads=1,
    shard_queue_name="filename_queue",
    value_queue_name="input_queue"
=======
        reader, file_pattern, is_training, batch_size, values_per_shard, input_queue_capacity_factor=16,
        num_reader_threads=1, shard_queue_name="filename_queue", value_queue_name="input_queue"
>>>>>>> 98291f0d
):
    """Prefetches string values from disk into an input queue.

  In training the capacity of the queue is important because a larger queue
  means better mixing of training examples between shards. The minimum number of
  values kept in the queue is values_per_shard * input_queue_capacity_factor,
  where input_queue_memory factor should be chosen to trade-off better mixing
  with memory usage.

  Args:
    reader: Instance of tf.ReaderBase.
    file_pattern: Comma-separated list of file patterns (e.g.
        /tmp/train_data-?????-of-00100).
    is_training: Boolean; whether prefetching for training or eval.
    batch_size: Model batch size used to determine queue capacity.
    values_per_shard: Approximate number of values per shard.
    input_queue_capacity_factor: Minimum number of values to keep in the queue
      in multiples of values_per_shard. See comments above.
    num_reader_threads: Number of reader threads to fill the queue.
    shard_queue_name: Name for the shards filename queue.
    value_queue_name: Name for the values input queue.

  Returns:
    A Queue containing prefetched string values.
  """
    data_files = []
    for pattern in file_pattern.split(","):
        data_files.extend(tf.gfile.Glob(pattern))
    if not data_files:
        tf.logging.fatal("Found no input files matching %s", file_pattern)
    else:
        tf.logging.info("Prefetching values from %d files matching %s", len(data_files), file_pattern)

    if is_training:
        print("   is_training == True : RandomShuffleQueue")
        filename_queue = tf.train.string_input_producer(data_files, shuffle=True, capacity=16, name=shard_queue_name)
        min_queue_examples = values_per_shard * input_queue_capacity_factor
        capacity = min_queue_examples + 100 * batch_size
        values_queue = tf.RandomShuffleQueue(
<<<<<<< HEAD
            capacity=capacity,
            min_after_dequeue=min_queue_examples,
            dtypes=[tf.string],
=======
            capacity=capacity, min_after_dequeue=min_queue_examples, dtypes=[tf.string],
>>>>>>> 98291f0d
            name="random_" + value_queue_name
        )
    else:
        print("   is_training == False : FIFOQueue")
        filename_queue = tf.train.string_input_producer(data_files, shuffle=False, capacity=1, name=shard_queue_name)
        capacity = values_per_shard + 3 * batch_size
        values_queue = tf.FIFOQueue(capacity=capacity, dtypes=[tf.string], name="fifo_" + value_queue_name)

    enqueue_ops = []
    for _ in range(num_reader_threads):
        _, value = reader.read(filename_queue)
        enqueue_ops.append(values_queue.enqueue([value]))
    tf.train.queue_runner.add_queue_runner(tf.train.queue_runner.QueueRunner(values_queue, enqueue_ops))

    tf.summary.scalar(
        "queue/%s/fraction_of_%d_full" % (values_queue.name, capacity),
        tf.cast(values_queue.size(), tf.float32) * (1. / capacity)
    )

    return values_queue


is_training = True
resize_height = resize_width = 346
height = width = 299
# start to read
reader = tf.TFRecordReader()
input_queue = prefetch_input_data(
    reader,
    file_pattern="train.cat_caption",  # sets train.???_caption to read many files
    is_training=is_training,  # if training, shuffle and random choice
    batch_size=4,
    values_per_shard=2300,  # mixing between shards in training.
    input_queue_capacity_factor=2,  # minimum number of shards to keep in the input queue.
    num_reader_threads=1  # number of threads for prefetching SequenceExample protos.
)
serialized_sequence_example = input_queue.dequeue()
# serialized_sequence_example = tf.train.string_input_producer(["train.cat_caption"])   # don't work
context, sequence = tf.parse_single_sequence_example(
    serialized=serialized_sequence_example, context_features={"image/img_raw": tf.FixedLenFeature([], dtype=tf.string)},
    sequence_features={
        "image/caption": tf.FixedLenSequenceFeature([], dtype=tf.string),
        "image/caption_ids": tf.FixedLenSequenceFeature([], dtype=tf.int64),
    }
)

img = tf.decode_raw(context["image/img_raw"], tf.uint8)
img = tf.reshape(img, [height, width, 3])
img = tf.image.convert_image_dtype(img, dtype=tf.float32)

try:
    # for TensorFlow 0.11
    img = tf.image.resize_images(img, size=(resize_height, resize_width), method=tf.image.ResizeMethod.BILINEAR)
except Exception:
    # for TensorFlow 0.10
    img = tf.image.resize_images(
<<<<<<< HEAD
        img,
        new_height=resize_height,
        new_width=resize_width,
        method=tf.image.ResizeMethod.BILINEAR
=======
        img, new_height=resize_height, new_width=resize_width, method=tf.image.ResizeMethod.BILINEAR
>>>>>>> 98291f0d
    )
# Crop to final dimensions.
if is_training:
    img = tf.random_crop(img, [height, width, 3])
else:
    # Central crop, assuming resize_height > height, resize_width > width.
    img = tf.image.resize_image_with_crop_or_pad(img, height, width)
# Randomly distort the image.
if is_training:
    img = distort_image(img, thread_id=0)
# Rescale to [-1, 1] instead of [0, 1]
img = tf.subtract(img, 0.5)
img = tf.multiply(img, 2.0)
img_cap = sequence["image/caption"]
img_cap_ids = sequence["image/caption_ids"]
img_batch, img_cap_batch, img_cap_ids_batch = tf.train.batch(
    [img, img_cap, img_cap_ids],  # Note: shuffle_batch doesn't support dynamic_pad
    batch_size=4,
    capacity=50000,
    dynamic_pad=True,  # string list pad with '', int list pad with 0
    num_threads=4
)
sess = tf.Session()
# sess.run(tf.initialize_all_variables())
tl.layers.initialize_global_variables(sess)
coord = tf.train.Coordinator()
threads = tf.train.start_queue_runners(sess=sess, coord=coord)
for _ in range(3):
    print("Step %s" % _)
    # print(sess.run([img, img_cap, img_cap_ids]))                                 # one example only
    imgs, caps, caps_id = sess.run([img_batch, img_cap_batch, img_cap_ids_batch])  # batch of examples with dynamic_pad
    print(caps)
    print(caps_id)
    tl.visualize.images2d((imgs + 1) / 2, second=1, saveable=False, name='batch', dtype=None, fig_idx=202025)
coord.request_stop()
coord.join(threads)
sess.close()


## 4. Prefetch serialized SequenceExample protos. Create MASK and TARGET =======
def batch_with_dynamic_pad(images_and_captions, batch_size, queue_capacity, add_summaries=True):
    """Batches input images and captions.

  This function splits the caption into an input sequence and a target sequence,
  where the target sequence is the input sequence right-shifted by 1. Input and
  target sequences are batched and padded up to the maximum length of sequences
  in the batch. A mask is created to distinguish real words from padding words.

  Example:
    Actual captions in the batch ('-' denotes padded character):
      [
        [ 1 2 5 4 5 ],
        [ 1 2 3 4 - ],
        [ 1 2 3 - - ],
      ]

    input_seqs:
      [
        [ 1 2 3 4 ],
        [ 1 2 3 - ],
        [ 1 2 - - ],
      ]

    target_seqs:
      [
        [ 2 3 4 5 ],
        [ 2 3 4 - ],
        [ 2 3 - - ],
      ]

    mask:
      [
        [ 1 1 1 1 ],
        [ 1 1 1 0 ],
        [ 1 1 0 0 ],
      ]

  Args:
    images_and_captions: A list of pairs [image, caption], where image is a
      Tensor of shape [height, width, channels] and caption is a 1-D Tensor of
      any length. Each pair will be processed and added to the queue in a
      separate thread.
    batch_size: Batch size.
    queue_capacity: Queue capacity.
    add_summaries: If true, add caption length summaries.

  Returns:
    images: A Tensor of shape [batch_size, height, width, channels].
    input_seqs: An int32 Tensor of shape [batch_size, padded_length].
    target_seqs: An int32 Tensor of shape [batch_size, padded_length].
    mask: An int32 0/1 Tensor of shape [batch_size, padded_length].
  """
    enqueue_list = []
    for image, caption in images_and_captions:
        caption_length = tf.shape(caption)[0]
        input_length = tf.expand_dims(tf.subtract(caption_length, 1), 0)

        input_seq = tf.slice(caption, [0], input_length)
        target_seq = tf.slice(caption, [1], input_length)
        indicator = tf.ones(input_length, dtype=tf.int32)
        enqueue_list.append([image, input_seq, target_seq, indicator])

    images, input_seqs, target_seqs, mask = tf.train.batch_join(
<<<<<<< HEAD
        enqueue_list,
        batch_size=batch_size,
        capacity=queue_capacity,
        dynamic_pad=True,
        name="batch_and_pad"
=======
        enqueue_list, batch_size=batch_size, capacity=queue_capacity, dynamic_pad=True, name="batch_and_pad"
>>>>>>> 98291f0d
    )

    if add_summaries:
        lengths = tf.add(tf.reduce_sum(mask, 1), 1)
        tf.summary.scalar("caption_length/batch_min", tf.reduce_min(lengths))
        tf.summary.scalar("caption_length/batch_max", tf.reduce_max(lengths))
        tf.summary.scalar("caption_length/batch_mean", tf.reduce_mean(lengths))

    return images, input_seqs, target_seqs, mask


images, input_seqs, target_seqs, input_mask = (
<<<<<<< HEAD
    batch_with_dynamic_pad(images_and_captions=[[img, img_cap]],
                           batch_size=4,
                           queue_capacity=50000)
=======
    batch_with_dynamic_pad(images_and_captions=[[img, img_cap]], batch_size=4, queue_capacity=50000)
>>>>>>> 98291f0d
)
sess = tf.Session()
sess.run(tf.initialize_all_variables())
coord = tf.train.Coordinator()
threads = tf.train.start_queue_runners(sess=sess, coord=coord)
for _ in range(3):
    print("Step %s" % _)
    imgs, inputs, targets, masks = sess.run([images, input_seqs, target_seqs, input_mask])
    print(inputs)
    print(targets)
    print(masks)
    tl.visualize.images2d((imgs + 1) / 2, second=1, saveable=False, name='batch', dtype=None, fig_idx=202025)
coord.request_stop()
coord.join(threads)
sess.close()

#<|MERGE_RESOLUTION|>--- conflicted
+++ resolved
@@ -231,20 +231,8 @@
 
 
 def prefetch_input_data(
-<<<<<<< HEAD
-    reader,
-    file_pattern,
-    is_training,
-    batch_size,
-    values_per_shard,
-    input_queue_capacity_factor=16,
-    num_reader_threads=1,
-    shard_queue_name="filename_queue",
-    value_queue_name="input_queue"
-=======
         reader, file_pattern, is_training, batch_size, values_per_shard, input_queue_capacity_factor=16,
         num_reader_threads=1, shard_queue_name="filename_queue", value_queue_name="input_queue"
->>>>>>> 98291f0d
 ):
     """Prefetches string values from disk into an input queue.
 
@@ -284,13 +272,7 @@
         min_queue_examples = values_per_shard * input_queue_capacity_factor
         capacity = min_queue_examples + 100 * batch_size
         values_queue = tf.RandomShuffleQueue(
-<<<<<<< HEAD
-            capacity=capacity,
-            min_after_dequeue=min_queue_examples,
-            dtypes=[tf.string],
-=======
             capacity=capacity, min_after_dequeue=min_queue_examples, dtypes=[tf.string],
->>>>>>> 98291f0d
             name="random_" + value_queue_name
         )
     else:
@@ -347,14 +329,7 @@
 except Exception:
     # for TensorFlow 0.10
     img = tf.image.resize_images(
-<<<<<<< HEAD
-        img,
-        new_height=resize_height,
-        new_width=resize_width,
-        method=tf.image.ResizeMethod.BILINEAR
-=======
         img, new_height=resize_height, new_width=resize_width, method=tf.image.ResizeMethod.BILINEAR
->>>>>>> 98291f0d
     )
 # Crop to final dimensions.
 if is_training:
@@ -458,15 +433,7 @@
         enqueue_list.append([image, input_seq, target_seq, indicator])
 
     images, input_seqs, target_seqs, mask = tf.train.batch_join(
-<<<<<<< HEAD
-        enqueue_list,
-        batch_size=batch_size,
-        capacity=queue_capacity,
-        dynamic_pad=True,
-        name="batch_and_pad"
-=======
         enqueue_list, batch_size=batch_size, capacity=queue_capacity, dynamic_pad=True, name="batch_and_pad"
->>>>>>> 98291f0d
     )
 
     if add_summaries:
@@ -479,13 +446,7 @@
 
 
 images, input_seqs, target_seqs, input_mask = (
-<<<<<<< HEAD
-    batch_with_dynamic_pad(images_and_captions=[[img, img_cap]],
-                           batch_size=4,
-                           queue_capacity=50000)
-=======
     batch_with_dynamic_pad(images_and_captions=[[img, img_cap]], batch_size=4, queue_capacity=50000)
->>>>>>> 98291f0d
 )
 sess = tf.Session()
 sess.run(tf.initialize_all_variables())
