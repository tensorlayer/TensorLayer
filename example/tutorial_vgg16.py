--- conflicted
+++ resolved
@@ -59,53 +59,6 @@
         net_in.outputs = net_in.outputs - mean
 
     # conv1
-<<<<<<< HEAD
-    network = Conv2dLayer(net_in, act=tf.nn.relu, shape=[3, 3, 3, 64], \
-        strides=[1, 1, 1, 1], padding='SAME', name='conv1_1') # 64 features for each 3x3 patch
-    network = Conv2dLayer(network, act=tf.nn.relu, shape=[3, 3, 64, 64], \
-        strides=[1, 1, 1, 1], padding='SAME',name='conv1_2')# 64 features for each 3x3 patch
-    network = PoolLayer(network,ksize=[1, 2, 2, 1],strides=[1, 2, 2, 1], \
-        padding='SAME',pool=tf.nn.max_pool,name='pool1')
-
-    # conv2
-    network = Conv2dLayer(network,act=tf.nn.relu, shape=[3, 3, 64, 128], \
-        strides=[1, 1, 1, 1],padding='SAME',name='conv2_1')# 128 features for each 3x3 patch
-    network = Conv2dLayer(network,act=tf.nn.relu, shape=[3, 3, 128, 128], \
-        strides=[1, 1, 1, 1],padding='SAME',name='conv2_2')# 128 features for each 3x3 patch
-    network = PoolLayer(network,ksize=[1, 2, 2, 1],strides=[1, 2, 2, 1], \
-        padding='SAME',pool=tf.nn.max_pool,name='pool2')
-
-    # conv3
-    network = Conv2dLayer(network,act=tf.nn.relu, shape=[3, 3, 128, 256], \
-        strides=[1, 1, 1, 1],padding='SAME',name='conv3_1')# 256 features for each 3x3 patch
-    network = Conv2dLayer(network,act=tf.nn.relu,shape=[3, 3, 256, 256], \
-        strides=[1, 1, 1, 1],padding='SAME',name='conv3_2')# 256 features for each 3x3 patch
-    network = Conv2dLayer(network,act=tf.nn.relu,shape=[3, 3, 256, 256], \
-        strides=[1, 1, 1, 1],padding='SAME', name='conv3_3')# 256 features for each 3x3 patch
-    network = PoolLayer(network,ksize=[1, 2, 2, 1],strides=[1, 2, 2, 1], \
-        padding='SAME',pool=tf.nn.max_pool,name='pool3')
-
-    # conv4
-    network = Conv2dLayer(network,act=tf.nn.relu,shape=[3, 3, 256, 512], \
-        strides=[1, 1, 1, 1],padding='SAME',name='conv4_1')# 512 features for each 3x3 patch
-    network = Conv2dLayer(network,act=tf.nn.relu,shape=[3, 3, 512, 512], \
-        strides=[1, 1, 1, 1],padding='SAME',name='conv4_2')# 512 features for each 3x3 patch
-    network = Conv2dLayer(network, act=tf.nn.relu, shape=[3, 3, 512, 512], \
-        strides=[1, 1, 1, 1], padding='SAME',name='conv4_3')# 512 features for each 3x3 patch
-    network = PoolLayer(network, ksize=[1, 2, 2, 1], strides=[1, 2, 2, 1], \
-        padding='SAME', pool=tf.nn.max_pool, name='pool4')
-
-    # conv5
-    network = Conv2dLayer(network, act=tf.nn.relu, shape=[3, 3, 512, 512], \
-        strides=[1, 1, 1, 1], padding='SAME', name='conv5_1')# 512 features for each 3x3 patch
-    network = Conv2dLayer(network, act=tf.nn.relu,shape=[3, 3, 512, 512], \
-        strides=[1, 1, 1, 1], padding='SAME', name='conv5_2' )# 512 features for each 3x3 patch
-    network = Conv2dLayer(network, act=tf.nn.relu, shape=[3, 3, 512, 512], \
-        strides=[1, 1, 1, 1], padding='SAME', name='conv5_3') # 512 features for each 3x3 patch
-    network = PoolLayer(network, ksize=[1, 2, 2, 1], strides=[1, 2, 2, 1], \
-        padding='SAME', pool=tf.nn.max_pool, name='pool5')
-    return network
-=======
     net = Conv2dLayer(net_in, act=tf.nn.relu, shape=[3, 3, 3, 64], strides=[1, 1, 1, 1], padding='SAME', name='conv1_1')
     net = Conv2dLayer(net, act=tf.nn.relu, shape=[3, 3, 64, 64], strides=[1, 1, 1, 1], padding='SAME', name='conv1_2')
     net = PoolLayer(net, ksize=[1, 2, 2, 1], strides=[1, 2, 2, 1], padding='SAME', pool=tf.nn.max_pool, name='pool1')
@@ -133,7 +86,6 @@
     net = Conv2dLayer(net, act=tf.nn.relu, shape=[3, 3, 512, 512], strides=[1, 1, 1, 1], padding='SAME', name='conv5_3')
     net = PoolLayer(net, ksize=[1, 2, 2, 1], strides=[1, 2, 2, 1], padding='SAME', pool=tf.nn.max_pool, name='pool5')
     return net
->>>>>>> 4061a680
 
 
 def conv_layers_simple_api(net_in):
@@ -145,43 +97,6 @@
         net_in.outputs = net_in.outputs - mean
 
     # conv1
-<<<<<<< HEAD
-    network = Conv2d(net_in, 64, (3, 3), (1, 1), act=tf.nn.relu, padding='SAME', name='conv1_1')
-    network = Conv2d(network, 64, (3, 3), (1, 1), act=tf.nn.relu, padding='SAME', name='conv1_2')
-    network = MaxPool2d(network, (2, 2), (2, 2), padding='SAME', name='pool1')
-
-    # conv2
-    network = Conv2d(network, 128, (3, 3), (1, 1), act=tf.nn.relu, padding='SAME', name='conv2_1')
-    network = Conv2d(network, 128, (3, 3), (1, 1), act=tf.nn.relu, padding='SAME', name='conv2_2')
-    network = MaxPool2d(network, (2, 2), (2, 2), padding='SAME', name='pool2')
-
-    # conv3
-    network = Conv2d(network, 256, (3, 3), (1, 1), act=tf.nn.relu, padding='SAME', name='conv3_1')
-    network = Conv2d(network, 256, (3, 3), (1, 1), act=tf.nn.relu, padding='SAME', name='conv3_2')
-    network = Conv2d(network, 256, (3, 3), (1, 1), act=tf.nn.relu, padding='SAME', name='conv3_3')
-    network = MaxPool2d(network, (2, 2), (2, 2), padding='SAME', name='pool3')
-
-    # conv4
-    network = Conv2d(network, 512, (3, 3), (1, 1), act=tf.nn.relu, padding='SAME', name='conv4_1')
-    network = Conv2d(network, 512, (3, 3), (1, 1), act=tf.nn.relu, padding='SAME', name='conv4_2')
-    network = Conv2d(network, 512, (3, 3), (1, 1), act=tf.nn.relu, padding='SAME', name='conv4_3')
-    network = MaxPool2d(network, (2, 2), (2, 2), padding='SAME', name='pool4')
-
-    # conv5
-    network = Conv2d(network, 512, (3, 3), (1, 1), act=tf.nn.relu, padding='SAME', name='conv5_1')
-    network = Conv2d(network, 512, (3, 3), (1, 1), act=tf.nn.relu, padding='SAME', name='conv5_2')
-    network = Conv2d(network, 512, (3, 3), (1, 1), act=tf.nn.relu, padding='SAME', name='conv5_3')
-    network = MaxPool2d(network, (2, 2), (2, 2), padding='SAME', name='pool5')
-    return network
-
-
-def fc_layers(net):
-    network = FlattenLayer(net, name='flatten')
-    network = DenseLayer(network, 4096, act=tf.nn.relu, name='fc1_relu')
-    network = DenseLayer(network, 4096, act=tf.nn.relu, name='fc2_relu')
-    network = DenseLayer(network, 1000, act=tf.identity, name='fc3_relu')
-    return network
-=======
     net = Conv2d(net_in, 64, filter_size=(3, 3), strides=(1, 1), act=tf.nn.relu, padding='SAME', name='conv1_1')
     net = Conv2d(net, n_filter=64, filter_size=(3, 3), strides=(1, 1), act=tf.nn.relu, padding='SAME', name='conv1_2')
     net = MaxPool2d(net, filter_size=(2, 2), strides=(2, 2), padding='SAME', name='pool1')
@@ -217,7 +132,6 @@
     net = DenseLayer(net, n_units=4096, act=tf.nn.relu, name='fc2_relu')
     net = DenseLayer(net, n_units=1000, act=tf.identity, name='fc3_relu')
     return net
->>>>>>> 4061a680
 
 
 sess = tf.InteractiveSession()
