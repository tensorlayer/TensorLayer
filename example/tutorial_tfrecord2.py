--- conflicted
+++ resolved
@@ -65,8 +65,7 @@
     reader = tf.TFRecordReader()
     _, serialized_example = reader.read(filename_queue)
     features = tf.parse_single_example(
-        serialized_example,
-        features={
+        serialized_example, features={
             'label': tf.FixedLenFeature([], tf.int64),
             'img_raw': tf.FixedLenFeature([], tf.string),
         }
@@ -84,15 +83,7 @@
 ## Use shuffle_batch or batch
 # see https://www.tensorflow.org/versions/master/api_docs/python/io_ops.html#shuffle_batch
 img_batch, label_batch = tf.train.shuffle_batch(
-<<<<<<< HEAD
-    [img, label],
-    batch_size=4,
-    capacity=50000,
-    min_after_dequeue=10000,
-    num_threads=1
-=======
     [img, label], batch_size=4, capacity=50000, min_after_dequeue=10000, num_threads=1
->>>>>>> 98291f0d
 )
 
 print("img_batch   : %s" % img_batch._shape)
