--- conflicted
+++ resolved
@@ -104,7 +104,6 @@
     # input layer
     net_in = InputLayer(bgr, name='input')
     # conv1
-<<<<<<< HEAD
     net = Conv2dLayer(net_in, act=tf.nn.relu, shape=[3, 3, 3, 64], strides=[1, 1, 1, 1], padding='SAME', name='conv1_1')
     net = Conv2dLayer(net, act=tf.nn.relu, shape=[3, 3, 64, 64], strides=[1, 1, 1, 1], padding='SAME', name='conv1_2')
     net = PoolLayer(net, ksize=[1, 2, 2, 1], strides=[1, 2, 2, 1], padding='SAME', pool=tf.nn.max_pool, name='pool1')
@@ -130,75 +129,6 @@
     net = Conv2dLayer(net, act=tf.nn.relu, shape=[3, 3, 512, 512], strides=[1, 1, 1, 1], padding='SAME', name='conv5_3')
     net = Conv2dLayer(net, act=tf.nn.relu, shape=[3, 3, 512, 512], strides=[1, 1, 1, 1], padding='SAME', name='conv5_4')
     net = PoolLayer(net, ksize=[1, 2, 2, 1], strides=[1, 2, 2, 1], padding='SAME', pool=tf.nn.max_pool, name='pool5')
-=======
-    network = Conv2dLayer(
-        net_in, act=tf.nn.relu, shape=[3, 3, 3, 64], strides=[1, 1, 1, 1], padding='SAME', name='conv1_1'
-    )
-    network = Conv2dLayer(
-        network, act=tf.nn.relu, shape=[3, 3, 64, 64], strides=[1, 1, 1, 1], padding='SAME', name='conv1_2'
-    )
-    network = PoolLayer(
-        network, ksize=[1, 2, 2, 1], strides=[1, 2, 2, 1], padding='SAME', pool=tf.nn.max_pool, name='pool1'
-    )
-    # conv2
-    network = Conv2dLayer(
-        network, act=tf.nn.relu, shape=[3, 3, 64, 128], strides=[1, 1, 1, 1], padding='SAME', name='conv2_1'
-    )
-    network = Conv2dLayer(
-        network, act=tf.nn.relu, shape=[3, 3, 128, 128], strides=[1, 1, 1, 1], padding='SAME', name='conv2_2'
-    )
-    network = PoolLayer(
-        network, ksize=[1, 2, 2, 1], strides=[1, 2, 2, 1], padding='SAME', pool=tf.nn.max_pool, name='pool2'
-    )
-    # conv3
-    network = Conv2dLayer(
-        network, act=tf.nn.relu, shape=[3, 3, 128, 256], strides=[1, 1, 1, 1], padding='SAME', name='conv3_1'
-    )
-    network = Conv2dLayer(
-        network, act=tf.nn.relu, shape=[3, 3, 256, 256], strides=[1, 1, 1, 1], padding='SAME', name='conv3_2'
-    )
-    network = Conv2dLayer(
-        network, act=tf.nn.relu, shape=[3, 3, 256, 256], strides=[1, 1, 1, 1], padding='SAME', name='conv3_3'
-    )
-    network = Conv2dLayer(
-        network, act=tf.nn.relu, shape=[3, 3, 256, 256], strides=[1, 1, 1, 1], padding='SAME', name='conv3_4'
-    )
-    network = PoolLayer(
-        network, ksize=[1, 2, 2, 1], strides=[1, 2, 2, 1], padding='SAME', pool=tf.nn.max_pool, name='pool3'
-    )
-    # conv4
-    network = Conv2dLayer(
-        network, act=tf.nn.relu, shape=[3, 3, 256, 512], strides=[1, 1, 1, 1], padding='SAME', name='conv4_1'
-    )
-    network = Conv2dLayer(
-        network, act=tf.nn.relu, shape=[3, 3, 512, 512], strides=[1, 1, 1, 1], padding='SAME', name='conv4_2'
-    )
-    network = Conv2dLayer(
-        network, act=tf.nn.relu, shape=[3, 3, 512, 512], strides=[1, 1, 1, 1], padding='SAME', name='conv4_3'
-    )
-    network = Conv2dLayer(
-        network, act=tf.nn.relu, shape=[3, 3, 512, 512], strides=[1, 1, 1, 1], padding='SAME', name='conv4_4'
-    )
-    network = PoolLayer(
-        network, ksize=[1, 2, 2, 1], strides=[1, 2, 2, 1], padding='SAME', pool=tf.nn.max_pool, name='pool4'
-    )
-    # conv5
-    network = Conv2dLayer(
-        network, act=tf.nn.relu, shape=[3, 3, 512, 512], strides=[1, 1, 1, 1], padding='SAME', name='conv5_1'
-    )
-    network = Conv2dLayer(
-        network, act=tf.nn.relu, shape=[3, 3, 512, 512], strides=[1, 1, 1, 1], padding='SAME', name='conv5_2'
-    )
-    network = Conv2dLayer(
-        network, act=tf.nn.relu, shape=[3, 3, 512, 512], strides=[1, 1, 1, 1], padding='SAME', name='conv5_3'
-    )
-    network = Conv2dLayer(
-        network, act=tf.nn.relu, shape=[3, 3, 512, 512], strides=[1, 1, 1, 1], padding='SAME', name='conv5_4'
-    )
-    network = PoolLayer(
-        network, ksize=[1, 2, 2, 1], strides=[1, 2, 2, 1], padding='SAME', pool=tf.nn.max_pool, name='pool5'
-    )
->>>>>>> 98291f0d
     # fc 6~8
     net = FlattenLayer(net, name='flatten')
     net = DenseLayer(net, n_units=4096, act=tf.nn.relu, name='fc6')
@@ -248,15 +178,8 @@
     # input layer
     net_in = InputLayer(bgr, name='input')
     # conv1
-<<<<<<< HEAD
     net = Conv2d(
-        net_in,
-        n_filter=64,
-        filter_size=(3, 3),
-        strides=(1, 1),
-        act=tf.nn.relu,
-        padding='SAME',
-        name='conv1_1'
+        net_in, n_filter=64, filter_size=(3, 3), strides=(1, 1), act=tf.nn.relu, padding='SAME', name='conv1_1'
     )
     net = Conv2d(net, n_filter=64, filter_size=(3, 3), strides=(1, 1), act=tf.nn.relu, padding='SAME', name='conv1_2')
     net = MaxPool2d(net, filter_size=(2, 2), strides=(2, 2), padding='SAME', name='pool1')
@@ -282,65 +205,6 @@
     net = Conv2d(net, 512, (3, 3), (1, 1), act=tf.nn.relu, padding='SAME', name='conv5_3')
     net = Conv2d(net, 512, (3, 3), (1, 1), act=tf.nn.relu, padding='SAME', name='conv5_4')
     net = MaxPool2d(net, filter_size=(2, 2), strides=(2, 2), padding='SAME', name='pool5')
-=======
-    network = Conv2d(
-        net_in, n_filter=64, filter_size=(3, 3), strides=(1, 1), act=tf.nn.relu, padding='SAME', name='conv1_1'
-    )
-    network = Conv2d(
-        network, n_filter=64, filter_size=(3, 3), strides=(1, 1), act=tf.nn.relu, padding='SAME', name='conv1_2'
-    )
-    network = MaxPool2d(network, filter_size=(2, 2), strides=(2, 2), padding='SAME', name='pool1')
-    # conv2
-    network = Conv2d(
-        network, n_filter=128, filter_size=(3, 3), strides=(1, 1), act=tf.nn.relu, padding='SAME', name='conv2_1'
-    )
-    network = Conv2d(
-        network, n_filter=128, filter_size=(3, 3), strides=(1, 1), act=tf.nn.relu, padding='SAME', name='conv2_2'
-    )
-    network = MaxPool2d(network, filter_size=(2, 2), strides=(2, 2), padding='SAME', name='pool2')
-    # conv3
-    network = Conv2d(
-        network, n_filter=256, filter_size=(3, 3), strides=(1, 1), act=tf.nn.relu, padding='SAME', name='conv3_1'
-    )
-    network = Conv2d(
-        network, n_filter=256, filter_size=(3, 3), strides=(1, 1), act=tf.nn.relu, padding='SAME', name='conv3_2'
-    )
-    network = Conv2d(
-        network, n_filter=256, filter_size=(3, 3), strides=(1, 1), act=tf.nn.relu, padding='SAME', name='conv3_3'
-    )
-    network = Conv2d(
-        network, n_filter=256, filter_size=(3, 3), strides=(1, 1), act=tf.nn.relu, padding='SAME', name='conv3_4'
-    )
-    network = MaxPool2d(network, filter_size=(2, 2), strides=(2, 2), padding='SAME', name='pool3')
-    # conv4
-    network = Conv2d(
-        network, n_filter=512, filter_size=(3, 3), strides=(1, 1), act=tf.nn.relu, padding='SAME', name='conv4_1'
-    )
-    network = Conv2d(
-        network, n_filter=512, filter_size=(3, 3), strides=(1, 1), act=tf.nn.relu, padding='SAME', name='conv4_2'
-    )
-    network = Conv2d(
-        network, n_filter=512, filter_size=(3, 3), strides=(1, 1), act=tf.nn.relu, padding='SAME', name='conv4_3'
-    )
-    network = Conv2d(
-        network, n_filter=512, filter_size=(3, 3), strides=(1, 1), act=tf.nn.relu, padding='SAME', name='conv4_4'
-    )
-    network = MaxPool2d(network, filter_size=(2, 2), strides=(2, 2), padding='SAME', name='pool4')
-    # conv5
-    network = Conv2d(
-        network, n_filter=512, filter_size=(3, 3), strides=(1, 1), act=tf.nn.relu, padding='SAME', name='conv5_1'
-    )
-    network = Conv2d(
-        network, n_filter=512, filter_size=(3, 3), strides=(1, 1), act=tf.nn.relu, padding='SAME', name='conv5_2'
-    )
-    network = Conv2d(
-        network, n_filter=512, filter_size=(3, 3), strides=(1, 1), act=tf.nn.relu, padding='SAME', name='conv5_3'
-    )
-    network = Conv2d(
-        network, n_filter=512, filter_size=(3, 3), strides=(1, 1), act=tf.nn.relu, padding='SAME', name='conv5_4'
-    )
-    network = MaxPool2d(network, filter_size=(2, 2), strides=(2, 2), padding='SAME', name='pool5')
->>>>>>> 98291f0d
     # fc 6~8
     net = FlattenLayer(net, name='flatten')
     net = DenseLayer(net, n_units=4096, act=tf.nn.relu, name='fc6')
