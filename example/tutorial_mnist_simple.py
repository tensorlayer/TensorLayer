--- conflicted
+++ resolved
@@ -43,14 +43,10 @@
 network.print_layers()
 
 # train the network
-<<<<<<< HEAD
-tl.utils.fit(sess, network, train_op, cost, X_train, y_train, x, y_, acc=acc, batch_size=500, n_epoch=500, print_freq=5, X_val=X_val, y_val=y_val, eval_train=False)
-=======
 tl.utils.fit(
     sess, network, train_op, cost, X_train, y_train, x, y_, acc=acc, batch_size=500, n_epoch=500, print_freq=5,
     X_val=X_val, y_val=y_val, eval_train=False
 )
->>>>>>> 98291f0d
 
 # evaluation
 tl.utils.test(sess, network, acc, X_test, y_test, x, y_, batch_size=None, cost=cost)
