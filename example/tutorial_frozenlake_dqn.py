"""Q-Network Q(a, s) - TD Learning, Off-Policy, e-Greedy Exploration (GLIE).

Q(S, A) <- Q(S, A) + alpha * (R + lambda * Q(newS, newA) - Q(S, A))
delta_w = R + lambda * Q(newS, newA)

See David Silver RL Tutorial Lecture 5 - Q-Learning for more details.

EN: https://medium.com/emergent-future/simple-reinforcement-learning-with-tensorflow-part-0-q-learning-with-tables-and-neural-networks-d195264329d0#.5m3361vlw
CN: https://zhuanlan.zhihu.com/p/25710327

Note: Policy Network has been proved to be better than Q-Learning, see tutorial_atari_pong.py

# The FrozenLake v0 environment
https://gym.openai.com/envs/FrozenLake-v0
The agent controls the movement of a character in a grid world. Some tiles of
the grid are walkable, and others lead to the agent falling into the water.
Additionally, the movement direction of the agent is uncertain and only partially
depends on the chosen direction. The agent is rewarded for finding a walkable
path to a goal tile.
SFFF       (S: starting point, safe)
FHFH       (F: frozen surface, safe)
FFFH       (H: hole, fall to your doom)
HFFG       (G: goal, where the frisbee is located)
The episode ends when you reach the goal or fall in a hole. You receive a reward
of 1 if you reach the goal, and zero otherwise.

"""

import time
<<<<<<< HEAD
import gym
=======

import matplotlib.pyplot as plt
>>>>>>> 20532829
import numpy as np
import tensorflow as tf
import tensorlayer as tl
from tensorlayer.layers import *

import gym

env = gym.make('FrozenLake-v0')


def to_one_hot(i, n_classes=None):
    a = np.zeros(n_classes, 'uint8')
    a[i] = 1
    return a


render = False  # display the game environment
running_reward = None

tf.reset_default_graph()
## Define Q-network q(a,s) that ouput the rewards of 4 actions by given state, i.e. Action-Value Function.
# 4x4 grid can be represented by one-hot vector with 16 integers.
inputs = tf.placeholder(shape=[1, 16], dtype=tf.float32)
net = InputLayer(inputs, name='observation')
net = DenseLayer(net, n_units=4, act=tf.identity, W_init=tf.random_uniform_initializer(0, 0.01), b_init=None, name='q_a_s')
y = net.outputs  # action-value / rewards of 4 actions
predict = tf.argmax(y, 1)  # chose action greedily with reward. in Q-Learning, policy is greedy, so we use "max" to select the next action.

## Below we obtain the loss by taking the sum of squares difference between the target and prediction Q values.
nextQ = tf.placeholder(shape=[1, 4], dtype=tf.float32)
loss = tl.cost.mean_squared_error(nextQ, y, is_mean=False)  # tf.reduce_sum(tf.square(nextQ - y))
train_op = tf.train.GradientDescentOptimizer(learning_rate=0.1).minimize(loss)

## Set learning parameters
lambd = .99  # decay factor
e = 0.1  # e-Greedy Exploration, the larger the more random
num_episodes = 10000
with tf.Session() as sess:
    tl.layers.initialize_global_variables(sess)
    for i in range(num_episodes):
        ## Reset environment and get first new observation
        episode_time = time.time()
        s = env.reset()  # observation is state, integer 0 ~ 15
        rAll = 0
        for j in range(99):  # step index, maximum step is 99
            if render: env.render()
            ## Choose an action by greedily (with e chance of random action) from the Q-network
            a, allQ = sess.run([predict, y], feed_dict={inputs: [to_one_hot(s, 16)]})
            ## e-Greedy Exploration !!! sample random action
            if np.random.rand(1) < e:
                a[0] = env.action_space.sample()
            ## Get new state and reward from environment
            s1, r, d, _ = env.step(a[0])
            ## Obtain the Q' values by feeding the new state through our network
            Q1 = sess.run(y, feed_dict={inputs: [to_one_hot(s1, 16)]})
            ## Obtain maxQ' and set our target value for chosen action.
            maxQ1 = np.max(Q1)  # in Q-Learning, policy is greedy, so we use "max" to select the next action.
            targetQ = allQ
            targetQ[0, a[0]] = r + lambd * maxQ1
            ## Train network using target and predicted Q values
            # it is not real target Q value, it is just an estimation,
            # but check the Q-Learning update formula:
            #    Q'(s,a) <- Q(s,a) + alpha(r + lambd * maxQ(s',a') - Q(s, a))
            # minimizing |r + lambd * maxQ(s',a') - Q(s, a)|^2 equal to force
            #   Q'(s,a) ≈ Q(s,a)
            _ = sess.run(train_op, {inputs: [to_one_hot(s, 16)], nextQ: targetQ})
            rAll += r
            s = s1
            ## Reduce chance of random action if an episode is done.
            if d == True:
                e = 1. / ((i / 50) + 10)  # reduce e, GLIE: Greey in the limit with infinite Exploration
                break

        ## Note that, the rewards here with random action
        running_reward = rAll if running_reward is None else running_reward * 0.99 + rAll * 0.01
        print("Episode [%d/%d] sum reward:%f running reward:%f took:%.5fs %s" % (i, num_episodes, rAll, running_reward, time.time() - episode_time, ''
                                                                                 if rAll == 0 else ' !!!!!!!!'))<|MERGE_RESOLUTION|>--- conflicted
+++ resolved
@@ -27,12 +27,7 @@
 """
 
 import time
-<<<<<<< HEAD
 import gym
-=======
-
-import matplotlib.pyplot as plt
->>>>>>> 20532829
 import numpy as np
 import tensorflow as tf
 import tensorlayer as tl
