#! /usr/bin/python
# -*- coding: utf-8 -*-

# tl.prepro for data augmentation

import time

import numpy as np
import tensorflow as tf

import tensorlayer as tl
from tensorlayer.layers import *

sess = tf.InteractiveSession()

X_train, y_train, X_test, y_test = tl.files.load_cifar10_dataset(shape=(-1, 32, 32, 3), plotable=False)


def model(x, y_, reuse):
    W_init = tf.truncated_normal_initializer(stddev=5e-2)
    W_init2 = tf.truncated_normal_initializer(stddev=0.04)
    b_init2 = tf.constant_initializer(value=0.1)
    with tf.variable_scope("model", reuse=reuse):
        net = InputLayer(x, name='input')
        net = Conv2d(net, 64, (5, 5), (1, 1), act=tf.nn.relu, padding='SAME', W_init=W_init, name='cnn1')
        net = MaxPool2d(net, (3, 3), (2, 2), padding='SAME', name='pool1')
        net = LocalResponseNormLayer(net, depth_radius=4, bias=1.0, alpha=0.001 / 9.0, beta=0.75, name='norm1')
        net = Conv2d(net, 64, (5, 5), (1, 1), act=tf.nn.relu, padding='SAME', W_init=W_init, name='cnn2')
        net = LocalResponseNormLayer(net, depth_radius=4, bias=1.0, alpha=0.001 / 9.0, beta=0.75, name='norm2')
        net = MaxPool2d(net, (3, 3), (2, 2), padding='SAME', name='pool2')
        net = FlattenLayer(net, name='flatten')  # output: (batch_size, 2304)
<<<<<<< HEAD
        net = DenseLayer(net, 384, act=tf.nn.relu, W_init=W_init2, b_init=b_init2, name='d1relu')
        net = DenseLayer(net, 192, act=tf.nn.relu, W_init=W_init2, b_init=b_init2, name='d2relu')
        net = DenseLayer(net, 10, act=tf.identity, name='output')

=======
        net = DenseLayer(
            net, n_units=384, act=tf.nn.relu, W_init=W_init2, b_init=b_init2, name='d1relu'
        )  # output: (batch_size, 384)
        net = DenseLayer(
            net, n_units=192, act=tf.nn.relu, W_init=W_init2, b_init=b_init2, name='d2relu'
        )  # output: (batch_size, 192)
        net = DenseLayer(
            net, n_units=10, act=tf.identity, W_init=tf.truncated_normal_initializer(stddev=1 / 192.0), name='output'
        )  # output: (batch_size, 10)
>>>>>>> 98291f0d
        y = net.outputs

        ce = tl.cost.cross_entropy(y, y_, name='cost')
        # L2 for the MLP, without this, the accuracy will be reduced by 15%.
        L2 = 0
        for p in tl.layers.get_variables_with_name('relu/W', True, True):
            L2 += tf.contrib.layers.l2_regularizer(0.004)(p)
        cost = ce + L2

        correct_prediction = tf.equal(tf.argmax(y, 1), y_)
        acc = tf.reduce_mean(tf.cast(correct_prediction, tf.float32))

        return net, cost, acc


def model_batch_norm(x, y_, reuse, is_train):
    """ Batch normalization should be placed before rectifier. """
    W_init = tf.truncated_normal_initializer(stddev=5e-2)
    W_init2 = tf.truncated_normal_initializer(stddev=0.04)
    b_init2 = tf.constant_initializer(value=0.1)
    with tf.variable_scope("model", reuse=reuse):
        net = InputLayer(x, name='input')
        net = Conv2d(net, 64, (5, 5), (1, 1), padding='SAME', W_init=W_init, b_init=None, name='cnn1')
        net = BatchNormLayer(net, is_train, act=tf.nn.relu, name='batch1')
        net = MaxPool2d(net, (3, 3), (2, 2), padding='SAME', name='pool1')
        net = Conv2d(net, 64, (5, 5), (1, 1), padding='SAME', W_init=W_init, b_init=None, name='cnn2')
        net = BatchNormLayer(net, is_train, act=tf.nn.relu, name='batch2')
        net = MaxPool2d(net, (3, 3), (2, 2), padding='SAME', name='pool2')
        net = FlattenLayer(net, name='flatten')  # output: (batch_size, 2304)
<<<<<<< HEAD
        net = DenseLayer(net, 384, act=tf.nn.relu, W_init=W_init2, b_init=b_init2, name='d1relu')
        net = DenseLayer(net, 192, act=tf.nn.relu, W_init=W_init2, b_init=b_init2, name='d2relu')
        net = DenseLayer(net, 10, act=tf.identity, name='output')
=======
        net = DenseLayer(
            net, n_units=384, act=tf.nn.relu, W_init=W_init2, b_init=b_init2, name='d1relu'
        )  # output: (batch_size, 384)
        net = DenseLayer(
            net, n_units=192, act=tf.nn.relu, W_init=W_init2, b_init=b_init2, name='d2relu'
        )  # output: (batch_size, 192)
        net = DenseLayer(
            net, n_units=10, act=tf.identity, W_init=tf.truncated_normal_initializer(stddev=1 / 192.0), name='output'
        )  # output: (batch_size, 10)
>>>>>>> 98291f0d
        y = net.outputs

        ce = tl.cost.cross_entropy(y, y_, name='cost')
        # L2 for the MLP, without this, the accuracy will be reduced by 15%.
        L2 = 0
        for p in tl.layers.get_variables_with_name('relu/W', True, True):
            L2 += tf.contrib.layers.l2_regularizer(0.004)(p)
        cost = ce + L2

        correct_prediction = tf.equal(tf.argmax(y, 1), y_)
        acc = tf.reduce_mean(tf.cast(correct_prediction, tf.float32))

        return net, cost, acc


def distort_fn(x, is_train=False):
    """
    The images are processed as follows:
    .. They are cropped to 24 x 24 pixels, centrally for evaluation or randomly for training.
    .. They are approximately whitened to make the model insensitive to dynamic range.
    For training, we additionally apply a series of random distortions to
    artificially increase the data set size:
    .. Randomly flip the image from left to right.
    .. Randomly distort the image brightness.
    """
    # print('begin',x.shape, np.min(x), np.max(x))
    x = tl.prepro.crop(x, 24, 24, is_random=is_train)
    # print('after crop',x.shape, np.min(x), np.max(x))
    if is_train:
        # x = tl.prepro.zoom(x, zoom_range=(0.9, 1.0), is_random=True)
        # print('after zoom', x.shape, np.min(x), np.max(x))
        x = tl.prepro.flip_axis(x, axis=1, is_random=True)
        # print('after flip',x.shape, np.min(x), np.max(x))
        x = tl.prepro.brightness(x, gamma=0.1, gain=1, is_random=True)
        # print('after brightness',x.shape, np.min(x), np.max(x))
        # tmp = np.max(x)
        # x += np.random.uniform(-20, 20)
        # x /= tmp
    # normalize the image
    x = (x - np.mean(x)) / max(np.std(x), 1e-5)  # avoid values divided by 0
    # print('after norm', x.shape, np.min(x), np.max(x), np.mean(x))
    return x


<<<<<<< HEAD
x = tf.placeholder(tf.float32, shape=[None, 24, 24, 3], name='x')
y_ = tf.placeholder(
    tf.int64,
    shape=[
        None,
    ],
    name='y_'
)
=======
x = tf.placeholder(dtype=tf.float32, shape=[None, 24, 24, 3], name='x')
y_ = tf.placeholder(dtype=tf.int64, shape=[None], name='y_')
>>>>>>> 98291f0d

## using local response normalization
# network, cost, _ = model(x, y_, False)
# _, cost_test, acc = model(x, y_, True)
## you may want to try batch normalization
network, cost, _ = model_batch_norm(x, y_, False, is_train=True)
_, cost_test, acc = model_batch_norm(x, y_, True, is_train=False)

# train
n_epoch = 50000
learning_rate = 0.0001
print_freq = 1
batch_size = 128

train_params = network.all_params
<<<<<<< HEAD
train_op = tf.train.AdamOptimizer(
    learning_rate,
    beta1=0.9,
    beta2=0.999,
    epsilon=1e-08,
    use_locking=False
).minimize(
    cost, var_list=train_params
)
=======
train_op = tf.train.AdamOptimizer(learning_rate, beta1=0.9, beta2=0.999, epsilon=1e-08,
                                  use_locking=False).minimize(cost, var_list=train_params)
>>>>>>> 98291f0d

tl.layers.initialize_global_variables(sess)

network.print_params(False)
network.print_layers()

print('   learning_rate: %f' % learning_rate)
print('   batch_size: %d' % batch_size)

for epoch in range(n_epoch):
    start_time = time.time()
    for X_train_a, y_train_a in tl.iterate.minibatches(X_train, y_train, batch_size, shuffle=True):
        X_train_a = tl.prepro.threading_data(X_train_a, fn=distort_fn, is_train=True)  # data augmentation for training
        sess.run(train_op, feed_dict={x: X_train_a, y_: y_train_a})

    if epoch + 1 == 1 or (epoch + 1) % print_freq == 0:
        print("Epoch %d of %d took %fs" % (epoch + 1, n_epoch, time.time() - start_time))
        # train_loss, train_acc, n_batch = 0, 0, 0
        # for X_train_a, y_train_a in tl.iterate.minibatches(
        #                         X_train, y_train, batch_size, shuffle=True):
        #     X_train_a = tl.prepro.threading_data(X_train_a, fn=distort_fn, is_train=False)  # central crop
        #     err, ac = sess.run([cost_test, acc], feed_dict={x: X_train_a, y_: y_train_a})
        #     train_loss += err; train_acc += ac; n_batch += 1
        # print("   train loss: %f" % (train_loss/ n_batch))
        # print("   train acc: %f" % (train_acc/ n_batch))
        test_loss, test_acc, n_batch = 0, 0, 0
        for X_test_a, y_test_a in tl.iterate.minibatches(X_test, y_test, batch_size, shuffle=False):
            X_test_a = tl.prepro.threading_data(X_test_a, fn=distort_fn, is_train=False)  # central crop
            err, ac = sess.run([cost_test, acc], feed_dict={x: X_test_a, y_: y_test_a})
            test_loss += err
            test_acc += ac
            n_batch += 1
        print("   test loss: %f" % (test_loss / n_batch))
        print("   test acc: %f" % (test_acc / n_batch))<|MERGE_RESOLUTION|>--- conflicted
+++ resolved
@@ -29,22 +29,10 @@
         net = LocalResponseNormLayer(net, depth_radius=4, bias=1.0, alpha=0.001 / 9.0, beta=0.75, name='norm2')
         net = MaxPool2d(net, (3, 3), (2, 2), padding='SAME', name='pool2')
         net = FlattenLayer(net, name='flatten')  # output: (batch_size, 2304)
-<<<<<<< HEAD
         net = DenseLayer(net, 384, act=tf.nn.relu, W_init=W_init2, b_init=b_init2, name='d1relu')
         net = DenseLayer(net, 192, act=tf.nn.relu, W_init=W_init2, b_init=b_init2, name='d2relu')
         net = DenseLayer(net, 10, act=tf.identity, name='output')
 
-=======
-        net = DenseLayer(
-            net, n_units=384, act=tf.nn.relu, W_init=W_init2, b_init=b_init2, name='d1relu'
-        )  # output: (batch_size, 384)
-        net = DenseLayer(
-            net, n_units=192, act=tf.nn.relu, W_init=W_init2, b_init=b_init2, name='d2relu'
-        )  # output: (batch_size, 192)
-        net = DenseLayer(
-            net, n_units=10, act=tf.identity, W_init=tf.truncated_normal_initializer(stddev=1 / 192.0), name='output'
-        )  # output: (batch_size, 10)
->>>>>>> 98291f0d
         y = net.outputs
 
         ce = tl.cost.cross_entropy(y, y_, name='cost')
@@ -74,21 +62,9 @@
         net = BatchNormLayer(net, is_train, act=tf.nn.relu, name='batch2')
         net = MaxPool2d(net, (3, 3), (2, 2), padding='SAME', name='pool2')
         net = FlattenLayer(net, name='flatten')  # output: (batch_size, 2304)
-<<<<<<< HEAD
         net = DenseLayer(net, 384, act=tf.nn.relu, W_init=W_init2, b_init=b_init2, name='d1relu')
         net = DenseLayer(net, 192, act=tf.nn.relu, W_init=W_init2, b_init=b_init2, name='d2relu')
         net = DenseLayer(net, 10, act=tf.identity, name='output')
-=======
-        net = DenseLayer(
-            net, n_units=384, act=tf.nn.relu, W_init=W_init2, b_init=b_init2, name='d1relu'
-        )  # output: (batch_size, 384)
-        net = DenseLayer(
-            net, n_units=192, act=tf.nn.relu, W_init=W_init2, b_init=b_init2, name='d2relu'
-        )  # output: (batch_size, 192)
-        net = DenseLayer(
-            net, n_units=10, act=tf.identity, W_init=tf.truncated_normal_initializer(stddev=1 / 192.0), name='output'
-        )  # output: (batch_size, 10)
->>>>>>> 98291f0d
         y = net.outputs
 
         ce = tl.cost.cross_entropy(y, y_, name='cost')
@@ -133,19 +109,10 @@
     return x
 
 
-<<<<<<< HEAD
 x = tf.placeholder(tf.float32, shape=[None, 24, 24, 3], name='x')
-y_ = tf.placeholder(
-    tf.int64,
-    shape=[
-        None,
-    ],
-    name='y_'
-)
-=======
-x = tf.placeholder(dtype=tf.float32, shape=[None, 24, 24, 3], name='x')
-y_ = tf.placeholder(dtype=tf.int64, shape=[None], name='y_')
->>>>>>> 98291f0d
+y_ = tf.placeholder(tf.int64, shape=[
+    None,
+], name='y_')
 
 ## using local response normalization
 # network, cost, _ = model(x, y_, False)
@@ -161,20 +128,8 @@
 batch_size = 128
 
 train_params = network.all_params
-<<<<<<< HEAD
-train_op = tf.train.AdamOptimizer(
-    learning_rate,
-    beta1=0.9,
-    beta2=0.999,
-    epsilon=1e-08,
-    use_locking=False
-).minimize(
-    cost, var_list=train_params
-)
-=======
 train_op = tf.train.AdamOptimizer(learning_rate, beta1=0.9, beta2=0.999, epsilon=1e-08,
                                   use_locking=False).minimize(cost, var_list=train_params)
->>>>>>> 98291f0d
 
 tl.layers.initialize_global_variables(sess)
 
