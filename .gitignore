# Byte-compiled / optimized / DLL files
__pycache__/
*.py[cod]
*$py.class

# C extensions
*.so

# Distribution / packaging
.Python
build/
develop-eggs/
dist/
downloads/
eggs/
.eggs/
lib/
lib64/
parts/
sdist/
var/
wheels/
*.egg-info/
.installed.cfg
*.egg
MANIFEST
*~

# PyInstaller
#  Usually these files are written by a python script from a template
#  before PyInstaller builds the exe, so as to inject date/other infos into it.
*.manifest
*.spec

# Installer logs
pip-log.txt
pip-delete-this-directory.txt

# Unit test / coverage reports
htmlcov/
.tox/
.coverage
.coverage.*
.cache
nosetests.xml
coverage.xml
*.cover
.hypothesis/
.pytest_cache/

# Translations
*.mo
*.pot

# Django stuff:
*.log
local_settings.py
db.sqlite3

# Flask stuff:
instance/
.webassets-cache

# Scrapy stuff:
.scrapy

# Sphinx documentation
<<<<<<< HEAD
docs/build/
=======
docs/_build/
docs/test_build/
>>>>>>> e2180856
docs/build_test/

# PyBuilder
target/

# Jupyter Notebook
.ipynb_checkpoints

# pyenv
.python-version

# celery beat schedule file
celerybeat-schedule

# SageMath parsed files
*.sage.py

# Environments
.env
.venv
env/
venv/
ENV/
env.bak/
venv.bak/
venv_/
venv2/
venv3/
venv_doc/
venv_py2/

# Spyder project settings
.spyderproject
.spyproject

# Rope project settings
.ropeproject

# mkdocs documentation
/site

# mypy
.mypy_cache/


# IDE Specific directories
.DS_Store
.idea
.vscode/

# TensorLayer Directories
checkpoints
data/
lib_win/

# Custom Scripts
update_tl.bat
update_tl.py

# Data Files and ByteCode files
*.gz
*.npz<|MERGE_RESOLUTION|>--- conflicted
+++ resolved
@@ -65,12 +65,8 @@
 .scrapy
 
 # Sphinx documentation
-<<<<<<< HEAD
-docs/build/
-=======
 docs/_build/
 docs/test_build/
->>>>>>> e2180856
 docs/build_test/
 
 # PyBuilder
