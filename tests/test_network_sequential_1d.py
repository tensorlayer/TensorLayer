#!/usr/bin/env python
# -*- coding: utf-8 -*-

import os
import unittest

os.environ['TF_CPP_MIN_LOG_LEVEL'] = '3'

import tensorflow as tf
import tensorlayer as tl

import tensorflow.contrib.slim as slim
import tensorflow.keras as keras

try:
    from tests.unittests_helper import CustomTestCase
except ImportError:
    from unittests_helper import CustomTestCase


class Network_Sequential_1D_Test(CustomTestCase):

    @classmethod
    def setUpClass(cls):

        with tf.variable_scope("test_scope"):
            cls.model = tl.networks.Sequential(name="My_Sequential_1D_Network")

            cls.model.add(tl.layers.ExpandDimsLayer(axis=1, name="expand_layer_1"))
            cls.model.add(tl.layers.FlattenLayer(name="flatten_layer_1"))

            cls.model.add(tl.layers.ExpandDimsLayer(axis=2, name="expand_layer_2"))
            cls.model.add(tl.layers.TileLayer(multiples=[1, 1, 3], name="tile_layer_2"))
            cls.model.add(tl.layers.TransposeLayer(perm=[0, 2, 1], name='transpose_layer_2'))
            cls.model.add(tl.layers.FlattenLayer(name="flatten_layer_2"))

            cls.model.add(tl.layers.DenseLayer(n_units=10, act=tf.nn.relu, name="seq_layer_1"))

            cls.model.add(tl.layers.DenseLayer(n_units=20, act=None, name="seq_layer_2"))
            cls.model.add(tl.layers.PReluLayer(channel_shared=True, name="prelu_layer_2"))

            cls.model.add(tl.layers.DenseLayer(n_units=30, act=None, name="seq_layer_3"))
            cls.model.add(tl.layers.PReluLayer(channel_shared=False, name="prelu_layer_3"))

            cls.model.add(tl.layers.DenseLayer(n_units=40, act=None, name="seq_layer_4"))
            cls.model.add(tl.layers.PRelu6Layer(channel_shared=True, name="prelu6_layer_4"))

            cls.model.add(tl.layers.DenseLayer(n_units=50, act=None, name="seq_layer_5"))
            cls.model.add(tl.layers.PRelu6Layer(channel_shared=False, name="prelu6_layer_5"))

            cls.model.add(tl.layers.DenseLayer(n_units=40, act=None, name="seq_layer_6"))
            cls.model.add(tl.layers.PTRelu6Layer(channel_shared=True, name="ptrelu6_layer_6"))

            cls.model.add(tl.layers.DenseLayer(n_units=50, act=None, name="seq_layer_7"))
            cls.model.add(tl.layers.PTRelu6Layer(channel_shared=False, name="ptrelu6_layer_7"))

            cls.model.add(tl.layers.DenseLayer(n_units=40, act=tf.nn.relu, name="seq_layer_8"))
            cls.model.add(tl.layers.DropoutLayer(keep=0.5, is_fix=True, name="dropout_layer_8"))

            with tf.variable_scope('test'):
                cls.model.add(tl.layers.DenseLayer(n_units=50, act=tf.nn.relu, name="seq_layer_9"))
            cls.model.add(tl.layers.DropoutLayer(keep=0.5, is_fix=False, name="dropout_layer_9"))

<<<<<<< HEAD
=======
            # with tf.variable_scope('test', reuse=True): # # TODO:
            #     cls.model.add(tl.layers.DenseLayer(n_units=50, act=tf.nn.relu, name="seq_layer_9"))

            cls.model.add(tl.layers.BinaryDenseLayer(n_units=50, act=tf.nn.sigmoid, name='binary_dense'))
            cls.model.add(tl.layers.DorefaDenseLayer(n_units=50, name='dorefa_dense'))
            cls.model.add(tl.layers.DropconnectDenseLayer(keep=0.5, n_units=50, name='dropconnect'))
            cls.model.add(tl.layers.QuantizedDenseWithBN(n_units=50, name='quantdensebn'))
            cls.model.add(tl.layers.QuantizedDense(n_units=50, name='quantdense'))
            cls.model.add(tl.layers.TernaryDenseLayer(n_units=50, name='ternarydense'))

>>>>>>> 269ff480
            cls.model.add(
                tl.layers.SlimNetsLayer(
                    slim_layer=slim.fully_connected,
                    slim_args={
                        'num_outputs': 50,
                        'activation_fn': None
                    },
                    act=tf.nn.relu,
                    name="seq_layer_10"
                )
            )

            cls.model.add(
                tl.layers.KerasLayer(
                    keras_layer=keras.layers.Dense, keras_args={'units': 256}, act=tf.nn.relu, name="seq_layer_11"
                )
            )

            cls.model.add(tl.layers.LambdaLayer(fn=lambda x: 2 * x, name='lambda_layer_11'))
            cls.model.add(tl.layers.GaussianNoiseLayer(mean=0.0, stddev=1.0, name='noise_layer_11'))
            cls.model.add(tl.layers.BatchNormLayer(decay=0.9, epsilon=1e-5, act=None, name='batchnorm_layer_11'))
            cls.model.add(
                tl.layers.LayerNormLayer(
                    center=True,
                    scale=True,
                    begin_norm_axis=1,
                    begin_params_axis=-1,
                    act=None,
                    name='layernorm_layer_11'
                )
            )

            cls.model.add(tl.layers.ExpandDimsLayer(axis=2, name="expand_layer_12"))
            cls.model.add(tl.layers.PadLayer(padding=[[0, 0], [4, 4], [0, 0]], name='pad_layer_12'))
            cls.model.add(tl.layers.ZeroPad1d(padding=1, name='zeropad1d_layer_12-1'))
            cls.model.add(tl.layers.ZeroPad1d(padding=(2, 3), name='zeropad1d_layer_12-2'))
            cls.model.add(tl.layers.ReshapeLayer(shape=(-1, 271), name='reshape_layer_12'))
            cls.model.add(tl.layers.ScaleLayer(init_scale=2., name='scale_layer_12'))

            cls.model.add(tl.layers.ReshapeLayer(shape=(-1, 271, 1), name='reshape_layer_13'))
            cls.model.add(
                tl.layers.Conv1dLayer(
                    shape=(5, 1, 12), stride=1, padding='SAME', act=tf.nn.relu, name='conv1d_layer_13'
                )
            )

            cls.model.add(
                tl.layers.Conv1dLayer(
                    shape=(5, 12, 24), stride=1, padding='SAME', b_init=None, act=tf.nn.relu, name='conv1d_layer_14'
                )
            )

            cls.model.add(
                tl.layers.Conv1d(
                    n_filter=12, filter_size=5, stride=1, padding='SAME', act=tf.nn.relu, name='conv1d_layer_15'
                )
            )

            cls.model.add(
                tl.layers.Conv1d(
                    n_filter=8, filter_size=5, stride=1, padding='SAME', b_init=None, act=None, name='conv1d_layer_16'
                )
            )

            cls.model.add(tl.layers.SubpixelConv1d(scale=2, name='subpixelconv1d_layer_17'))

            cls.model.add(
                tl.layers.SeparableConv1d(
                    n_filter=8,
                    filter_size=5,
                    strides=1,
                    padding='SAME',
                    act=tf.nn.relu,
                    name='separableconv1d_layer_18'
                )
            )

            cls.model.add(
                tl.layers.SeparableConv1d(
                    n_filter=4,
                    filter_size=5,
                    strides=1,
                    padding='SAME',
                    act=tf.nn.relu,
                    b_init=None,
                    name='separableconv1d_layer_19'
                )
            )

            cls.model.add(tl.layers.FlattenLayer(name="flatten_layer_20"))

            cls.model.add(
                tl.layers.BinaryDenseLayer(
                    n_units=10,
                    act=tf.nn.sigmoid,
                    name='binary_dense_layer_21'
                )
            )
            cls.model.add(tl.layers.DorefaDenseLayer(n_units=20, name='dorefa_dense_layer_22'))

            cls.model.add(tl.layers.DropconnectDenseLayer(keep=0.5, n_units=30, name='dropconnect_layer_23'))

            cls.model.add(tl.layers.QuantizedDenseWithBN(n_units=40, name='quant_dense_bn_layer_24'))

            cls.model.add(tl.layers.QuantizedDense(n_units=30, name='quant_dense_layer_25'))

            cls.model.add(tl.layers.TernaryDenseLayer(n_units=20, name='ternary_dense_layer_26'))

            plh = tf.placeholder(tf.float16, (100, 32))

            cls.train_model = cls.model.compile(plh, reuse=False, is_train=True)
            cls.test_model = cls.model.compile(plh, reuse=True, is_train=False)

    def test_objects_dtype(self):
        self.assertIsInstance(self.train_model, tl.models.CompiledNetwork)
        self.assertIsInstance(self.test_model, tl.models.CompiledNetwork)
        self.assertIsInstance(self.model, tl.networks.Sequential)

    def test_get_all_drop_plh(self):
        self.assertEqual(len(self.train_model.all_drop), 2)
        self.assertEqual(len(self.test_model.all_drop), 0)  # In test mode, No Dropout

        with self.assertRaises((AttributeError, AssertionError)):
            self.assertEqual(len(self.model.all_drop), 0)

    def test_count_weights(self):
        self.assertEqual(self.train_model.count_weights(), 59943)
        self.assertEqual(self.test_model.count_weights(), 59943)

        with self.assertRaises((AttributeError, AssertionError)):
            self.assertEqual(self.model.count_weights(), 59943)

    def test_count_weights_tensors(self):
        self.assertEqual(len(self.train_model.get_all_weights()), 63)
        self.assertEqual(len(self.test_model.get_all_weights()), 63)

        with self.assertRaises((AttributeError, AssertionError)):
            self.assertEqual(len(self.model.get_all_weights()), 63)

    def test_count_layers(self):
        self.assertEqual(self.train_model.count_layers(), 51)
        self.assertEqual(self.test_model.count_layers(), 51)
        self.assertEqual(self.model.count_layers(), 51)

    def test_layer_outputs_dtype(self):

        with self.assertNotRaises(RuntimeError):

            for layer_name in self.train_model.all_layers:

                if self.train_model[layer_name].outputs.dtype != tf.float16:
                    raise RuntimeError(
                        "[Train Model] - Layer `%s` has an output of type %s, expected %s" %
                        (layer_name, self.train_model[layer_name].outputs.dtype, tf.float16)
                    )

                if self.test_model[layer_name].outputs.dtype != tf.float16:
                    raise RuntimeError(
                        "[Test Model] - Layer `%s` has an output of type %s, expected %s" %
                        (layer_name, self.test_model[layer_name].outputs.dtype, tf.float16)
                    )

    def test_network_shapes(self):

        self.assertEqual(self.train_model["input_layer"].outputs.shape, (100, 32))
        self.assertEqual(self.test_model["input_layer"].outputs.shape, (100, 32))

        self.assertEqual(self.train_model["expand_layer_1"].outputs.shape, (100, 1, 32))
        self.assertEqual(self.test_model["expand_layer_1"].outputs.shape, (100, 1, 32))

        self.assertEqual(self.train_model["flatten_layer_1"].outputs.shape, (100, 32))
        self.assertEqual(self.test_model["flatten_layer_1"].outputs.shape, (100, 32))

        self.assertEqual(self.train_model["expand_layer_2"].outputs.shape, (100, 32, 1))
        self.assertEqual(self.test_model["expand_layer_2"].outputs.shape, (100, 32, 1))

        self.assertEqual(self.train_model["tile_layer_2"].outputs.shape, (100, 32, 3))
        self.assertEqual(self.test_model["tile_layer_2"].outputs.shape, (100, 32, 3))

        self.assertEqual(self.train_model["transpose_layer_2"].outputs.shape, (100, 3, 32))
        self.assertEqual(self.test_model["transpose_layer_2"].outputs.shape, (100, 3, 32))

        self.assertEqual(self.train_model["flatten_layer_2"].outputs.shape, (100, 96))
        self.assertEqual(self.test_model["flatten_layer_2"].outputs.shape, (100, 96))

        self.assertEqual(self.train_model["seq_layer_1"].outputs.shape, (100, 10))
        self.assertEqual(self.test_model["seq_layer_1"].outputs.shape, (100, 10))

        self.assertEqual(self.train_model["seq_layer_2"].outputs.shape, (100, 20))
        self.assertEqual(self.test_model["seq_layer_2"].outputs.shape, (100, 20))

        self.assertEqual(self.train_model["prelu_layer_2"].outputs.shape, (100, 20))
        self.assertEqual(self.test_model["prelu_layer_2"].outputs.shape, (100, 20))

        self.assertEqual(self.train_model["seq_layer_3"].outputs.shape, (100, 30))
        self.assertEqual(self.test_model["seq_layer_3"].outputs.shape, (100, 30))

        self.assertEqual(self.train_model["prelu_layer_3"].outputs.shape, (100, 30))
        self.assertEqual(self.test_model["prelu_layer_3"].outputs.shape, (100, 30))

        self.assertEqual(self.train_model["seq_layer_4"].outputs.shape, (100, 40))
        self.assertEqual(self.test_model["seq_layer_4"].outputs.shape, (100, 40))

        self.assertEqual(self.train_model["prelu6_layer_4"].outputs.shape, (100, 40))
        self.assertEqual(self.test_model["prelu6_layer_4"].outputs.shape, (100, 40))

        self.assertEqual(self.train_model["seq_layer_5"].outputs.shape, (100, 50))
        self.assertEqual(self.test_model["seq_layer_5"].outputs.shape, (100, 50))

        self.assertEqual(self.train_model["prelu6_layer_5"].outputs.shape, (100, 50))
        self.assertEqual(self.test_model["prelu6_layer_5"].outputs.shape, (100, 50))

        self.assertEqual(self.train_model["seq_layer_6"].outputs.shape, (100, 40))
        self.assertEqual(self.test_model["seq_layer_6"].outputs.shape, (100, 40))

        self.assertEqual(self.train_model["ptrelu6_layer_6"].outputs.shape, (100, 40))
        self.assertEqual(self.test_model["ptrelu6_layer_6"].outputs.shape, (100, 40))

        self.assertEqual(self.train_model["seq_layer_7"].outputs.shape, (100, 50))
        self.assertEqual(self.test_model["seq_layer_7"].outputs.shape, (100, 50))

        self.assertEqual(self.train_model["ptrelu6_layer_7"].outputs.shape, (100, 50))
        self.assertEqual(self.test_model["ptrelu6_layer_7"].outputs.shape, (100, 50))

        self.assertEqual(self.train_model["seq_layer_8"].outputs.shape, (100, 40))
        self.assertEqual(self.test_model["seq_layer_8"].outputs.shape, (100, 40))

        self.assertEqual(self.train_model["dropout_layer_8"].outputs.shape, (100, 40))
        self.assertEqual(self.test_model["dropout_layer_8"].outputs.shape, (100, 40))

        self.assertEqual(self.train_model["seq_layer_9"].outputs.shape, (100, 50))  # should be `test/seq_layer_9`
        self.assertEqual(self.test_model["seq_layer_9"].outputs.shape, (100, 50))

        self.assertEqual(self.train_model["dropout_layer_9"].outputs.shape, (100, 50))
        self.assertEqual(self.test_model["dropout_layer_9"].outputs.shape, (100, 50))

        self.assertEqual(self.train_model["seq_layer_10"].outputs.shape, (100, 50))
        self.assertEqual(self.test_model["seq_layer_10"].outputs.shape, (100, 50))

        self.assertEqual(self.train_model["seq_layer_11"].outputs.shape, (100, 256))
        self.assertEqual(self.test_model["seq_layer_11"].outputs.shape, (100, 256))

        self.assertEqual(self.train_model["lambda_layer_11"].outputs.shape, (100, 256))
        self.assertEqual(self.test_model["lambda_layer_11"].outputs.shape, (100, 256))

        self.assertEqual(self.train_model["noise_layer_11"].outputs.shape, (100, 256))
        self.assertEqual(self.test_model["noise_layer_11"].outputs.shape, (100, 256))

        self.assertEqual(self.train_model["batchnorm_layer_11"].outputs.shape, (100, 256))
        self.assertEqual(self.test_model["batchnorm_layer_11"].outputs.shape, (100, 256))

        self.assertEqual(self.train_model["expand_layer_12"].outputs.shape, (100, 256, 1))
        self.assertEqual(self.test_model["expand_layer_12"].outputs.shape, (100, 256, 1))

        self.assertEqual(self.train_model["pad_layer_12"].outputs.shape, (100, 264, 1))
        self.assertEqual(self.test_model["pad_layer_12"].outputs.shape, (100, 264, 1))

        self.assertEqual(self.train_model["zeropad1d_layer_12-1"].outputs.shape, (100, 266, 1))
        self.assertEqual(self.test_model["zeropad1d_layer_12-1"].outputs.shape, (100, 266, 1))

        self.assertEqual(self.train_model["zeropad1d_layer_12-2"].outputs.shape, (100, 271, 1))
        self.assertEqual(self.test_model["zeropad1d_layer_12-2"].outputs.shape, (100, 271, 1))

        self.assertEqual(self.train_model["reshape_layer_12"].outputs.shape, (100, 271))
        self.assertEqual(self.test_model["reshape_layer_12"].outputs.shape, (100, 271))

        self.assertEqual(self.train_model["scale_layer_12"].outputs.shape, (100, 271))
        self.assertEqual(self.test_model["scale_layer_12"].outputs.shape, (100, 271))

        self.assertEqual(self.train_model["reshape_layer_13"].outputs.shape, (100, 271, 1))
        self.assertEqual(self.test_model["reshape_layer_13"].outputs.shape, (100, 271, 1))

        self.assertEqual(self.train_model["conv1d_layer_13"].outputs.shape, (100, 271, 12))
        self.assertEqual(self.test_model["conv1d_layer_13"].outputs.shape, (100, 271, 12))

        self.assertEqual(self.train_model["conv1d_layer_14"].outputs.shape, (100, 271, 24))
        self.assertEqual(self.test_model["conv1d_layer_14"].outputs.shape, (100, 271, 24))

        self.assertEqual(self.train_model["conv1d_layer_15"].outputs.shape, (100, 271, 12))
        self.assertEqual(self.test_model["conv1d_layer_15"].outputs.shape, (100, 271, 12))

        self.assertEqual(self.train_model["conv1d_layer_16"].outputs.shape, (100, 271, 8))
        self.assertEqual(self.test_model["conv1d_layer_16"].outputs.shape, (100, 271, 8))

        self.assertEqual(self.train_model["subpixelconv1d_layer_17"].outputs.shape, (100, 542, 4))
        self.assertEqual(self.test_model["subpixelconv1d_layer_17"].outputs.shape, (100, 542, 4))

        self.assertEqual(self.train_model["separableconv1d_layer_18"].outputs.shape, (100, 542, 8))
        self.assertEqual(self.test_model["separableconv1d_layer_18"].outputs.shape, (100, 542, 8))

        self.assertEqual(self.train_model["separableconv1d_layer_19"].outputs.shape, (100, 542, 4))
        self.assertEqual(self.test_model["separableconv1d_layer_19"].outputs.shape, (100, 542, 4))

        self.assertEqual(self.train_model["flatten_layer_20"].outputs.shape, (100, 2168))
        self.assertEqual(self.test_model["flatten_layer_20"].outputs.shape, (100, 2168))

        self.assertEqual(self.train_model["binary_dense_layer_21"].outputs.shape, (100, 10))
        self.assertEqual(self.test_model["binary_dense_layer_21"].outputs.shape, (100, 10))

        self.assertEqual(self.train_model["dorefa_dense_layer_22"].outputs.shape, (100, 20))
        self.assertEqual(self.test_model["dorefa_dense_layer_22"].outputs.shape, (100, 20))

        self.assertEqual(self.train_model["dropconnect_layer_23"].outputs.shape, (100, 30))
        self.assertEqual(self.test_model["dropconnect_layer_23"].outputs.shape, (100, 30))

        self.assertEqual(self.train_model["quant_dense_bn_layer_24"].outputs.shape, (100, 40))
        self.assertEqual(self.test_model["quant_dense_bn_layer_24"].outputs.shape, (100, 40))

        self.assertEqual(self.train_model["quant_dense_layer_25"].outputs.shape, (100, 30))
        self.assertEqual(self.test_model["quant_dense_layer_25"].outputs.shape, (100, 30))

        self.assertEqual(self.train_model["ternary_dense_layer_26"].outputs.shape, (100, 20))
        self.assertEqual(self.test_model["ternary_dense_layer_26"].outputs.shape, (100, 20))


if __name__ == '__main__':

    tf.logging.set_verbosity(tf.logging.DEBUG)
    tl.logging.set_verbosity(tl.logging.DEBUG)

    unittest.main()<|MERGE_RESOLUTION|>--- conflicted
+++ resolved
@@ -57,23 +57,13 @@
             cls.model.add(tl.layers.DenseLayer(n_units=40, act=tf.nn.relu, name="seq_layer_8"))
             cls.model.add(tl.layers.DropoutLayer(keep=0.5, is_fix=True, name="dropout_layer_8"))
 
-            with tf.variable_scope('test'):
-                cls.model.add(tl.layers.DenseLayer(n_units=50, act=tf.nn.relu, name="seq_layer_9"))
+            # with tf.variable_scope('test', reuse=True): # # TODO:
+            #     cls.model.add(tl.layers.DenseLayer(n_units=5, act=tf.nn.relu, name="seq_layer_9"))
+            #     cls.model.add(tl.layers.DropoutLayer(keep=0.5, is_fix=False, name="dropout_layer_9"))
+
+            cls.model.add(tl.layers.DenseLayer(n_units=50, act=tf.nn.relu, name="seq_layer_9"))
             cls.model.add(tl.layers.DropoutLayer(keep=0.5, is_fix=False, name="dropout_layer_9"))
 
-<<<<<<< HEAD
-=======
-            # with tf.variable_scope('test', reuse=True): # # TODO:
-            #     cls.model.add(tl.layers.DenseLayer(n_units=50, act=tf.nn.relu, name="seq_layer_9"))
-
-            cls.model.add(tl.layers.BinaryDenseLayer(n_units=50, act=tf.nn.sigmoid, name='binary_dense'))
-            cls.model.add(tl.layers.DorefaDenseLayer(n_units=50, name='dorefa_dense'))
-            cls.model.add(tl.layers.DropconnectDenseLayer(keep=0.5, n_units=50, name='dropconnect'))
-            cls.model.add(tl.layers.QuantizedDenseWithBN(n_units=50, name='quantdensebn'))
-            cls.model.add(tl.layers.QuantizedDense(n_units=50, name='quantdense'))
-            cls.model.add(tl.layers.TernaryDenseLayer(n_units=50, name='ternarydense'))
-
->>>>>>> 269ff480
             cls.model.add(
                 tl.layers.SlimNetsLayer(
                     slim_layer=slim.fully_connected,
@@ -172,6 +162,7 @@
                     name='binary_dense_layer_21'
                 )
             )
+
             cls.model.add(tl.layers.DorefaDenseLayer(n_units=20, name='dorefa_dense_layer_22'))
 
             cls.model.add(tl.layers.DropconnectDenseLayer(keep=0.5, n_units=30, name='dropconnect_layer_23'))
@@ -304,8 +295,11 @@
         self.assertEqual(self.train_model["dropout_layer_8"].outputs.shape, (100, 40))
         self.assertEqual(self.test_model["dropout_layer_8"].outputs.shape, (100, 40))
 
-        self.assertEqual(self.train_model["seq_layer_9"].outputs.shape, (100, 50))  # should be `test/seq_layer_9`
+        self.assertEqual(self.train_model["seq_layer_9"].outputs.shape, (100, 50))
         self.assertEqual(self.test_model["seq_layer_9"].outputs.shape, (100, 50))
+
+        # self.assertEqual(self.train_model["test/seq_layer_9"].outputs.shape, (100, 50))
+        # self.assertEqual(self.test_model["test/seq_layer_9"].outputs.shape, (100, 50))
 
         self.assertEqual(self.train_model["dropout_layer_9"].outputs.shape, (100, 50))
         self.assertEqual(self.test_model["dropout_layer_9"].outputs.shape, (100, 50))
