#!/usr/bin/env python
# -*- coding: utf-8 -*-
import unittest

try:
    from tests.unittests_helper import CustomTestCase
except ImportError:
    from unittests_helper import CustomTestCase

import tensorflow as tf
import tensorlayer as tl


def model(x, is_train=True, reuse=False, name_scope="env1"):
    with tf.variable_scope(name_scope, reuse=reuse):
        net = tl.layers.InputLayer(x, name='input')
        net = tl.layers.TimeDistributedLayer(
<<<<<<< HEAD
            net,
            layer_class=tl.layers.DenseLayer,
            args={
                'n_units': 50,
                'name': 'dense'
            },
            name='time_dense'
=======
            net, layer_class=tl.layers.DenseLayer, args={
                'n_units': 50,
                'name': 'dense'
            }, name='time_dense'
>>>>>>> 98291f0d
        )
    return net


class Layer_Time_Distributed_Test(CustomTestCase):

    @classmethod
    def setUpClass(cls):

        batch_size = 32
        timestep = 20
        input_dim = 100

        cls.x = tf.placeholder(dtype=tf.float32, shape=[batch_size, timestep, input_dim], name="encode_seqs")
        net = model(cls.x, is_train=True, reuse=False)

        cls.net_shape = net.outputs.get_shape().as_list()
        cls.n_params = net.count_params()
        net.print_params(False)

    @classmethod
    def tearDownClass(cls):
        tf.reset_default_graph()

    def test_net_shape(self):
        self.assertEqual(self.net_shape, [32, 20, 50])

    def test_net_n_params(self):
        self.assertEqual(self.n_params, 5050)

    def test_reuse(self):

        with self.assertNotRaises(Exception):
            model(self.x, is_train=True, reuse=False, name_scope="env2")
            model(self.x, is_train=False, reuse=True, name_scope="env2")

        with self.assertRaises(Exception):
            model(self.x, is_train=True, reuse=False)  # Already defined model with the same var_scope


if __name__ == '__main__':

    # tf.logging.set_verbosity(tf.logging.INFO)
    tf.logging.set_verbosity(tf.logging.DEBUG)

    unittest.main()<|MERGE_RESOLUTION|>--- conflicted
+++ resolved
@@ -15,20 +15,10 @@
     with tf.variable_scope(name_scope, reuse=reuse):
         net = tl.layers.InputLayer(x, name='input')
         net = tl.layers.TimeDistributedLayer(
-<<<<<<< HEAD
-            net,
-            layer_class=tl.layers.DenseLayer,
-            args={
-                'n_units': 50,
-                'name': 'dense'
-            },
-            name='time_dense'
-=======
             net, layer_class=tl.layers.DenseLayer, args={
                 'n_units': 50,
                 'name': 'dense'
             }, name='time_dense'
->>>>>>> 98291f0d
         )
     return net
 
