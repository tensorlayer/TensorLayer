--- conflicted
+++ resolved
@@ -171,29 +171,19 @@
 
         # dynamic
         try:
-<<<<<<< HEAD
             model_dynamic = basic_dynamic_model(conv1_name="conv", conv2_name="conv", name="test_layer_name_dynamic")
             # dynamic mode check uniqueness when self.all_layers is called
             all_layers = model_dynamic.all_layers
             test_flag = False
-=======
-            model_dynamic = basic_dynamic_model(conv1_name="conv", conv2_name="conv", name='unique_name_dyanmic')
+        except Exception as e:
+            print(e)
+        if not test_flag:
             self.fail("Failed to detect that layers inside a model have the same name in dynamic mode")
->>>>>>> 52370759
-        except Exception as e:
-            print(e)
-        if not test_flag:
-            self.fail("Failed to detect that layers inside a model have the same name in dynamic mode")
 
         # static
         try:
-<<<<<<< HEAD
             model_static = basic_static_model(conv1_name="conv", conv2_name="conv", name="test_layer_name_static")
             test_flag = False
-=======
-            model_static = basic_static_model(conv1_name="conv", conv2_name="conv", name='unique_name_static')
-            self.fail("Failed to detect that layers inside a model have the same name in static mode")
->>>>>>> 52370759
         except Exception as e:
             print(e)
         if not test_flag:
