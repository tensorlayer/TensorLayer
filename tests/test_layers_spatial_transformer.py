--- conflicted
+++ resolved
@@ -27,29 +27,11 @@
         s = n
         ## 3. Classifier
         n = tl.layers.Conv2d(
-<<<<<<< HEAD
-            n,
-            n_filter=16,
-            filter_size=(3, 3),
-            strides=(2, 2),
-            act=tf.nn.relu,
-            padding='SAME',
-            name='conv1'
-        )
-        n = tl.layers.Conv2d(
-            n,
-            n_filter=16,
-            filter_size=(3, 3),
-            strides=(2, 2),
-            act=tf.nn.relu,
-            padding='SAME',
-            name='conv2'
-=======
             n, n_filter=16, filter_size=(3, 3), strides=(2, 2), act=tf.nn.relu, padding='SAME', name='conv1'
         )
+
         n = tl.layers.Conv2d(
             n, n_filter=16, filter_size=(3, 3), strides=(2, 2), act=tf.nn.relu, padding='SAME', name='conv2'
->>>>>>> 98291f0d
         )
         n = tl.layers.FlattenLayer(n, name='flatten2')
         n = tl.layers.DenseLayer(n, n_units=1024, act=tf.nn.relu, name='out1')
