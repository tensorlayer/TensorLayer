<<<<<<< HEAD
#! /usr/bin/python
=======
#!/usr/bin/env python
>>>>>>> e2180856
# -*- coding: utf-8 -*-

import unittest
import warnings

from sphinx.application import Sphinx


class DocTest(unittest.TestCase):
    source_dir = u'docs/'
    config_dir = u'docs/'
    output_dir = u'docs/build_test'
    doctree_dir = u'docs/build_test/doctrees'

    all_files = True

    @classmethod
    def setUpClass(cls):

        warnings.resetwarnings()
        warnings.simplefilter("ignore", DeprecationWarning)

    def test_html_documentation(self):
        app = Sphinx(
            self.source_dir,
            self.config_dir,
            self.output_dir,
            self.doctree_dir,
            buildername='html',
            warningiserror=True,
        )
        app.build(force_all=self.all_files)
        # TODO: additional checks here if needed

    def test_text_documentation(self):
        # The same, but with different buildername
        app = Sphinx(
            self.source_dir,
            self.config_dir,
            self.output_dir,
            self.doctree_dir,
            buildername='text',
            warningiserror=False,
        )
        app.build(force_all=self.all_files)
        # TODO:  additional checks if needed

    def tearDown(self):
        # TODO: clean up the output directory
        pass


if __name__ == '__main__':
    unittest.main()<|MERGE_RESOLUTION|>--- conflicted
+++ resolved
@@ -1,12 +1,10 @@
-<<<<<<< HEAD
-#! /usr/bin/python
-=======
 #!/usr/bin/env python
->>>>>>> e2180856
 # -*- coding: utf-8 -*-
 
+import os
 import unittest
-import warnings
+
+os.environ['TF_CPP_MIN_LOG_LEVEL'] = '3'
 
 from sphinx.application import Sphinx
 
@@ -14,16 +12,14 @@
 class DocTest(unittest.TestCase):
     source_dir = u'docs/'
     config_dir = u'docs/'
-    output_dir = u'docs/build_test'
-    doctree_dir = u'docs/build_test/doctrees'
+    output_dir = u'docs/test_build'
+    doctree_dir = u'docs/test_build/doctrees'
 
     all_files = True
 
     @classmethod
     def setUpClass(cls):
-
-        warnings.resetwarnings()
-        warnings.simplefilter("ignore", DeprecationWarning)
+        os.environ["SPHINXBUILD"] = "1"
 
     def test_html_documentation(self):
         app = Sphinx(
