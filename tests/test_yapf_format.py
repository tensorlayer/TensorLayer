#!/usr/bin/env python
# -*- coding: utf-8 -*-

import sys
import unittest

try:
    import tests.testing as testing
    from tests.unittests_helper import CustomTestCase
except ImportError:
    import testing
    from unittests_helper import CustomTestCase

from yapf.yapflib.yapf_api import FormatCode


def _read_utf_8_file(filename):
    if sys.version_info.major == 2:  ## Python 2 specific
        with open(filename, 'rb') as f:
            return unicode(f.read(), 'utf-8')
    else:
        with open(filename, encoding='utf-8') as f:
            return f.read()


class YAPF_Style_Test(CustomTestCase):
<<<<<<< HEAD
=======

>>>>>>> 98291f0d
    @classmethod
    def setUpClass(cls):

        cls.badly_formatted_files = list()
        cls.files_2_test = testing.list_all_py_files()
<<<<<<< HEAD

    def test_files_format(self):

        for file in testing.list_all_py_files():

=======

    def test_files_format(self):

        for file in testing.list_all_py_files():

>>>>>>> 98291f0d
            print(file)
            code = _read_utf_8_file(file)

            # https://pypi.python.org/pypi/yapf/0.20.2#example-as-a-module
<<<<<<< HEAD
            diff, changed = FormatCode(code, filename=file, style_config='setup.cfg', print_diff=True)
=======
            diff, changed = FormatCode(code, filename=file, style_config='.style.yapf', print_diff=True)
>>>>>>> 98291f0d

            if changed:
                print(diff)
                self.badly_formatted_files.append(file)

        with self.assertNotRaises(Exception):

            str_err = ""

            if self.badly_formatted_files:
                for filename in self.badly_formatted_files:
<<<<<<< HEAD
                    str_err += 'yapf -i --style=setup.cfg %s\n' % filename
=======
                    str_err += 'yapf -i --style=.style.yapf %s\n' % filename
>>>>>>> 98291f0d

                str_err = "\n======================================================================================\n" \
                          "Bad Coding Style: %d file(s) need to be formatted, run the following commands to fix: \n%s" \
                          "======================================================================================" % (
                    len(self.badly_formatted_files), str_err)

                raise Exception(str_err)


if __name__ == '__main__':
    unittest.main()<|MERGE_RESOLUTION|>--- conflicted
+++ resolved
@@ -24,37 +24,22 @@
 
 
 class YAPF_Style_Test(CustomTestCase):
-<<<<<<< HEAD
-=======
 
->>>>>>> 98291f0d
     @classmethod
     def setUpClass(cls):
 
         cls.badly_formatted_files = list()
         cls.files_2_test = testing.list_all_py_files()
-<<<<<<< HEAD
 
     def test_files_format(self):
 
         for file in testing.list_all_py_files():
 
-=======
-
-    def test_files_format(self):
-
-        for file in testing.list_all_py_files():
-
->>>>>>> 98291f0d
             print(file)
             code = _read_utf_8_file(file)
 
             # https://pypi.python.org/pypi/yapf/0.20.2#example-as-a-module
-<<<<<<< HEAD
             diff, changed = FormatCode(code, filename=file, style_config='setup.cfg', print_diff=True)
-=======
-            diff, changed = FormatCode(code, filename=file, style_config='.style.yapf', print_diff=True)
->>>>>>> 98291f0d
 
             if changed:
                 print(diff)
@@ -66,11 +51,7 @@
 
             if self.badly_formatted_files:
                 for filename in self.badly_formatted_files:
-<<<<<<< HEAD
                     str_err += 'yapf -i --style=setup.cfg %s\n' % filename
-=======
-                    str_err += 'yapf -i --style=.style.yapf %s\n' % filename
->>>>>>> 98291f0d
 
                 str_err = "\n======================================================================================\n" \
                           "Bad Coding Style: %d file(s) need to be formatted, run the following commands to fix: \n%s" \
