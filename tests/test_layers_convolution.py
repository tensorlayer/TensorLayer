--- conflicted
+++ resolved
@@ -4,130 +4,6 @@
 
 import tensorflow as tf
 import tensorlayer as tl
-
-<<<<<<< HEAD
-## 1D
-x = tf.placeholder(tf.float32, (None, 100, 1))
-nin = tl.layers.InputLayer(x, name='in1')
-
-n = tl.layers.Conv1dLayer(nin, shape=(5, 1, 32), stride=2)
-shape = n.outputs.get_shape().as_list()
-if (shape[1] != 50) or (shape[2] != 32):
-    raise Exception("shape do not match")
-
-n = tl.layers.Conv1d(nin, n_filter=32, filter_size=5, stride=2)
-shape = n.outputs.get_shape().as_list()
-if (shape[1] != 50) or (shape[2] != 32):
-    raise Exception("shape do not match")
-
-# AtrousConv1dLayer
-
-## 2D
-x = tf.placeholder(tf.float32, (None, 100, 100, 3))
-nin = tl.layers.InputLayer(x, name='in2')
-n = tl.layers.Conv2dLayer(
-    nin,
-    act=tf.nn.relu,
-    shape=(5, 5, 3, 32),
-    strides=(1, 2, 2, 1),
-    padding='SAME',
-    W_init=tf.truncated_normal_initializer(stddev=5e-2),
-    b_init=tf.constant_initializer(value=0.0),
-    name='conv2dlayer')
-shape = n.outputs.get_shape().as_list()
-if (shape[1] != 50) or (shape[2] != 50) or (shape[3] != 32):
-    raise Exception("shape do not match")
-
-n = tl.layers.Conv2d(nin, n_filter=32, filter_size=(3, 3), strides=(2, 2), act=None, name='conv2d')
-shape = n.outputs.get_shape().as_list()
-if (shape[1] != 50) or (shape[2] != 50) or (shape[3] != 32):
-    raise Exception("shape do not match")
-n.print_params(False)
-if len(n.all_params) != 2:
-    raise Exception("params do not match")
-
-n = tl.layers.Conv2d(nin, n_filter=32, filter_size=(3, 3), strides=(2, 2), act=tf.nn.relu, b_init=None, name='conv2d_no_bias')
-shape = n.outputs.get_shape().as_list()
-if (shape[1] != 50) or (shape[2] != 50) or (shape[3] != 32):
-    raise Exception("shape do not match")
-if len(n.all_params) != 1:
-    raise Exception("params do not match")
-
-n = tl.layers.DeConv2dLayer(nin, shape=(5, 5, 32, 3), output_shape=(100, 200, 200, 32), strides=(1, 2, 2, 1), name='deconv2dlayer')
-shape = n.outputs.get_shape().as_list()
-if (shape[1] != 200) or (shape[2] != 200) or (shape[3] != 32):
-    raise Exception("shape do not match")
-
-n = tl.layers.DeConv2d(nin, n_filter=32, filter_size=(3, 3), strides=(2, 2), name='DeConv2d')
-shape = n.outputs.get_shape().as_list()
-# if (shape[1] != 200) or (shape[2] != 200) or (shape[3] != 32): # TODO: why [None None None 32] ?
-if (shape[1:] != [200, 200, 32]):
-    raise Exception("shape do not match")
-n = tl.layers.DeConv2d(n, n_filter=16, filter_size=(3, 3), strides=(2, 2), name='DeConv2d_2')
-shape = n.outputs.get_shape().as_list()
-if (shape[1:] != [400, 400, 16]):
-    raise Exception("shape do not match")
-if len(n.all_params) != 4:
-    raise Exception("params do not match")
-
-n = tl.layers.DepthwiseConv2d(nin, shape=(3, 3), strides=(2, 2), act=tf.nn.relu, depth_multiplier=2, name='depthwise')
-shape = n.outputs.get_shape().as_list()
-if (shape[1] != 50) or (shape[2] != 50) or (shape[3] != 6):
-    raise Exception("shape do not match")
-
-n = tl.layers.Conv2d(nin, n_filter=32, filter_size=(3, 3), strides=(2, 2), act=tf.nn.relu, name='conv2d2')
-n = tl.layers.GroupConv2d(n, n_filter=32, filter_size=(3, 3), strides=(2, 2), name='group')
-shape = n.outputs.get_shape().as_list()
-if (shape[1] != 25) or (shape[2] != 25) or (shape[3] != 32):
-    raise Exception("shape do not match")
-
-# n = UpSampling2dLayer
-# n = DownSampling2dLayer
-
-# offset1 = tl.layers.Conv2d(nin, 18, (3, 3), (1, 1), padding='SAME', name='offset1')
-# net = tl.layers.DeformableConv2d(nin, offset1, 32, (3, 3), name='deformable1')
-# offset2 = tl.layers.Conv2d(net, 18, (3, 3), (1, 1), padding='SAME', name='offset2')
-# net = tl.layers.DeformableConv2d(net, offset2, 64, (3, 3), name='deformable2')
-# net.print_layers()
-# net.print_params(False)
-
-# AtrousConv2dLayer
-
-n = tl.layers.SeparableConv2d(nin, n_filter=32, filter_size=(3, 3), strides=(1, 1), act=tf.nn.relu, name='seperable1')
-# n.print_layers()
-# n.print_params(False)
-
-shape = n.outputs.get_shape().as_list()
-if shape[1:] != [98, 98, 32]:
-    raise Exception("shape do not match")
-
-if len(n.all_layers) != 1:
-    raise Exception("layers do not match")
-
-if len(n.all_params) != 3:
-    raise Exception("params do not match")
-
-if n.count_params() != 155:
-    raise Exception("params do not match")
-
-## 3D
-x = tf.placeholder(tf.float32, (None, 100, 100, 100, 3))
-nin = tl.layers.InputLayer(x, name='in3')
-
-n = tl.layers.Conv3dLayer(nin, shape=(2, 2, 2, 3, 32), strides=(1, 2, 2, 2, 1))
-shape = n.outputs.get_shape().as_list()
-if (shape[1] != 50) or (shape[2] != 50) or (shape[3] != 50) or (shape[4] != 32):
-    raise Exception("shape do not match")
-
-# n = tl.layers.DeConv3dLayer(nin, shape=(2, 2, 2, 128, 3), output_shape=(100, 12, 32, 32, 128), strides=(1, 2, 2, 2, 1))
-# print(n)
-# shape = n.outputs.get_shape().as_list()
-
-n = tl.layers.DeConv3d(nin, n_filter=32, filter_size=(3, 3, 3), strides=(2, 2, 2))
-shape = n.outputs.get_shape().as_list()
-if (shape[1] != 200) or (shape[2] != 200) or (shape[3] != 200) or (shape[4] != 32):
-    raise Exception("shape do not match")
-=======
 
 class Layer_Convolution_Test(unittest.TestCase):
     @classmethod
@@ -288,4 +164,3 @@
     tf.logging.set_verbosity(tf.logging.DEBUG)
 
     unittest.main()
->>>>>>> af8f935d
