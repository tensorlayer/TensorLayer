import unittest

try:
    from tests.unittests_helper import CustomTestCase
except ImportError:
    from unittests_helper import CustomTestCase

import tensorflow as tf
import tensorlayer as tl
import numpy as np

<<<<<<< HEAD
def test_model(x):
    n = tl.layers.InputLayer(x)
    y = n.outputs
    y_op = tf.nn.softmax(y)

    return n, y, y_op

class Util_Predict_Test(CustomTestCase):

    @classmethod
    def setUpClass(cls):
        cls.x1 = tf.placeholder(tf.float32, [None, 5, 5, 3])
        cls.x2 = tf.placeholder(tf.float32, [8, 5, 5, 3])
        cls.X1 = np.ones([127, 5, 5, 3])
        cls.X2 = np.ones([7, 5, 5, 3])
        cls.batch_size = 8

        # n2 = tl.layers.InputLayer(x2)
        # y2 = n1.outputs
        # y_op2 = tf.nn.softmax(y2)
        # res2 = tl.utils.predict(tf.get_default_session(), n2, cls.X2, x2, y_op2, batch_size=8)


    @classmethod
    def tearDownClass(cls):
        tf.reset_default_graph()

    def test_case1(self):
        with self.assertNotRaises(Exception):
            with tf.Session() as sess:
                n, y, y_op = test_model(self.x1)
                res = tl.utils.predict(sess, n, self.X1, self.x1, y_op, batch_size=self.batch_size)
                sess.close()

    def test_case2(self):
        with self.assertNotRaises(Exception):
            with tf.Session() as sess:
                n, y, y_op = test_model(self.x2)
                res = tl.utils.predict(sess, n, self.X2, self.x2, y_op, batch_size=self.batch_size)
                sess.close()

if __name__ == '__main__':

    # tf.logging.set_verbosity(tf.logging.INFO)
    tf.logging.set_verbosity(tf.logging.DEBUG)

    unittest.main()
=======
sess = tf.InteractiveSession()

# case 1: No. of examples is not divisible by batch_size but the input placeholder's first dim is None.
x = tf.placeholder(tf.float32, [None, 5, 5, 3])
X = np.ones([127, 5, 5, 3])
net = tl.layers.InputLayer(x)
y = net.outputs
y_op = tf.nn.softmax(y)
result = tl.utils.predict(sess, net, X, x, y_op, batch_size=8)

# case 2: No. of examples > batch_size & not divisible by batch_size
# ValueError: Cannot feed value of shape (7, 5, 5, 3) for Tensor 'Placeholder_1:0', which has shape '(8, 5, 5, 3)'
x = tf.placeholder(tf.float32, [8, 5, 5, 3])
X = np.ones([127, 5, 5, 3])
net = tl.layers.InputLayer(x)
y = net.outputs
y_op = tf.nn.softmax(y)
result = tl.utils.predict(sess, net, X, x, y_op, batch_size=8)

# case 3: No. of examples < batch_size (actually same with the last mini-batch in case 2)
# ValueError: Cannot feed value of shape (7, 5, 5, 3) for Tensor 'Placeholder_2:0', which has shape '(8, 5, 5, 3)'
x = tf.placeholder(tf.float32, [8, 5, 5, 3])
X = np.ones([7, 5, 5, 3])
net = tl.layers.InputLayer(x)
y = net.outputs
y_op = tf.nn.softmax(y)
result = tl.utils.predict(sess, net, X, x, y_op, batch_size=8)
>>>>>>> 67cce874
<|MERGE_RESOLUTION|>--- conflicted
+++ resolved
@@ -9,7 +9,7 @@
 import tensorlayer as tl
 import numpy as np
 
-<<<<<<< HEAD
+
 def test_model(x):
     n = tl.layers.InputLayer(x)
     y = n.outputs
@@ -26,12 +26,6 @@
         cls.X1 = np.ones([127, 5, 5, 3])
         cls.X2 = np.ones([7, 5, 5, 3])
         cls.batch_size = 8
-
-        # n2 = tl.layers.InputLayer(x2)
-        # y2 = n1.outputs
-        # y_op2 = tf.nn.softmax(y2)
-        # res2 = tl.utils.predict(tf.get_default_session(), n2, cls.X2, x2, y_op2, batch_size=8)
-
 
     @classmethod
     def tearDownClass(cls):
@@ -56,33 +50,4 @@
     # tf.logging.set_verbosity(tf.logging.INFO)
     tf.logging.set_verbosity(tf.logging.DEBUG)
 
-    unittest.main()
-=======
-sess = tf.InteractiveSession()
-
-# case 1: No. of examples is not divisible by batch_size but the input placeholder's first dim is None.
-x = tf.placeholder(tf.float32, [None, 5, 5, 3])
-X = np.ones([127, 5, 5, 3])
-net = tl.layers.InputLayer(x)
-y = net.outputs
-y_op = tf.nn.softmax(y)
-result = tl.utils.predict(sess, net, X, x, y_op, batch_size=8)
-
-# case 2: No. of examples > batch_size & not divisible by batch_size
-# ValueError: Cannot feed value of shape (7, 5, 5, 3) for Tensor 'Placeholder_1:0', which has shape '(8, 5, 5, 3)'
-x = tf.placeholder(tf.float32, [8, 5, 5, 3])
-X = np.ones([127, 5, 5, 3])
-net = tl.layers.InputLayer(x)
-y = net.outputs
-y_op = tf.nn.softmax(y)
-result = tl.utils.predict(sess, net, X, x, y_op, batch_size=8)
-
-# case 3: No. of examples < batch_size (actually same with the last mini-batch in case 2)
-# ValueError: Cannot feed value of shape (7, 5, 5, 3) for Tensor 'Placeholder_2:0', which has shape '(8, 5, 5, 3)'
-x = tf.placeholder(tf.float32, [8, 5, 5, 3])
-X = np.ones([7, 5, 5, 3])
-net = tl.layers.InputLayer(x)
-y = net.outputs
-y_op = tf.nn.softmax(y)
-result = tl.utils.predict(sess, net, X, x, y_op, batch_size=8)
->>>>>>> 67cce874
+    unittest.main()