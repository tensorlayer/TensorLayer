--- conflicted
+++ resolved
@@ -1,16 +1,14 @@
 # https://docs.travis-ci.com/user/languages/python/
 language: python
 
-<<<<<<< HEAD
 dist: xenial
 
 sudo: true
-=======
+
 # https://docs.travis-ci.com/user/caching/#pip-cache
 cache:
   directories:
     - $HOME/.cache/pip/wheels
->>>>>>> a285efb6
 
 addons:
   apt:
