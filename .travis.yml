--- conflicted
+++ resolved
@@ -59,22 +59,14 @@
 
 
 install:
-<<<<<<< HEAD
-  - if [[ -v _DOC_AND_YAPF_TEST ]]; then
-=======
   - |
     if [[ -v _DOC_AND_YAPF_TEST ]]; then
->>>>>>> aaf3bfa3
         pip install tensorflow
         ./scripts/install-horovod-for-doc-test.sh
     else
         pip install tensorflow==$_TF_VERSION;
     fi
-<<<<<<< HEAD
-  - pip install -e .[all_dev]
-=======
   - pip install -e .[all_cpu_dev]
->>>>>>> aaf3bfa3
 
 
 script:
