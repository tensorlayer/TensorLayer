# https://docs.travis-ci.com/user/languages/python/
language: python

addons:
  apt:
    update: false

branches:
  only:
    - master
    - /\d+\.\d+(\.\d+)?(\S*)?$/

python:
  - "2.7"
  - "3.5"
  - "3.6"

env:

  # Backward Compatibility in insured for release less than 1 year old.
  # https://pypi.org/project/tensorflow/#history
  matrix:
<<<<<<< HEAD
    - _TF_VERSION=1.10.0rc0 # Remove on Apr 28, 2019
=======
    - _TF_VERSION=1.10.0 # Remove on Apr 28, 2019
>>>>>>> 490c44e4
    - _TF_VERSION=1.9.0 # Remove on Apr 28, 2019
    - _TF_VERSION=1.8.0 # Remove on Apr 28, 2019
    - _TF_VERSION=1.7.1 # Remove on May 08, 2019
    - _TF_VERSION=1.7.0 # Remove on Mar 29, 2019
    - _TF_VERSION=1.6.0 # Remove on Mar 01, 2019
    # - _TF_VERSION=1.5.1 # Remove on Mar 20, 2019
    # - _TF_VERSION=1.5.0 # Remove on Jan 26, 2019
    # - _TF_VERSION=1.4.1 # Remove on Dec 08, 2018
    # - _TF_VERSION=1.4.0 # Remove on Nov 01, 2018
    # - _TF_VERSION=1.3.0 # Remove on Aug 16, 2018
    # - _TF_VERSION=1.2.1 # Remove on Jun 30, 2018

  global:

  - PYPI_USER='jonathandekhtiar'

  # See https://docs.travis-ci.com/user/encryption-keys/ for more details about secure keys.

  ### == PYPI_PASSWORD === ###
  ## To update: travis encrypt PYPI_PASSWORD=################################
  - secure: "fGIRDjfzzP9DhdDshgh/+bWTZ5Y0jTD4aR+gsT1TyAyc6N4f3RRlx70xZZwYMdQ+XC3no/q4na8UzhhuSM0hCCM1EaQ78WF1c6+FBScf4vYGoYgyJ1am+4gu54JXt+4f0bd+s6jyYBafJALUJp5fqHoxCUXqzjrOqGBBU2+JbL71Aaj8yhQuK0VPPABexsQPQM312Gvzg7hy9dh63J0Q02PqINn+CTcwq3gLH9Oua58zWQ7TaT0cdy/hzAc6Yxy3ajo2W5NU+nKROaaG9W57sa7K/v1dshDFFFST2DdGxm9i7vvfPsq0OWM6qWLsec/4mXJWsmai2ygZEv+IhaABb10c7spd2nl7oHFj2UGmldtO5W0zLb1KkCPWDPilFt3lvHM+OS/YaibquL5/5+yGj0LsRJrVyWoMBA8idcQeH4dvTAfySeFpO42VNwW5ez9JaEOh7bBp7naAA8c/fbNJJ5YEW4MEmOZ9dwFTohNNDiN+oITSrcXBS+jukbfTOmtCeYNUker+4G2YwII9cxHXbZeIMrTq9AqTfOVTAYCFaFHKbpSc1+HCyF7n5ZfNC00kBaw93XUnLRzSNKe5Ir791momYL8HecMN3OAI77bz26/pHSfzJnLntq9qx2nLBTnqDuSq5/pHvdZ8hyt+hTDxvF7HJIVMhbnkjoLPxmn4k/I="

  ### === GITHUB_PERSONAL_TOKEN === ###
  ## To update: travis encrypt GITHUB_PERSONAL_TOKEN=################################
  - secure: "kMxg4WfTwhnYMD7WjYk71vgw7XlShPpANauKzfTL6oawDrpQRkBUai4uQwiL3kXVBuVv9rKKKZxxnyAm05iB5wGasPDhlFA1DPF0IbyU3pwQKlw2Xo5qtHdgxBnbms6JJ9z5b+hHCVg+LXYYeUw5qG01Osg5Ue6j1g2juQQHCod00FNuo3fe8ah/Y10Rem6CigH8ofosCrTvN2w1GaetJwVehRYf8JkPC6vQ+Yk8IIjHn2CaVJALbhuchVblxwH0NXXRen915BVBwWRQtsrvEVMXKu7A8sMHmvPz1u3rhXQfjpF2KeVOfy1ZnyiHcLE2HgAPuAGh4kxZAAA8ovmcaCbv8m64bm72BrQApSbt6OEtR9L1UeUwdEgi54FH1XFOHQ9dA6CpiGCyk3wAJZqO0/PkNYVLfb4gPLvnvBRwYBaPgUPvVNhidFu/oODENZmcf8g9ChtuC1GT70EYlVwhgDGqUY7/USZCEvIPe81UToqtIKgcgA+Is51XindumJVMiqTsjgdqeC/wZcw+y37TAjIvvXbtYxeqIKv9zh1JuZppqUhnf+OhI+HHFaY4iu7lQTs3C0WmoLskZAp9srwRtifnVFFkdYzngmPaSjWyko2qiS0cTdFJQB/ljqmnJdksacbv5OOa0Q4qZef/hW774nVx105FlkAIk70D2b5l2pA="

  ### === GITHUB_PERSONAL_TOKEN === ###
  ## To update: travis encrypt HYPERDASH_APIKEY=################################
  - secure: "ez9Ck1VpqWOd2PPu+CMWzd8R4aAIXbjKCk96PCKwWu8VXoHjaPkiy8Nn0LUzSlUg3nKdZmu2JSndwDMy3+lMLG7zE2WlGNY7MF5KM3GrvFpP3cxJQ6OuPcZcEH4j5KtBtNTrNqa8SWglqhc9mr66a92SD8Ydc4aMj6L9nbQvrsvVzIMmMy6weVlpBF35nweYCM8LxlsnqyPLleHPZo3o/k+hsTqQQbiMGjC78tqrGr56u7AjL2+D/m33+dfCGzFvMJFcpLQ5ldbcVU54i5e6V3xJ48P30QOGZaqG3fcpfZsyJEIWjykt6XFA8GfJjaVVbxdlr7zP7Vd9iWBuemnMEX3F9Cy/4x7LmX9PJfsVPC6FQnanDvsZSNO5hpmKe8BTpttJJvxgscOczV4jnI69OzqhSQeyChwtkqhIg1E/53XIO+uLJAAZsCkAco7tjGGXTKyv8ZlpSJwSqsLcmgpmQbfodCoMLcYenTxqKZv78e2B4tOPGQyS2bkSxAqhvAIam7RCq/yEvz5n2/mBFEGwP6OQFIdC7ypO2LyrOlLT7HJjCeYMeKSm+GOD3LW9oIy9QJZpG6N/zAAjnk9C2mYtWRQIBo4qdHjRvyDReevDexI8j0AXySblxREmQ7ZaT6KEDXXZSu5goTlaGm0g2HwAkKu9xYFV/bRtp6+i1mP7CQg="


matrix:
  include:
    - python: 3.6
      env:
        - _DOC_AND_YAPF_TEST=True


install:
  - |
    if [[ -v _DOC_AND_YAPF_TEST ]]; then
        pip install tensorflow
        ./scripts/install-horovod-for-doc-test.sh
    else
        pip install tensorflow==$_TF_VERSION;
    fi
  - pip install -e .[all_cpu_dev]


script:
  # units test
  # https://docs.pytest.org/en/latest/
  - rm setup.cfg
  - if [[ -v _DOC_AND_YAPF_TEST ]]; then mv setup.travis_doc.cfg setup.cfg; else mv setup.travis.cfg setup.cfg; fi
  - pytest


before_deploy:
  - python setup.py sdist
  - python setup.py bdist_wheel
  - python setup.py bdist_wheel --universal
  - python setup.py egg_info


deploy:

# Documentation: https://docs.travis-ci.com/user/deployment/pypi/
- provider: pypi
  user: '$PYPI_USER'
  password: '$PYPI_PASSWORD'
  skip_cleanup: true
  on:
    tags: true
    python: '3.6'
<<<<<<< HEAD
    condition: '$_TF_VERSION = 1.9.0'
=======
    condition: '$_TF_VERSION = 1.10.0'
>>>>>>> 490c44e4

# Documentation: https://docs.travis-ci.com/user/deployment/releases/
- provider: releases
  file:
    - dist/*
    - tensorlayer.egg-info/PKG-INFO
  file_glob: true
  skip_cleanup: true
  api_key: '$GITHUB_PERSONAL_TOKEN'
  on:
    tags: true
    python: '3.6'
<<<<<<< HEAD
    condition: '$_TF_VERSION = 1.9.0'
=======
    condition: '$_TF_VERSION = 1.10.0'
>>>>>>> 490c44e4
<|MERGE_RESOLUTION|>--- conflicted
+++ resolved
@@ -20,11 +20,7 @@
   # Backward Compatibility in insured for release less than 1 year old.
   # https://pypi.org/project/tensorflow/#history
   matrix:
-<<<<<<< HEAD
-    - _TF_VERSION=1.10.0rc0 # Remove on Apr 28, 2019
-=======
     - _TF_VERSION=1.10.0 # Remove on Apr 28, 2019
->>>>>>> 490c44e4
     - _TF_VERSION=1.9.0 # Remove on Apr 28, 2019
     - _TF_VERSION=1.8.0 # Remove on Apr 28, 2019
     - _TF_VERSION=1.7.1 # Remove on May 08, 2019
@@ -99,11 +95,7 @@
   on:
     tags: true
     python: '3.6'
-<<<<<<< HEAD
-    condition: '$_TF_VERSION = 1.9.0'
-=======
     condition: '$_TF_VERSION = 1.10.0'
->>>>>>> 490c44e4
 
 # Documentation: https://docs.travis-ci.com/user/deployment/releases/
 - provider: releases
@@ -116,8 +108,4 @@
   on:
     tags: true
     python: '3.6'
-<<<<<<< HEAD
-    condition: '$_TF_VERSION = 1.9.0'
-=======
-    condition: '$_TF_VERSION = 1.10.0'
->>>>>>> 490c44e4
+    condition: '$_TF_VERSION = 1.10.0'