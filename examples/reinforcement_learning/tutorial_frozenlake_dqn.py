--- conflicted
+++ resolved
@@ -76,7 +76,7 @@
 lambd = .99  # decay factor
 e = 0.1  # e-Greedy Exploration, the larger the more random
 num_episodes = 10000
-<<<<<<< HEAD
+
 # with tf.Session() as sess:
     # tl.layers.initialize_global_variables(sess)
 for i in range(num_episodes):
@@ -127,46 +127,4 @@
     ## Note that, the rewards here with random action
     running_reward = rAll if running_reward is None else running_reward * 0.99 + rAll * 0.01
     print("Episode [%d/%d] sum reward: %f running reward: %f took: %.5fs %s" % \
-        (i, num_episodes, rAll, running_reward, time.time() - episode_time, '' if rAll == 0 else ' !!!!!!!!'))
-=======
-with tf.Session() as sess:
-    sess.run(tf.global_variables_initializer())
-    for i in range(num_episodes):
-        ## Reset environment and get first new observation
-        episode_time = time.time()
-        s = env.reset()  # observation is state, integer 0 ~ 15
-        rAll = 0
-        for j in range(99):  # step index, maximum step is 99
-            if render: env.render()
-            ## Choose an action by greedily (with e chance of random action) from the Q-network
-            a, allQ = sess.run([predict, y], feed_dict={inputs: [to_one_hot(s, 16)]})
-            ## e-Greedy Exploration !!! sample random action
-            if np.random.rand(1) < e:
-                a[0] = env.action_space.sample()
-            ## Get new state and reward from environment
-            s1, r, d, _ = env.step(a[0])
-            ## Obtain the Q' values by feeding the new state through our network
-            Q1 = sess.run(y, feed_dict={inputs: [to_one_hot(s1, 16)]})
-            ## Obtain maxQ' and set our target value for chosen action.
-            maxQ1 = np.max(Q1)  # in Q-Learning, policy is greedy, so we use "max" to select the next action.
-            targetQ = allQ
-            targetQ[0, a[0]] = r + lambd * maxQ1
-            ## Train network using target and predicted Q values
-            # it is not real target Q value, it is just an estimation,
-            # but check the Q-Learning update formula:
-            #    Q'(s,a) <- Q(s,a) + alpha(r + lambd * maxQ(s',a') - Q(s, a))
-            # minimizing |r + lambd * maxQ(s',a') - Q(s, a)|^2 equal to force
-            #   Q'(s,a) ≈ Q(s,a)
-            _ = sess.run(train_op, {inputs: [to_one_hot(s, 16)], nextQ: targetQ})
-            rAll += r
-            s = s1
-            ## Reduce chance of random action if an episode is done.
-            if d ==True:
-                e = 1. / ((i / 50) + 10)  # reduce e, GLIE: Greey in the limit with infinite Exploration
-                break
-
-        ## Note that, the rewards here with random action
-        running_reward = rAll if running_reward is None else running_reward * 0.99 + rAll * 0.01
-        print("Episode [%d/%d] sum reward: %f running reward: %f took: %.5fs %s" % \
-            (i, num_episodes, rAll, running_reward, time.time() - episode_time, '' if rAll == 0 else ' !!!!!!!!'))
->>>>>>> aa9e52e3
+        (i, num_episodes, rAll, running_reward, time.time() - episode_time, '' if rAll == 0 else ' !!!!!!!!'))