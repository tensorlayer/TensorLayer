#! /usr/bin/python
# -*- coding: utf-8 -*-
"""Monte-Carlo Policy Network π(a|s)  (REINFORCE).

To understand Reinforcement Learning, we let computer to learn how to play
Pong game from the original screen inputs. Before we start, we highly recommend
you to go through a famous blog called “Deep Reinforcement Learning: Pong from
Pixels” which is a minimalistic implementation of deep reinforcement learning by
using python-numpy and OpenAI gym environment.

The code here is the reimplementation of Karpathy's Blog by using TensorLayer.

Compare with Karpathy's code, we store observation for a batch, he store
observation for a episode only, they store gradients instead. (so we will use
more memory if the observation is very large.)

FEEL FREE TO JOIN US !

TODO
-----
- update grads every step rather than storing all observation!
- tensorlayer@gmail.com

References
------------
- http://karpathy.github.io/2016/05/31/rl/

"""
import tensorflow as tf

## enable eager mode
tf.enable_eager_execution()

import time
import gym
import numpy as np
import tensorlayer as tl

tf.logging.set_verbosity(tf.logging.DEBUG) # enable logging
tl.logging.set_verbosity(tl.logging.DEBUG)

# hyper-parameters
image_size = 80
D = image_size * image_size
H = 200
batch_size = 10
learning_rate = 1e-4
gamma = 0.99
decay_rate = 0.99
render = False  # display the game environment
# resume = True         # load existing policy network
model_file_name = "model_pong"
np.set_printoptions(threshold=np.nan)


def prepro(I):
    """Prepro 210x160x3 uint8 frame into 6400 (80x80) 1D float vector."""
    I = I[35:195]
    I = I[::2, ::2, 0]
    I[I == 144] = 0
    I[I == 109] = 0
    I[I != 0] = 1
    return I.astype(np.float32).ravel()


env = gym.make("Pong-v0")
observation = env.reset()
prev_x = None
running_reward = None
reward_sum = 0
episode_number = 0

xs, ys, rs = [], [], []
# observation for training and inference
# t_states = tf.placeholder(tf.float32, shape=[None, D])
# policy network
<<<<<<< HEAD
def get_model(inputs_shape):
    ni = tl.layers.Input(inputs_shape)
    nn = tl.layers.Dense(n_units=H, act=tf.nn.relu, name='hidden')(ni)
    nn = tl.layers.Dense(n_units=3, name='output')(nn)
    M = tl.models.Model(inputs=ni, outputs=nn, name="mlp")
    return M
model = get_model([None, D])
train_weights = model.weights
# probs = model(t_states, is_train=True).outputs
# sampling_prob = tf.nn.softmax(probs)

# t_actions = tf.placeholder(tf.int32, shape=[None])
# t_discount_rewards = tf.placeholder(tf.float32, shape=[None])
# loss = tl.rein.cross_entropy_reward_loss(probs, t_actions, t_discount_rewards)
optimizer = tf.train.RMSPropOptimizer(learning_rate, decay_rate)#.minimize(loss)

# with tf.Session() as sess:
#     sess.run(tf.global_variables_initializer())
    # if resume: TODO
=======
network = InputLayer(t_states, name='input')
network = DenseLayer(network, n_units=H, act=tf.nn.relu, name='hidden')
network = DenseLayer(network, n_units=3, name='output')
probs = network.outputs
sampling_prob = tf.nn.softmax(probs)

t_actions = tf.placeholder(tf.int32, shape=[None])
t_discount_rewards = tf.placeholder(tf.float32, shape=[None])
loss = tl.rein.cross_entropy_reward_loss(probs, t_actions, t_discount_rewards)
train_op = tf.train.RMSPropOptimizer(learning_rate, decay_rate).minimize(loss)

with tf.Session() as sess:
    sess.run(tf.global_variables_initializer())
    # if resume:
>>>>>>> aa9e52e3
    #     load_params = tl.files.load_npz(name=model_file_name+'.npz')
    #     tl.files.assign_params(sess, load_params, network)
    # tl.files.load_and_assign_npz(sess, model_file_name + '.npz', network)
    # network.print_params()
    # network.print_layers()
model.train() # set model to train mode (in case you add dropout into the model)

start_time = time.time()
game_number = 0
while True:
    if render:
        env.render()

    cur_x = prepro(observation)
    x = cur_x - prev_x if prev_x is not None else np.zeros(D, dtype=np.float32)
    x = x.reshape(1, D)
    prev_x = cur_x

    # prob = sess.run(sampling_prob, feed_dict={t_states: x})
    _prob = model(x).outputs
    prob = tf.nn.softmax(_prob)

    # action. 1: STOP  2: UP  3: DOWN
        # action = np.random.choice([1,2,3], p=prob.flatten())
        # action = tl.rein.choice_action_by_probs(prob.flatten(), [1, 2, 3])
    # action = np.random.choice([1,2,3], p=prob.numpy())
    action = tl.rein.choice_action_by_probs(prob[0].numpy(), [1, 2, 3])

    observation, reward, done, _ = env.step(action)
    reward_sum += reward
    xs.append(x)  # all observations in an episode
    ys.append(action - 1)  # all fake labels in an episode (action begins from 1, so minus 1)
    rs.append(reward)  # all rewards in an episode

    if done:
        episode_number += 1
        game_number = 0

        if episode_number % batch_size == 0:
            print('batch over...... updating parameters......')
            epx = np.vstack(xs)
            epy = np.asarray(ys)
            epr = np.asarray(rs)
            disR = tl.rein.discount_episode_rewards(epr, gamma)
            disR -= np.mean(disR)
            disR /= np.std(disR)

            xs, ys, rs = [], [], []

            # sess.run(train_op, feed_dict={t_states: epx, t_actions: epy, t_discount_rewards: disR})
                # t_actions = tf.placeholder(tf.int32, shape=[None])
                # t_discount_rewards = tf.placeholder(tf.float32, shape=[None])
                # loss = tl.rein.cross_entropy_reward_loss(probs, t_actions, t_discount_rewards)
            with tf.GradientTape() as tape:
                _prob = model(epx).outputs
                _loss = tl.rein.cross_entropy_reward_loss(_prob, epy, disR)
            grad = tape.gradient(_loss, train_weights)
            optimizer.apply_gradients(zip(grad, train_weights))

        ## TODO
        # if episode_number % (batch_size * 100) == 0:
        #     tl.files.save_npz(network.all_params, name=model_file_name + '.npz')

        running_reward = reward_sum if running_reward is None else running_reward * 0.99 + reward_sum * 0.01
        print('resetting env. episode reward total was {}. running mean: {}'.format(reward_sum, running_reward))
        reward_sum = 0
        observation = env.reset()  # reset env
        prev_x = None

    if reward != 0:
        print(
            (
                'episode %d: game %d took %.5fs, reward: %f' %
                (episode_number, game_number, time.time() - start_time, reward)
            ), ('' if reward == -1 else ' !!!!!!!!')
        )
        start_time = time.time()
        game_number += 1<|MERGE_RESOLUTION|>--- conflicted
+++ resolved
@@ -74,7 +74,7 @@
 # observation for training and inference
 # t_states = tf.placeholder(tf.float32, shape=[None, D])
 # policy network
-<<<<<<< HEAD
+
 def get_model(inputs_shape):
     ni = tl.layers.Input(inputs_shape)
     nn = tl.layers.Dense(n_units=H, act=tf.nn.relu, name='hidden')(ni)
@@ -94,22 +94,6 @@
 # with tf.Session() as sess:
 #     sess.run(tf.global_variables_initializer())
     # if resume: TODO
-=======
-network = InputLayer(t_states, name='input')
-network = DenseLayer(network, n_units=H, act=tf.nn.relu, name='hidden')
-network = DenseLayer(network, n_units=3, name='output')
-probs = network.outputs
-sampling_prob = tf.nn.softmax(probs)
-
-t_actions = tf.placeholder(tf.int32, shape=[None])
-t_discount_rewards = tf.placeholder(tf.float32, shape=[None])
-loss = tl.rein.cross_entropy_reward_loss(probs, t_actions, t_discount_rewards)
-train_op = tf.train.RMSPropOptimizer(learning_rate, decay_rate).minimize(loss)
-
-with tf.Session() as sess:
-    sess.run(tf.global_variables_initializer())
-    # if resume:
->>>>>>> aa9e52e3
     #     load_params = tl.files.load_npz(name=model_file_name+'.npz')
     #     tl.files.assign_params(sess, load_params, network)
     # tl.files.load_and_assign_npz(sess, model_file_name + '.npz', network)
