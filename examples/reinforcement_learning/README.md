--- conflicted
+++ resolved
@@ -1,699 +1,349 @@
-<<<<<<< HEAD
-# Reinforcement Learning Tutorial with Tensorlayer
-
-<br/>
-
-<a href="https://join.slack.com/t/tensorlayer/shared_invite/enQtMjUyMjczMzU2Njg4LWI0MWU0MDFkOWY2YjQ4YjVhMzI5M2VlZmE4YTNhNGY1NjZhMzUwMmQ2MTc0YWRjMjQzMjdjMTg2MWQ2ZWJhYzc" target="\_blank">
-	<div align="center">
-		<img src="../../img/join_slack.png" width="40%"/>
-	</div>
-</a>
-
-<br/>
-
-This repository contains implementation of most popular reinforcement learning algorithms with Tensorlayer 2.0, supporting [Tensorflow 2.0](https://www.tensorflow.org/alpha/guide/effective_tf2). We aim to make the reinforcement learning tutorial for each algorithm simple and straight-forward to use, as this would not only benefits new learners of reinforcement learning, but also provide convenience for senior researchers to testify their new ideas quickly.
-
-## Prerequisites:
-
-* python 3.5
-* tensorflow >= 2.0.0 or tensorflow-gpu >= 2.0.0a0
-* tensorlayer >= 2.0.1
-* tensorflow-probability
-* tf-nightly-2.0-preview
-
-*** If you meet the error`AttributeError: module 'tensorflow' has no attribute 'contrib'` when running the code after installing tensorflow-probability, try:
-
-`pip install --upgrade tf-nightly-2.0-preview tfp-nightly`
-
-## Status: Beta
-
-We are currently open to any suggestions or pull requests from you to make the reinforcement learning tutorial with TensorLayer2.0 a better code repository for both new learners and senior researchers. Some of the algorithms mentioned in the this markdown may be not yet available, since we are still trying to implement more RL algorithms and optimize their performances. However, those algorithms listed above will come out in a few weeks, and the repository will keep updating more advanced RL algorithms in the future.
-
-## To Use:
-
-For each tutorial, open a terminal and run:
-
- `python ***.py --train` for training and `python ***.py --test` for testing.
-
-The tutorial algorithms follow the same basic structure, as shown in file: [`./tutorial_format.py`](https://github.com/tensorlayer/tensorlayer/blob/reinforcement-learning/examples/reinforcement_learning/tutorial_format.py)
-
-## Table of Contents:
-### value-based
-| Algorithms      | Action Space | Tutorial Env   | Papers |
-| --------------- | ------------ | -------------- | -------|
-|**value-based**||||
-| Q-learning      | Discrete     | FrozenLake     | [Technical note: Q-learning. Watkins et al. 1992](http://www.gatsby.ucl.ac.uk/~dayan/papers/cjch.pdf)|
-| Deep Q-Network (DQN)| Discrete     | FrozenLake     | [Human-level control through deep reinforcement learning, Mnih et al. 2015.](https://www.nature.com/articles/nature14236/) |
-| Prioritized Experience Replay | Discrete     | Pong, CartPole | [Schaul et al. Prioritized experience replay. Schaul et al. 2015.](https://arxiv.org/abs/1511.05952) |
-|Dueling DQN|Discrete     | Pong, CartPole |[Dueling network architectures for deep reinforcement learning. Wang et al. 2015.](https://arxiv.org/abs/1511.06581)|
-|Double DQN| Discrete     | Pong, CartPole |[Deep reinforcement learning with double q-learning. Van et al. 2016.](https://arxiv.org/abs/1509.06461)|
-|Retrace|Discrete     | Pong, CartPole |[Safe and efficient off-policy reinforcement learning. Munos et al. 2016: ](https://arxiv.org/pdf/1606.02647.pdf)|
-|Noisy DQN|Discrete     | Pong, CartPole |[Noisy networks for exploration. Fortunato et al. 2017.](https://arxiv.org/pdf/1706.10295.pdf)|
-| Distributed DQN (C51)| Discrete     | Pong, CartPole | [A distributional perspective on reinforcement learning. Bellemare et al. 2017.](https://arxiv.org/pdf/1707.06887.pdf) |
-|**policy-based**||||
-|REINFORCE(PG) |Discrete/Continuous|CartPole | [Reinforcement learning: An introduction. Sutton et al. 2011.](https://www.cambridge.org/core/journals/robotica/article/robot-learning-edited-by-jonathan-h-connell-and-sridhar-mahadevan-kluwer-boston-19931997-xii240-pp-isbn-0792393651-hardback-21800-guilders-12000-8995/737FD21CA908246DF17779E9C20B6DF6)|
-| Trust Region Policy Optimization (TRPO)| Discrete/Continuous | Pendulum | [Abbeel et al. Trust region policy optimization. Schulman et al.2015.](https://arxiv.org/pdf/1502.05477.pdf) |
-| Proximal Policy Optimization (PPO) |Discrete/Continuous |Pendulum| [Proximal policy optimization algorithms. Schulman et al. 2017.](https://arxiv.org/abs/1707.06347) |
-|Distributed Proximal Policy Optimization (DPPO)|Discrete/Continuous |Pendulum|[Emergence of locomotion behaviours in rich environments. Heess et al. 2017.](https://arxiv.org/abs/1707.02286)|
-|**actor-critic**||||
-|Actor-Critic (AC)|Discrete/Continuous|CartPole| [Actor-critic algorithms. Konda er al. 2000.](https://papers.nips.cc/paper/1786-actor-critic-algorithms.pdf)|
-| Asynchronous Advantage Actor-Critic (A3C)| Discrete/Continuous | BipedalWalker| [Asynchronous methods for deep reinforcement learning. Mnih et al. 2016.](https://arxiv.org/pdf/1602.01783.pdf) |
-| DDPG|Discrete/Continuous |Pendulum| [Continuous Control With Deep Reinforcement Learning, Lillicrap et al. 2016](https://arxiv.org/pdf/1509.02971.pdf) |
-|TD3|Discrete/Continuous |Pendulum|[Addressing function approximation error in actor-critic methods. Fujimoto et al. 2018.](https://arxiv.org/pdf/1802.09477.pdf)|
-|Soft Actor-Critic (SAC)|Discrete/Continuous |Pendulum|[Soft actor-critic algorithms and applications. Haarnoja et al. 2018.](https://arxiv.org/abs/1812.05905)|
-
-## Examples of RL Algorithms:
-
-* **Q-learning**
-
-  Code: `./tutorial_Qlearning.py`
-
-  <u>Paper</u>: [Technical  Note Q-Learning](http://www.gatsby.ucl.ac.uk/~dayan/papers/cjch.pdf)
-
-  <u>Description</u>:
-
-  ```
-  Q-learning is a non-deep-learning method with TD Learning, Off-Policy, e-Greedy Exploration.
-
-  Central formula:
-  Q(S, A) <- Q(S, A) + alpha * (R + lambda * Q(newS, newA) - Q(S, A))
-
-  See David Silver RL Tutorial Lecture 5 - Q-Learning for more details.
-  ```
-
-  ​    
-
-* **Deep Q-Network (DQN)**
-
-  <u>Code:</u> `./tutorial_DQN.py`
-
-  <u>Paper</u>: [Human-level control through deep reinforcementlearning](https://storage.googleapis.com/deepmind-media/dqn/DQNNaturePaper.pdf)
-
-  [Playing Atari with Deep Reinforcement Learning](https://www.cs.toronto.edu/~vmnih/docs/dqn.pdf)
-
-  <u>Description</u>:
-
-  ```
-  Deep Q-Network (DQN) is a method of TD Learning, Off-Policy, e-Greedy Exploration (GLIE).
-
-  Central formula:
-  Q(S, A) <- Q(S, A) + alpha * (R + lambda * Q(newS, newA) - Q(S, A)),
-  delta_w = R + lambda * Q(newS, newA).
-
-  See David Silver RL Tutorial Lecture 5 - Q-Learning for more details.
-  ```
-
-
-
-* **Double DQN / Dueling DQN / Noisy DQN**
-
-  <u>Code:</u> `./tutorial_DQN_variants.py`
-
-  <u>Paper</u>: [Deep Reinforcement Learning with Double Q-learning](https://arxiv.org/abs/1509.06461)
-
-  <u>Description</u>:
-
-  ```
-  We implement Double DQN, Dueling DQN and Noisy DQN here.
-
-  -The max operator in standard DQN uses the same values both to select and to evaluate an action by:
-
-     Q(s_t, a_t) = R\_{t+1\} + gamma \* max\_{a}Q\_\{target\}(s_{t+1}, a).
-
-  -Double DQN proposes to use following evaluation to address overestimation problem of max operator:
-
-     Q(s_t, a_t) = R\_{t+1\} + gamma \* Q\_{target}(s\_\{t+1\}, max{a}Q(s_{t+1}, a)).
-
-  -Dueling DQN uses dueling architecture where the value of state and the advantage of each action is estimated separately.
-
-  -Noisy DQN propose to explore by adding parameter noises.
-
-
-  ```
-
-
-
-
-* **Prioritized Experience Replay**
-
-  <u>Code</u>: `./tutorial_prioritized_replay.py`
-
-  <u>Paper</u>: [Prioritized Experience Replay](https://arxiv.org/abs/1511.05952)
-
-  <u>Description:</u>
-
-  ```
-  Prioritized experience replay is an efficient replay method that replay important transitions more frequently. Segment tree data structure is used to speed up indexing.
-  ```
-
-
-
-* **Distributed DQN (C51)**
-
-  <u>Code</u>: `./tutorial_C51.py`
-
-  <u>Paper</u>: [A Distributional Perspective on Reinforcement Learning](https://arxiv.org/pdf/1707.06887.pdf)
-
-  <u>Description</u>:
-
-  ```
-  Categorical 51 distributional RL algorithm is a distrbuted DQN, where 51 means the number of atoms. In this algorithm, instead of estimating actual expected value, value distribution over a series of  continuous sub-intervals (atoms) is considered.
-  ```
-
-
-
-
-* **Retrace(lambda) DQN**
-
-  <u>Code</u>: `./tutorial_Retrace.py`
-
-  <u>Paper</u>: [Safe and Efficient Off-Policy Reinforcement Learning](https://arxiv.org/abs/1606.02647)
-
-  <u>Description:</u>
-
-  ```
-  Retrace (lambda) is an off-policy algorithm that extend the idea of eligibility trace. It apply an importance sampling ratio truncated at 1 to several behaviour policies, which suffer from the variance explosion of standard IS and lead to safe and efficient learning.
-  ```
-
-
-
-
-* **Actor-Critic (AC)**
-
-  <u>Code</u>:`./tutorial_AC.py`
-
-  <u>Paper</u>: [Actor-Critic Algorithms](https://papers.nips.cc/paper/1786-actor-critic-algorithms.pdf)
-
-  <u>Description</u>:
-
-  ```
-  The implementation of Advantage Actor-Critic, using TD-error as the advantage.
-  ```
-
-
-
-* **Asynchronous Advantage Actor-Critic (A3C)**
-
-  <u>Code</u>: `./tutorial_A3C.py`
-
-  <u>Paper</u>: [Asynchronous Methods for Deep Reinforcement Learning](https://arxiv.org/pdf/1602.01783.pdf)
-
-  <u>Description</u>:
-
-  ```
-  The implementation of Asynchronous Advantage Actor-Critic (A3C), using multi-threading for distributed policy learning on Actor-Critic structure.
-  ```
-
-
-
-* **Soft Actor-Critic (SAC)**
-
-  <u>Code</u>: `./tutorial_SAC.py`
-
-  <u>Paper</u>: [Soft Actor-Critic Algorithms and Applications](https://arxiv.org/pdf/1812.05905.pdf)
-
-  <u>Description:</u>
-
-  ```
-  Actor policy in SAC is stochastic, with off-policy training.  And 'soft' in SAC indicates the trade-off between the entropy and expected return.  The additional consideration of entropy term helps with more explorative policy. And this implementation contains an automatic update for the entropy factor.
-
-  This version of Soft Actor-Critic (SAC) implementation contains 5 networks:
-  2 Q-networks, 2 target Q-networks and 1 policy network.
-  ```
-
-
-
-
-* **Vanilla Policy Gradient (PG or REINFORCE)**
-
-  <u>Code</u>: `./tutorial_PG.py`
-
-  <u>Paper</u>: [Policy Gradient Methods for Reinforcement Learning with Function Approximation](https://papers.nips.cc/paper/1713-policy-gradient-methods-for-reinforcement-learning-with-function-approximation.pdf)
-
-  <u>Description:</u>
-
-  ```
-  The policy gradient algorithm works by updating policy parameters via stochastic gradient ascent on policy performance. It's an on-policy algorithm can be used for environments with either discrete or continuous action spaces.
-
-  To apply it on continuous action space, you need to change the last softmax layer and the choose_action function.
-  ```
-
-
-
-* **Deep Deterministic Policy Gradient (DDPG)**
-
-  <u>Code:</u> `./tutorial_DDPG.py`
-
-  <u>Paper:</u> [Continuous Control With Deep Reinforcement Learning](https://arxiv.org/pdf/1509.02971.pdf)
-
-  <u>Description:</u>
-
-  ```
-  An algorithm concurrently learns a Q-function and a policy.
-
-  It uses off-policy data and the Bellman equation to learn the Q-function, and uses the Q-function to learn the policy.
-  ```
-
-
-
-
-* **Twin Delayed DDPG (TD3)**
-
-  <u>Code</u>: `./tutorial_TD3.py`
-
-  <u>Paper</u>: [Addressing Function Approximation Error in Actor-Critic Methods](https://arxiv.org/pdf/1802.09477.pdf)
-
-  <u>Description</u>:
-
-  ```
-  DDPG suffers from problems like overestimate of Q-values and sensitivity to hyper-parameters.
-
-  Twin Delayed DDPG (TD3) is a variant of DDPG with several tricks:
-
-  - Trick One: Clipped Double-Q Learning. TD3 learns two Q-functions instead of one (hence “twin”), and uses the smaller of the two Q-values to form the targets in the Bellman error loss functions.
-  - Trick Two: “Delayed” Policy Updates. TD3 updates the policy (and target networks) less frequently than the Q-function.
-  - Trick Three: Target Policy Smoothing. TD3 adds noise to the target action, to make it harder for the policy to exploit Q-function errors by smoothing out Q along changes in action.
-
-  The implementation of TD3 includes 6 networks:
-  2 Q-networks, 2 target Q-networks, 1 policy network, 1 target policy network.
-
-  Actor policy in TD3 is deterministic, with Gaussian exploration noise.
-  ```
-
-
-
-* **Trust Region Policy Optimization (TRPO)**
-
-  <u>Code</u>: `./tutorial_TRPO.py`
-
-  <u>Paper</u>: [Trust Region Policy Optimization](https://arxiv.org/pdf/1502.05477.pdf)
-
-  <u>Description:</u>
-
-  ```
-  PG method with a large step can crash the policy performance, even with a small step can lead a large differences in policy.
-
-  TRPO constraints the step in policy space using KL divergence (rather than in parameter space), which can monotonically improve performance and avoid a collapsed update.
-  ```
-
-
-
-* **Proximal Policy Optimization (PPO)**
-
-  <u>Code:</u> `./tutorial_PPO.py`
-
-  <u>Paper</u>: [Proximal Policy Optimization Algorithms](https://arxiv.org/pdf/1707.06347.pdf)
-
-  <u>Description:</u>
-
-  ```
-  A simple version of Proximal Policy Optimization (PPO) using single thread.
-
-  PPO is a family of first-order methods that use a few other tricks to keep new policies close to old.
-
-  PPO methods are significantly simpler to implement, and empirically seem to perform at least as well as TRPO.
-
-
-  ```
-
-
-
-* **Distributed Proximal Policy Optimization (DPPO)**
-
-  <u>Code</u>: `./tutorial_DPPO.py`
-
-  <u>Paper</u>: [Emergence of Locomotion Behaviours in Rich Environments](https://arxiv.org/pdf/1707.02286.pdf)
-
-  <u>Description:</u>
-
-  ```
-  A distributed version of OpenAI's Proximal Policy Optimization (PPO).
-
-  Distribute the workers to collect data in parallel, then stop worker's roll-out and train PPO on collected data.
-  ```
-
-
-
-* **More in recent weeks**
-
-## Environment:
-
-We typically apply game environments in [Openai Gym](https://gym.openai.com/) for our tutorials. For other environment sources like [DeepMind Control Suite](https://github.com/deepmind/dm_control) and [Marathon-Envs in Unity](https://github.com/Unity-Technologies/marathon-envs), they all have wrappers to convert into format of Gym environments, see [here](https://github.com/martinseilair/dm_control2gym) and [here](https://github.com/Unity-Technologies/marathon-envs/tree/master/gym-unity).
-
-Our env wrapper: `./tutorial_wrappers.py`
-
-## Authors
-- @zsdonghao Hao Dong: AC, A3C, Q-Learning, DQN, PG
-- @quantumiracle Zihan Ding: SAC, TD3.
-- @Tokarev-TT-33 Tianyang Yu @initial-h Hongming Zhang : PG, DDPG, PPO, DPPO, TRPO
-- @Officium Yanhua Huang: C51, Retrace, DQN_variants, prioritized_replay, wrappers.
-=======
-# Reinforcement Learning Tutorial with Tensorlayer
-
-<br/>
-
-<a href="https://join.slack.com/t/tensorlayer/shared_invite/enQtMjUyMjczMzU2Njg4LWI0MWU0MDFkOWY2YjQ4YjVhMzI5M2VlZmE4YTNhNGY1NjZhMzUwMmQ2MTc0YWRjMjQzMjdjMTg2MWQ2ZWJhYzc" target="\_blank">
-	<div align="center">
-		<img src="../../img/join_slack.png" width="40%"/>
-	</div>
-</a>
-
-<br/>
-
-This repository contains implementation of most popular reinforcement learning algorithms with Tensorlayer 2.0, supporting [Tensorflow 2.0](https://www.tensorflow.org/alpha/guide/effective_tf2). We aim to make the reinforcement learning tutorial for each algorithm simple and straight-forward to use, as this would not only benefits new learners of reinforcement learning, but also provide convenience for senior researchers to testify their new ideas quickly.
-
-## Prerequisites:
-
-* python 3.5
-* tensorflow >= 2.0.0 or tensorflow-gpu >= 2.0.0a0
-* tensorlayer >= 2.0.1
-* tensorflow-probability
-* tf-nightly-2.0-preview
-
-*** If you meet the error`AttributeError: module 'tensorflow' has no attribute 'contrib'` when running the code after installing tensorflow-probability, try:
-
-`pip install --upgrade tf-nightly-2.0-preview tfp-nightly`
-
-## Status: Beta
-
-We are currently open to any suggestions or pull requests from you to make the reinforcement learning tutorial with TensorLayer2.0 a better code repository for both new learners and senior researchers. Some of the algorithms mentioned in the this markdown may be not yet available, since we are still trying to implement more RL algorithms and optimize their performances. However, those algorithms listed above will come out in a few weeks, and the repository will keep updating more advanced RL algorithms in the future.
-
-## To Use:
-
-For each tutorial, open a terminal and run:
-
- `python ***.py --train` for training and `python ***.py --test` for testing.
-
-The tutorial algorithms follow the same basic structure, as shown in file: [`./tutorial_format.py`](https://github.com/tensorlayer/tensorlayer/blob/reinforcement-learning/examples/reinforcement_learning/tutorial_format.py)
-
-## Table of Contents:
-
-| Algorithms      | Observation Space | Action Space | Tutorial Env   |
-| --------------- | ----------------- | ------------ | -------------- |
-| Q-learning      | Discrete          | Discrete     | FrozenLake     |
-| C51             | Continuous        | Discrete     | Pong, CartPole |
-| DQN             | Discrete          | Discrete     | FrozenLake     |
-| Variants of DQN | Continuous        | Discrete     | Pong, CartPole |
-| Retrace         | Continuous        | Discrete     | Pong, CartPole |
-| PER             | Continuous        | Discrete     | Pong, CartPole |
-| Actor-Critic    | Continuous        | Discrete     | CartPole       |
-| A3C             | Continuous        | Continuous   | BipedalWalker  |
-| DDPG            | Continuous        | Continuous   | Pendulum       |
-| TD3             | Continuous        | Continuous   | Pendulum       |
-| SAC             | Continuous        | Continuous   | Pendulum       |
-| PG              | Continuous        | Discrete     | CartPole       |
-| TRPO            | Continuous        | Continuous   | Pendulum       |
-| PPO             | Continuous        | Continuous   | Pendulum       |
-| DPPO            | Continuous        | Continuous   | Pendulum       |
-
-
-## Examples of RL Algorithms:
-
-* **Q-learning**
-
-  Code: `./tutorial_Qlearning.py`
-
-  <u>Paper</u>: [Technical  Note Q-Learning](http://www.gatsby.ucl.ac.uk/~dayan/papers/cjch.pdf)
-
-  <u>Description</u>: 
-
-  ```
-  Q-learning is a non-deep-learning method with TD Learning, Off-Policy, e-Greedy Exploration.
-  
-  Central formula:
-  Q(S, A) <- Q(S, A) + alpha * (R + lambda * Q(newS, newA) - Q(S, A))
-  
-  See David Silver RL Tutorial Lecture 5 - Q-Learning for more details.
-  ```
-
-  ​    
-
-* **Deep Q-Network (DQN)**
-
-  <u>Code:</u> `./tutorial_DQN.py`
-
-  <u>Paper</u>: [Human-level control through deep reinforcementlearning](https://storage.googleapis.com/deepmind-media/dqn/DQNNaturePaper.pdf)
-
-  [Playing Atari with Deep Reinforcement Learning](https://www.cs.toronto.edu/~vmnih/docs/dqn.pdf)
-
-  <u>Description</u>: 
-
-  ```
-  Deep Q-Network (DQN) is a method of TD Learning, Off-Policy, e-Greedy Exploration (GLIE).
-  
-  Central formula:
-  Q(S, A) <- Q(S, A) + alpha * (R + lambda * Q(newS, newA) - Q(S, A)),
-  delta_w = R + lambda * Q(newS, newA).
-  
-  See David Silver RL Tutorial Lecture 5 - Q-Learning for more details.
-  ```
-
-  
-
-* **Double DQN / Dueling DQN / Noisy DQN**
-
-  <u>Code:</u> `./tutorial_DQN_variants.py`
-
-  <u>Paper</u>: [Deep Reinforcement Learning with Double Q-learning](https://arxiv.org/abs/1509.06461)
-
-  [Dueling Network Architectures for Deep Reinforcement Learning](https://arxiv.org/abs/1511.06581)
-
-  [Noisy Networks for Exploration](https://arxiv.org/abs/1706.10295)
-
-  <u>Description</u>: 
-
-  ```
-  We implement Double DQN, Dueling DQN and Noisy DQN here.
-  
-  -The max operator in standard DQN uses the same values both to select and to evaluate an action by:
-  
-     Q(s_t, a_t) = R_{t+1} + gamma * max_{a}Q_{target}(s_{t+1}, a).
-  
-  -Double DQN proposes to use following evaluation to address overestimation problem of max operator:
-  
-     Q(s_t, a_t) = R_{t+1} + gamma * Q_{target}(s_{t+1}, max_{a}Q(s_{t+1}, a)).
-  
-  -Dueling DQN uses dueling architecture where the value of state and the advantage of each action is estimated separately.
-  
-  -Noisy DQN propose to explore by adding parameter noises.
-  
-  
-  ```
-
-  
-
-
-* **Prioritized Experience Replay**
-
-  <u>Code</u>: `./tutorial_prioritized_replay.py`
-
-  <u>Paper</u>: [Prioritized Experience Replay](https://arxiv.org/abs/1511.05952)
-
-  <u>Description:</u>
-
-  ```
-  Prioritized experience replay is an efficient replay method that replay important transitions more frequently. Segment tree data structure is used to speed up indexing.
-  ```
-
-  
-
-* **Distributed DQN (C51)**
-
-  <u>Code</u>: `./tutorial_C51.py`
-
-  <u>Paper</u>: [A Distributional Perspective on Reinforcement Learning](https://arxiv.org/pdf/1707.06887.pdf)
-
-  <u>Description</u>:
-
-  ```
-  Categorical 51 distributional RL algorithm is a distrbuted DQN, where 51 means the number of atoms. In this algorithm, instead of estimating actual expected value, value distribution over a series of  continuous sub-intervals (atoms) is considered.
-  ```
-
-  
-
-
-* **Retrace(lambda) DQN**
-
-  <u>Code</u>: `./tutorial_Retrace.py`
-
-  <u>Paper</u>: [Safe and Efficient Off-Policy Reinforcement Learning](https://arxiv.org/abs/1606.02647)
-
-  <u>Description:</u>
-
-  ```
-  Retrace (lambda) is an off-policy algorithm that extend the idea of eligibility trace. It apply an importance sampling ratio truncated at 1 to several behaviour policies, which suffer from the variance explosion of standard IS and lead to safe and efficient learning.
-  ```
-
-  
-
-
-* **Actor-Critic (AC)**
-
-  <u>Code</u>:`./tutorial_AC.py`
-
-  <u>Paper</u>: [Actor-Critic Algorithms](https://papers.nips.cc/paper/1786-actor-critic-algorithms.pdf)
-
-  <u>Description</u>:
-
-  ```
-  The implementation of Advantage Actor-Critic, using TD-error as the advantage.
-  ```
-
-  
-
-* **Asynchronous Advantage Actor-Critic (A3C)**
-
-  <u>Code</u>: `./tutorial_A3C.py`
-
-  <u>Paper</u>: [Asynchronous Methods for Deep Reinforcement Learning](https://arxiv.org/pdf/1602.01783.pdf)
-
-  <u>Description</u>:
-
-  ```
-  The implementation of Asynchronous Advantage Actor-Critic (A3C), using multi-threading for distributed policy learning on Actor-Critic structure.
-  ```
-
-  
-
-* **Soft Actor-Critic (SAC)**
-
-  <u>Code</u>: `./tutorial_SAC.py`
-
-  <u>Paper</u>: [Soft Actor-Critic Algorithms and Applications](https://arxiv.org/pdf/1812.05905.pdf)
-
-  <u>Description:</u>
-
-  ```
-  Actor policy in SAC is stochastic, with off-policy training.  And 'soft' in SAC indicates the trade-off between the entropy and expected return.  The additional consideration of entropy term helps with more explorative policy. And this implementation contains an automatic update for the entropy factor.
-  
-  This version of Soft Actor-Critic (SAC) implementation contains 5 networks: 
-  2 Q-networks, 2 target Q-networks and 1 policy network.
-  ```
-
-  
-
-
-* **Vanilla Policy Gradient (PG or REINFORCE)** 
-
-  <u>Code</u>: `./tutorial_PG.py`
-
-  <u>Paper</u>: [Policy Gradient Methods for Reinforcement Learning with Function Approximation](https://papers.nips.cc/paper/1713-policy-gradient-methods-for-reinforcement-learning-with-function-approximation.pdf)
-
-  <u>Description:</u>
-
-  ```
-  The policy gradient algorithm works by updating policy parameters via stochastic gradient ascent on policy performance. It's an on-policy algorithm can be used for environments with either discrete or continuous action spaces.
-  
-  To apply it on continuous action space, you need to change the last softmax layer and the choose_action function.
-  ```
-
-  
-
-* **Deep Deterministic Policy Gradient (DDPG)**
-
-  <u>Code:</u> `./tutorial_DDPG.py`
-
-  <u>Paper:</u> [Continuous Control With Deep Reinforcement Learning](https://arxiv.org/pdf/1509.02971.pdf)
-
-  <u>Description:</u>
-
-  ```
-  An algorithm concurrently learns a Q-function and a policy.
-  
-  It uses off-policy data and the Bellman equation to learn the Q-function, and uses the Q-function to learn the policy.
-  ```
-
-  
-
-
-* **Twin Delayed DDPG (TD3)**
-
-  <u>Code</u>: `./tutorial_TD3.py`
-
-  <u>Paper</u>: [Addressing Function Approximation Error in Actor-Critic Methods](https://arxiv.org/pdf/1802.09477.pdf)
-
-  <u>Description</u>:
-
-  ```
-  DDPG suffers from problems like overestimate of Q-values and sensitivity to hyper-parameters.
-  
-  Twin Delayed DDPG (TD3) is a variant of DDPG with several tricks:
-  
-  - Trick One: Clipped Double-Q Learning. TD3 learns two Q-functions instead of one (hence “twin”), and uses the smaller of the two Q-values to form the targets in the Bellman error loss functions.
-  - Trick Two: “Delayed” Policy Updates. TD3 updates the policy (and target networks) less frequently than the Q-function. 
-  - Trick Three: Target Policy Smoothing. TD3 adds noise to the target action, to make it harder for the policy to exploit Q-function errors by smoothing out Q along changes in action.
-  
-  The implementation of TD3 includes 6 networks: 
-  2 Q-networks, 2 target Q-networks, 1 policy network, 1 target policy network.
-  
-  Actor policy in TD3 is deterministic, with Gaussian exploration noise.
-  ```
-
-  
-
-* **Trust Region Policy Optimization (TRPO)**
-
-  <u>Code</u>: `./tutorial_TRPO.py`
-
-  <u>Paper</u>: [Trust Region Policy Optimization](https://arxiv.org/pdf/1502.05477.pdf)
-
-  <u>Description:</u>
-
-  ```
-  PG method with a large step can crash the policy performance, even with a small step can lead a large differences in policy.
-  
-  TRPO constraints the step in policy space using KL divergence (rather than in parameter space), which can monotonically improve performance and avoid a collapsed update.
-  ```
-
-  
-
-* **Proximal Policy Optimization (PPO)**
-
-  <u>Code:</u> `./tutorial_PPO.py`
-
-  <u>Paper</u>: [Proximal Policy Optimization Algorithms](https://arxiv.org/pdf/1707.06347.pdf)
-
-  <u>Description:</u>
-
-  ```
-  A simple version of Proximal Policy Optimization (PPO) using single thread.
-  
-  PPO is a family of first-order methods that use a few other tricks to keep new policies close to old.
-  
-  PPO methods are significantly simpler to implement, and empirically seem to perform at least as well as TRPO.
-  
-  
-  ```
-
-  
-
-* **Distributed Proximal Policy Optimization (DPPO)**
-
-  <u>Code</u>: `./tutorial_DPPO.py`
-
-  <u>Paper</u>: [Emergence of Locomotion Behaviours in Rich Environments](https://arxiv.org/pdf/1707.02286.pdf)
-
-  <u>Description:</u>
-
-  ```
-  A distributed version of OpenAI's Proximal Policy Optimization (PPO).
-  
-  Distribute the workers to collect data in parallel, then stop worker's roll-out and train PPO on collected data.
-  ```
-
-  
-
-* **More in recent weeks**
-
-## Environment:
-
-We typically apply game environments in [Openai Gym](https://gym.openai.com/) for our tutorials. For other environment sources like [DeepMind Control Suite](https://github.com/deepmind/dm_control) and [Marathon-Envs in Unity](https://github.com/Unity-Technologies/marathon-envs), they all have wrappers to convert into format of Gym environments, see [here](https://github.com/martinseilair/dm_control2gym) and [here](https://github.com/Unity-Technologies/marathon-envs/tree/master/gym-unity).
-
-Our env wrapper: `./tutorial_wrappers.py` 
-
-## Authors
-- @xxxx XXXXX : AC, A3C
-- @quantumiracle Zihan Ding: SAC, TD3.
-- @Tokarev-TT-33 Tianyang Yu @initial-h Hongming Zhang : PG, DDPG, PPO, DPPO, TRPO
-- @Officium Yanhua Huang: C51, Retrace, DQN_variants, prioritized_replay, wrappers.
->>>>>>> 686971bc
+# Reinforcement Learning Tutorial with Tensorlayer
+
+<br/>
+
+<a href="https://join.slack.com/t/tensorlayer/shared_invite/enQtMjUyMjczMzU2Njg4LWI0MWU0MDFkOWY2YjQ4YjVhMzI5M2VlZmE4YTNhNGY1NjZhMzUwMmQ2MTc0YWRjMjQzMjdjMTg2MWQ2ZWJhYzc" target="\_blank">
+	<div align="center">
+		<img src="../../img/join_slack.png" width="40%"/>
+	</div>
+</a>
+
+<br/>
+
+This repository contains implementation of most popular reinforcement learning algorithms with Tensorlayer 2.0, supporting [Tensorflow 2.0](https://www.tensorflow.org/alpha/guide/effective_tf2). We aim to make the reinforcement learning tutorial for each algorithm simple and straight-forward to use, as this would not only benefits new learners of reinforcement learning, but also provide convenience for senior researchers to testify their new ideas quickly.
+
+## Prerequisites:
+
+* python 3.5
+* tensorflow >= 2.0.0 or tensorflow-gpu >= 2.0.0a0
+* tensorlayer >= 2.0.1
+* tensorflow-probability
+* tf-nightly-2.0-preview
+
+*** If you meet the error`AttributeError: module 'tensorflow' has no attribute 'contrib'` when running the code after installing tensorflow-probability, try:
+
+`pip install --upgrade tf-nightly-2.0-preview tfp-nightly`
+
+## Status: Beta
+
+We are currently open to any suggestions or pull requests from you to make the reinforcement learning tutorial with TensorLayer2.0 a better code repository for both new learners and senior researchers. Some of the algorithms mentioned in the this markdown may be not yet available, since we are still trying to implement more RL algorithms and optimize their performances. However, those algorithms listed above will come out in a few weeks, and the repository will keep updating more advanced RL algorithms in the future.
+
+## To Use:
+
+For each tutorial, open a terminal and run:
+
+ `python ***.py --train` for training and `python ***.py --test` for testing.
+
+The tutorial algorithms follow the same basic structure, as shown in file: [`./tutorial_format.py`](https://github.com/tensorlayer/tensorlayer/blob/reinforcement-learning/examples/reinforcement_learning/tutorial_format.py)
+
+## Table of Contents:
+### value-based
+| Algorithms      | Action Space | Tutorial Env   | Papers |
+| --------------- | ------------ | -------------- | -------|
+|**value-based**||||
+| Q-learning      | Discrete     | FrozenLake     | [Technical note: Q-learning. Watkins et al. 1992](http://www.gatsby.ucl.ac.uk/~dayan/papers/cjch.pdf)|
+| Deep Q-Network (DQN)| Discrete     | FrozenLake     | [Human-level control through deep reinforcement learning, Mnih et al. 2015.](https://www.nature.com/articles/nature14236/) |
+| Prioritized Experience Replay | Discrete     | Pong, CartPole | [Schaul et al. Prioritized experience replay. Schaul et al. 2015.](https://arxiv.org/abs/1511.05952) |
+|Dueling DQN|Discrete     | Pong, CartPole |[Dueling network architectures for deep reinforcement learning. Wang et al. 2015.](https://arxiv.org/abs/1511.06581)|
+|Double DQN| Discrete     | Pong, CartPole |[Deep reinforcement learning with double q-learning. Van et al. 2016.](https://arxiv.org/abs/1509.06461)|
+|Retrace|Discrete     | Pong, CartPole |[Safe and efficient off-policy reinforcement learning. Munos et al. 2016: ](https://arxiv.org/pdf/1606.02647.pdf)|
+|Noisy DQN|Discrete     | Pong, CartPole |[Noisy networks for exploration. Fortunato et al. 2017.](https://arxiv.org/pdf/1706.10295.pdf)|
+| Distributed DQN (C51)| Discrete     | Pong, CartPole | [A distributional perspective on reinforcement learning. Bellemare et al. 2017.](https://arxiv.org/pdf/1707.06887.pdf) |
+|**policy-based**||||
+|REINFORCE(PG) |Discrete/Continuous|CartPole | [Reinforcement learning: An introduction. Sutton et al. 2011.](https://www.cambridge.org/core/journals/robotica/article/robot-learning-edited-by-jonathan-h-connell-and-sridhar-mahadevan-kluwer-boston-19931997-xii240-pp-isbn-0792393651-hardback-21800-guilders-12000-8995/737FD21CA908246DF17779E9C20B6DF6)|
+| Trust Region Policy Optimization (TRPO)| Discrete/Continuous | Pendulum | [Abbeel et al. Trust region policy optimization. Schulman et al.2015.](https://arxiv.org/pdf/1502.05477.pdf) |
+| Proximal Policy Optimization (PPO) |Discrete/Continuous |Pendulum| [Proximal policy optimization algorithms. Schulman et al. 2017.](https://arxiv.org/abs/1707.06347) |
+|Distributed Proximal Policy Optimization (DPPO)|Discrete/Continuous |Pendulum|[Emergence of locomotion behaviours in rich environments. Heess et al. 2017.](https://arxiv.org/abs/1707.02286)|
+|**actor-critic**||||
+|Actor-Critic (AC)|Discrete/Continuous|CartPole| [Actor-critic algorithms. Konda er al. 2000.](https://papers.nips.cc/paper/1786-actor-critic-algorithms.pdf)|
+| Asynchronous Advantage Actor-Critic (A3C)| Discrete/Continuous | BipedalWalker| [Asynchronous methods for deep reinforcement learning. Mnih et al. 2016.](https://arxiv.org/pdf/1602.01783.pdf) |
+| DDPG|Discrete/Continuous |Pendulum| [Continuous Control With Deep Reinforcement Learning, Lillicrap et al. 2016](https://arxiv.org/pdf/1509.02971.pdf) |
+|TD3|Discrete/Continuous |Pendulum|[Addressing function approximation error in actor-critic methods. Fujimoto et al. 2018.](https://arxiv.org/pdf/1802.09477.pdf)|
+|Soft Actor-Critic (SAC)|Discrete/Continuous |Pendulum|[Soft actor-critic algorithms and applications. Haarnoja et al. 2018.](https://arxiv.org/abs/1812.05905)|
+
+## Examples of RL Algorithms:
+
+* **Q-learning**
+
+  Code: `./tutorial_Qlearning.py`
+
+  <u>Paper</u>: [Technical  Note Q-Learning](http://www.gatsby.ucl.ac.uk/~dayan/papers/cjch.pdf)
+
+  <u>Description</u>:
+
+  ```
+  Q-learning is a non-deep-learning method with TD Learning, Off-Policy, e-Greedy Exploration.
+
+  Central formula:
+  Q(S, A) <- Q(S, A) + alpha * (R + lambda * Q(newS, newA) - Q(S, A))
+
+  See David Silver RL Tutorial Lecture 5 - Q-Learning for more details.
+  ```
+
+  ​    
+
+* **Deep Q-Network (DQN)**
+
+  <u>Code:</u> `./tutorial_DQN.py`
+
+  <u>Paper</u>: [Human-level control through deep reinforcementlearning](https://storage.googleapis.com/deepmind-media/dqn/DQNNaturePaper.pdf)
+
+  [Playing Atari with Deep Reinforcement Learning](https://www.cs.toronto.edu/~vmnih/docs/dqn.pdf)
+
+  <u>Description</u>:
+
+  ```
+  Deep Q-Network (DQN) is a method of TD Learning, Off-Policy, e-Greedy Exploration (GLIE).
+
+  Central formula:
+  Q(S, A) <- Q(S, A) + alpha * (R + lambda * Q(newS, newA) - Q(S, A)),
+  delta_w = R + lambda * Q(newS, newA).
+
+  See David Silver RL Tutorial Lecture 5 - Q-Learning for more details.
+  ```
+
+
+
+* **Double DQN / Dueling DQN / Noisy DQN**
+
+  <u>Code:</u> `./tutorial_DQN_variants.py`
+
+  <u>Paper</u>: [Deep Reinforcement Learning with Double Q-learning](https://arxiv.org/abs/1509.06461)
+
+  <u>Description</u>:
+
+  ```
+  We implement Double DQN, Dueling DQN and Noisy DQN here.
+
+  -The max operator in standard DQN uses the same values both to select and to evaluate an action by:
+
+     Q(s_t, a_t) = R\_{t+1\} + gamma \* max\_{a}Q\_\{target\}(s_{t+1}, a).
+
+  -Double DQN proposes to use following evaluation to address overestimation problem of max operator:
+
+     Q(s_t, a_t) = R\_{t+1\} + gamma \* Q\_{target}(s\_\{t+1\}, max{a}Q(s_{t+1}, a)).
+
+  -Dueling DQN uses dueling architecture where the value of state and the advantage of each action is estimated separately.
+
+  -Noisy DQN propose to explore by adding parameter noises.
+
+
+  ```
+
+
+
+
+* **Prioritized Experience Replay**
+
+  <u>Code</u>: `./tutorial_prioritized_replay.py`
+
+  <u>Paper</u>: [Prioritized Experience Replay](https://arxiv.org/abs/1511.05952)
+
+  <u>Description:</u>
+
+  ```
+  Prioritized experience replay is an efficient replay method that replay important transitions more frequently. Segment tree data structure is used to speed up indexing.
+  ```
+
+
+
+* **Distributed DQN (C51)**
+
+  <u>Code</u>: `./tutorial_C51.py`
+
+  <u>Paper</u>: [A Distributional Perspective on Reinforcement Learning](https://arxiv.org/pdf/1707.06887.pdf)
+
+  <u>Description</u>:
+
+  ```
+  Categorical 51 distributional RL algorithm is a distrbuted DQN, where 51 means the number of atoms. In this algorithm, instead of estimating actual expected value, value distribution over a series of  continuous sub-intervals (atoms) is considered.
+  ```
+
+
+
+
+* **Retrace(lambda) DQN**
+
+  <u>Code</u>: `./tutorial_Retrace.py`
+
+  <u>Paper</u>: [Safe and Efficient Off-Policy Reinforcement Learning](https://arxiv.org/abs/1606.02647)
+
+  <u>Description:</u>
+
+  ```
+  Retrace (lambda) is an off-policy algorithm that extend the idea of eligibility trace. It apply an importance sampling ratio truncated at 1 to several behaviour policies, which suffer from the variance explosion of standard IS and lead to safe and efficient learning.
+  ```
+
+
+
+
+* **Actor-Critic (AC)**
+
+  <u>Code</u>:`./tutorial_AC.py`
+
+  <u>Paper</u>: [Actor-Critic Algorithms](https://papers.nips.cc/paper/1786-actor-critic-algorithms.pdf)
+
+  <u>Description</u>:
+
+  ```
+  The implementation of Advantage Actor-Critic, using TD-error as the advantage.
+  ```
+
+
+
+* **Asynchronous Advantage Actor-Critic (A3C)**
+
+  <u>Code</u>: `./tutorial_A3C.py`
+
+  <u>Paper</u>: [Asynchronous Methods for Deep Reinforcement Learning](https://arxiv.org/pdf/1602.01783.pdf)
+
+  <u>Description</u>:
+
+  ```
+  The implementation of Asynchronous Advantage Actor-Critic (A3C), using multi-threading for distributed policy learning on Actor-Critic structure.
+  ```
+
+
+
+* **Soft Actor-Critic (SAC)**
+
+  <u>Code</u>: `./tutorial_SAC.py`
+
+  <u>Paper</u>: [Soft Actor-Critic Algorithms and Applications](https://arxiv.org/pdf/1812.05905.pdf)
+
+  <u>Description:</u>
+
+  ```
+  Actor policy in SAC is stochastic, with off-policy training.  And 'soft' in SAC indicates the trade-off between the entropy and expected return.  The additional consideration of entropy term helps with more explorative policy. And this implementation contains an automatic update for the entropy factor.
+
+  This version of Soft Actor-Critic (SAC) implementation contains 5 networks:
+  2 Q-networks, 2 target Q-networks and 1 policy network.
+  ```
+
+
+
+
+* **Vanilla Policy Gradient (PG or REINFORCE)**
+
+  <u>Code</u>: `./tutorial_PG.py`
+
+  <u>Paper</u>: [Policy Gradient Methods for Reinforcement Learning with Function Approximation](https://papers.nips.cc/paper/1713-policy-gradient-methods-for-reinforcement-learning-with-function-approximation.pdf)
+
+  <u>Description:</u>
+
+  ```
+  The policy gradient algorithm works by updating policy parameters via stochastic gradient ascent on policy performance. It's an on-policy algorithm can be used for environments with either discrete or continuous action spaces.
+
+  To apply it on continuous action space, you need to change the last softmax layer and the choose_action function.
+  ```
+
+
+
+* **Deep Deterministic Policy Gradient (DDPG)**
+
+  <u>Code:</u> `./tutorial_DDPG.py`
+
+  <u>Paper:</u> [Continuous Control With Deep Reinforcement Learning](https://arxiv.org/pdf/1509.02971.pdf)
+
+  <u>Description:</u>
+
+  ```
+  An algorithm concurrently learns a Q-function and a policy.
+
+  It uses off-policy data and the Bellman equation to learn the Q-function, and uses the Q-function to learn the policy.
+  ```
+
+
+
+
+* **Twin Delayed DDPG (TD3)**
+
+  <u>Code</u>: `./tutorial_TD3.py`
+
+  <u>Paper</u>: [Addressing Function Approximation Error in Actor-Critic Methods](https://arxiv.org/pdf/1802.09477.pdf)
+
+  <u>Description</u>:
+
+  ```
+  DDPG suffers from problems like overestimate of Q-values and sensitivity to hyper-parameters.
+
+  Twin Delayed DDPG (TD3) is a variant of DDPG with several tricks:
+
+  - Trick One: Clipped Double-Q Learning. TD3 learns two Q-functions instead of one (hence “twin”), and uses the smaller of the two Q-values to form the targets in the Bellman error loss functions.
+  - Trick Two: “Delayed” Policy Updates. TD3 updates the policy (and target networks) less frequently than the Q-function.
+  - Trick Three: Target Policy Smoothing. TD3 adds noise to the target action, to make it harder for the policy to exploit Q-function errors by smoothing out Q along changes in action.
+
+  The implementation of TD3 includes 6 networks:
+  2 Q-networks, 2 target Q-networks, 1 policy network, 1 target policy network.
+
+  Actor policy in TD3 is deterministic, with Gaussian exploration noise.
+  ```
+
+
+
+* **Trust Region Policy Optimization (TRPO)**
+
+  <u>Code</u>: `./tutorial_TRPO.py`
+
+  <u>Paper</u>: [Trust Region Policy Optimization](https://arxiv.org/pdf/1502.05477.pdf)
+
+  <u>Description:</u>
+
+  ```
+  PG method with a large step can crash the policy performance, even with a small step can lead a large differences in policy.
+
+  TRPO constraints the step in policy space using KL divergence (rather than in parameter space), which can monotonically improve performance and avoid a collapsed update.
+  ```
+
+
+
+* **Proximal Policy Optimization (PPO)**
+
+  <u>Code:</u> `./tutorial_PPO.py`
+
+  <u>Paper</u>: [Proximal Policy Optimization Algorithms](https://arxiv.org/pdf/1707.06347.pdf)
+
+  <u>Description:</u>
+
+  ```
+  A simple version of Proximal Policy Optimization (PPO) using single thread.
+
+  PPO is a family of first-order methods that use a few other tricks to keep new policies close to old.
+
+  PPO methods are significantly simpler to implement, and empirically seem to perform at least as well as TRPO.
+
+
+  ```
+
+
+
+* **Distributed Proximal Policy Optimization (DPPO)**
+
+  <u>Code</u>: `./tutorial_DPPO.py`
+
+  <u>Paper</u>: [Emergence of Locomotion Behaviours in Rich Environments](https://arxiv.org/pdf/1707.02286.pdf)
+
+  <u>Description:</u>
+
+  ```
+  A distributed version of OpenAI's Proximal Policy Optimization (PPO).
+
+  Distribute the workers to collect data in parallel, then stop worker's roll-out and train PPO on collected data.
+  ```
+
+
+
+* **More in recent weeks**
+
+## Environment:
+
+We typically apply game environments in [Openai Gym](https://gym.openai.com/) for our tutorials. For other environment sources like [DeepMind Control Suite](https://github.com/deepmind/dm_control) and [Marathon-Envs in Unity](https://github.com/Unity-Technologies/marathon-envs), they all have wrappers to convert into format of Gym environments, see [here](https://github.com/martinseilair/dm_control2gym) and [here](https://github.com/Unity-Technologies/marathon-envs/tree/master/gym-unity).
+
+Our env wrapper: `./tutorial_wrappers.py`
+
+## Authors
+- @zsdonghao Hao Dong: AC, A3C, Q-Learning, DQN, PG
+- @quantumiracle Zihan Ding: SAC, TD3.
+- @Tokarev-TT-33 Tianyang Yu @initial-h Hongming Zhang : PG, DDPG, PPO, DPPO, TRPO
+- @Officium Yanhua Huang: C51, Retrace, DQN_variants, prioritized_replay, wrappers.
+