--- conflicted
+++ resolved
@@ -3,10 +3,7 @@
 
 import time
 import numpy as np
-<<<<<<< HEAD
-=======
 import multiprocessing
->>>>>>> 0622fa0c
 import tensorflow as tf
 
 import tensorlayer as tl
