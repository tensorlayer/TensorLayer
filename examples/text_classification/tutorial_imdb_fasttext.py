#!/usr/bin/env python
"""
This demo implements FastText[1] for sentence classification. This demo should be run in eager mode and
can be slower than the corresponding demo in graph mode.

FastText is a simple model for text classification with performance often close
to state-of-the-art, and is useful as a solid baseline.

There are some important differences between this implementation and what
is described in the paper. Instead of Hogwild! SGD[2], we use Adam optimizer
with mini-batches. Hierarchical softmax is also not supported; if you have
a large label space, consider utilizing candidate sampling methods provided
by TensorFlow[3].

After 5 epochs, you should get test accuracy around 90.3%.

[1] Joulin, A., Grave, E., Bojanowski, P., & Mikolov, T. (2016).
    Bag of Tricks for Efficient Text Classification.
    http://arxiv.org/abs/1607.01759

[2] Recht, B., Re, C., Wright, S., & Niu, F. (2011).
    Hogwild: A Lock-Free Approach to Parallelizing Stochastic Gradient Descent.
    In Advances in Neural Information Processing Systems 24 (pp. 693–701).

[3] https://www.tensorflow.org/api_guides/python/nn#Candidate_Sampling

"""
import os
import array
import hashlib
import time
import numpy as np
import tensorflow as tf

import tensorlayer as tl
from tensorlayer.layers import *
from tensorlayer.models import *

# Hashed n-grams with 1 < n <= N_GRAM are included as features
# in addition to unigrams.
N_GRAM = 2

# Size of vocabulary; less frequent words will be treated as "unknown"
VOCAB_SIZE = 100000

# Number of buckets used for hashing n-grams
N_BUCKETS = 1000000

# Size of the embedding vectors
EMBEDDING_SIZE = 50

# Number of epochs for which the model is trained
N_EPOCH = 5

# Number of steps for printing
N_STEPS_TO_PRINT = 100

# Size of training mini-batches
BATCH_SIZE = 32

# Learning rate
LEARNING_RATE = 0.01

# Path to which to save the trained model
MODEL_FILE_PATH = 'model_dynamic.hdf5'


class FastTextModel(Model):
    """  Model structure and forwarding of FastText """

    def __init__(self, vocab_size, embedding_size, n_labels, name='fasttext'):
        super(FastTextModel, self).__init__(name=name)

        self.avg_embed = AverageEmbedding(vocab_size, embedding_size)
        self.dense1 = Dense(n_units=10, in_channels=embedding_size)
        self.dense2 = Dense(n_units=n_labels, in_channels=10)

    def forward(self, x):
        z = self.avg_embed(x)
        z = self.dense1(z)
        z = self.dense2(z)
        return z

def augment_with_ngrams(unigrams, unigram_vocab_size, n_buckets, n=2):
    """Augment unigram features with hashed n-gram features."""

    def get_ngrams(n):
        return list(zip(*[unigrams[i:] for i in range(n)]))

    def hash_ngram(ngram):
        bytes_ = array.array('L', ngram).tobytes()
        hash_ = int(hashlib.sha256(bytes_).hexdigest(), 16)
        return unigram_vocab_size + hash_ % n_buckets

    return unigrams + [hash_ngram(ngram) for i in range(2, n + 1) for ngram in get_ngrams(i)]


def load_and_preprocess_imdb_data(n_gram=None):
    """Load IMDb data and augment with hashed n-gram features."""
    tl.logging.info("Loading and preprocessing IMDB data.")

    X_train, y_train, X_test, y_test = tl.files.load_imdb_dataset(nb_words=VOCAB_SIZE)

    if n_gram is not None:
        X_train = np.array([augment_with_ngrams(x, VOCAB_SIZE, N_BUCKETS, n=n_gram) for x in X_train])
        X_test = np.array([augment_with_ngrams(x, VOCAB_SIZE, N_BUCKETS, n=n_gram) for x in X_test])

    return X_train, y_train, X_test, y_test


def train_test_and_save_model():
    X_train, y_train, X_test, y_test = load_and_preprocess_imdb_data(N_GRAM)
    model = FastTextModel(
        vocab_size=VOCAB_SIZE + N_BUCKETS,
        embedding_size=EMBEDDING_SIZE,
        n_labels=2,
    )
    optimizer = tf.optimizers.Adam(learning_rate=LEARNING_RATE)

    if os.path.exists(MODEL_FILE_PATH):
        # loading pre-trained model if applicable
        model.load_weights(MODEL_FILE_PATH)

<<<<<<< HEAD
    else:
        # training
        model.train()
=======
    with tf.Session() as sess:
        sess.run(tf.global_variables_initializer())
>>>>>>> aa9e52e3

        for epoch in range(N_EPOCH):
            start_time = time.time()
            print('Epoch %d/%d' % (epoch + 1, N_EPOCH))
            train_accuracy = list()
            for X_batch, y_batch in tl.iterate.minibatches(X_train, y_train, batch_size=BATCH_SIZE, shuffle=True):

                # forward and define the loss function
                # TODO: use tf.function to speed up
                with tf.GradientTape() as tape:
                    y_pred = model(tl.prepro.pad_sequences(X_batch))
                    cost = tl.cost.cross_entropy(y_pred, y_batch, name='cost')

                # backward, calculate gradients and update the weights
                grad = tape.gradient(cost, model.weights)
                optimizer.apply_gradients(zip(grad, model.weights))

                # calculate the accuracy
                predictions = tf.argmax(y_pred, axis=1, output_type=tf.int32)
                are_predictions_correct = tf.equal(predictions, y_batch)
                accuracy = tf.reduce_mean(tf.cast(are_predictions_correct, tf.float32))

                train_accuracy.append(accuracy)
                if len(train_accuracy) % N_STEPS_TO_PRINT == 0:
                    print("\t[%d/%d][%d]accuracy " % (epoch + 1, N_EPOCH, len(train_accuracy)),
                          np.mean(train_accuracy[-N_STEPS_TO_PRINT:]))

            print("\tSummary: time %.5fs, overall accuracy" % (time.time() - start_time),
                  np.mean(train_accuracy))

    # evaluation and testing
    model.eval()

    # forward and calculate the accuracy
    y_pred = model(tl.prepro.pad_sequences(X_test))
    predictions = tf.argmax(y_pred, axis=1, output_type=tf.int32)
    are_predictions_correct = tf.equal(predictions, y_test)
    test_accuracy = tf.reduce_mean(tf.cast(are_predictions_correct, tf.float32))

    print('Test accuracy: %.5f' % test_accuracy)

    # saving the model
    model.save_weights(MODEL_FILE_PATH)


if __name__ == '__main__':
    train_test_and_save_model()

<|MERGE_RESOLUTION|>--- conflicted
+++ resolved
@@ -120,15 +120,9 @@
     if os.path.exists(MODEL_FILE_PATH):
         # loading pre-trained model if applicable
         model.load_weights(MODEL_FILE_PATH)
-
-<<<<<<< HEAD
     else:
         # training
         model.train()
-=======
-    with tf.Session() as sess:
-        sess.run(tf.global_variables_initializer())
->>>>>>> aa9e52e3
 
         for epoch in range(N_EPOCH):
             start_time = time.time()
