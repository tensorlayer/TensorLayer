# Copyright 2019 TensorLayer. All Rights Reserved.
#
# Licensed under the Apache License, Version 2.0 (the "License");
# you may not use this file except in compliance with the License.
# You may obtain a copy of the License at
#
#     http://www.apache.org/licenses/LICENSE-2.0
#
# Unless required by applicable law or agreed to in writing, software
# distributed under the License is distributed on an "AS IS" BASIS,
# WITHOUT WARRANTIES OR CONDITIONS OF ANY KIND, either express or implied.
# See the License for the specific language governing permissions and
# limitations under the License.
# ==============================================================================

"""Vector Representations of Words.

This is the minimalistic reimplementation of
tensorflow/examples/tutorials/word2vec/word2vec_basic.py
This basic example contains the code needed to download some data,
train on it a bit and visualize the result by using t-SNE.

Once you get comfortable with reading and running the basic version,
you can graduate to
tensorflow/models/embedding/word2vec.py
which is a more serious implementation that showcases some more advanced
TensorFlow principles about how to efficiently use threads to move data
into a text model, how to checkpoint during training, etc.

If your model is no longer I/O bound but you want still more performance, you
can take things further by writing your own TensorFlow Ops, as described in
Adding a New Op. Again we've provided an example of this for the Skip-Gram case
tensorflow/models/embedding/word2vec_optimized.py.

Link
------
https://www.tensorflow.org/versions/r0.9/tutorials/word2vec/index.html#vector-representations-of-words

"""

import os
import sys
import wget
import time
import argparse
import numpy as np
import tensorflow as tf
import tensorlayer as tl
from six.moves import xrange  # pylint: disable=redefined-builtin

parser = argparse.ArgumentParser()

parser.add_argument("--model",
                    default='one',
                    type=str,
                    required=False,
                    help="The model name. It can be 'one', 'two', 'three', 'four'.")

FLAGS = parser.parse_args()


def main_word2vec_basic():

    # Step 1: Download the data, read the context into a list of strings.
    # Set hyperparameters.
    words = tl.files.load_matt_mahoney_text8_dataset()
    data_size = len(words)
    print(data_size)  # 17005207
    print(words[0:10])  # ['anarchism', 'originated', 'as', 'a', 'term', 'of', 'abuse', 'first', 'used', 'against']
    # exit()

    resume = False  # load existing model, data and dictionaries
    _UNK = "_UNK"

    if FLAGS.model == "one":
        # toy setting (tensorflow/examples/tutorials/word2vec/word2vec_basic.py)
        vocabulary_size = 50000  # maximum number of word in vocabulary
        batch_size = 128
        embedding_size = 128  # Dimension of the embedding vector (hidden layer).
        skip_window = 1  # How many words to consider left and right.
        num_skips = 2  # How many times to reuse an input to generate a label.
        #     (should be double of 'skip_window' so as to
        #     use both left and right words)
        num_sampled = 64  # Number of negative examples to sample.
        #     more negative samples, higher loss
        learning_rate = 1.0
        n_epoch = 20
        model_file_name = "model_word2vec_50k_128"
        # Eval 2084/15851 accuracy = 15.7%
    elif FLAGS.model == "two":
        # (tensorflow/models/embedding/word2vec.py)
        vocabulary_size = 80000
        batch_size = 20  # Note: small batch_size need more steps for a Epoch
        embedding_size = 200
        skip_window = 5
        num_skips = 10
        num_sampled = 100
        learning_rate = 0.2
        n_epoch = 15
        model_file_name = "model_word2vec_80k_200"
        # 7.9%
    elif FLAGS.model == "three":
        # (tensorflow/models/embedding/word2vec_optimized.py)
        vocabulary_size = 80000
        batch_size = 500
        embedding_size = 200
        skip_window = 5
        num_skips = 10
        num_sampled = 25
        learning_rate = 0.025
        n_epoch = 20
        model_file_name = "model_word2vec_80k_200_opt"
        # bad 0%
    elif FLAGS.model == "four":
        # see: Learning word embeddings efficiently with noise-contrastive estimation
        vocabulary_size = 80000
        batch_size = 100
        embedding_size = 600
        skip_window = 5
        num_skips = 10
        num_sampled = 25
        learning_rate = 0.03
        n_epoch = 200 * 10
        model_file_name = "model_word2vec_80k_600"
        # bad
    else:
        raise Exception("Invalid model: %s" % FLAGS.model)

    num_steps = int((data_size / batch_size) * n_epoch)  # total number of iteration

    print('%d Steps in a Epoch, total Epochs %d' % (int(data_size / batch_size), n_epoch))
    print('   learning_rate: %f' % learning_rate)
    print('   batch_size: %d' % batch_size)

    # Step 2: Build the dictionary and replace rare words with 'UNK' token.
    print()
    if resume:
        print("Load existing data and dictionaries" + "!" * 10)
        all_var = tl.files.load_npy_to_any(name=model_file_name + '.npy')
        data = all_var['data']
        count = all_var['count']
        dictionary = all_var['dictionary']
        reverse_dictionary = all_var['reverse_dictionary']
    else:
        data, count, dictionary, reverse_dictionary = tl.nlp.build_words_dataset(words, vocabulary_size, True, _UNK)

    print(
        'Most 5 common words (+UNK)', count[:5]
    )  # [['UNK', 418391], (b'the', 1061396), (b'of', 593677), (b'and', 416629), (b'one', 411764)]
    print('Sample data', data[:10], [reverse_dictionary[i] for i in data[:10]])
    # [5243, 3081, 12, 6, 195, 2, 3135, 46, 59, 156] [b'anarchism', b'originated', b'as', b'a', b'term', b'of', b'abuse', b'first', b'used', b'against']

    del words  # Hint to reduce memory.

    # Step 3: Function to generate a training batch for the Skip-Gram model.
    print()

    batch, labels, data_index = tl.nlp.generate_skip_gram_batch(
        data=data, batch_size=8, num_skips=4, skip_window=2, data_index=0)
    for i in range(8):
        print(batch[i], reverse_dictionary[batch[i]], '->', labels[i, 0], reverse_dictionary[labels[i, 0]])

    batch, labels, data_index = tl.nlp.generate_skip_gram_batch(
        data=data, batch_size=8, num_skips=2, skip_window=1, data_index=0)
    for i in range(8):
        print(batch[i], reverse_dictionary[batch[i]], '->', labels[i, 0], reverse_dictionary[labels[i, 0]])

    # Step 4: Build a Skip-Gram model.
    print()

    # We pick a random validation set to sample nearest neighbors. Here we limit the
    # validation samples to the words that have a low numeric ID, which by
    # construction are also the most frequent.
    valid_size = 16  # Random set of words to evaluate similarity on.
    valid_window = 100  # Only pick dev samples in the head of the distribution.
    valid_examples = np.random.choice(valid_window, valid_size, replace=False)
    # a list of 'valid_size' integers smaller than 'valid_window'
    # print(valid_examples)   # [90 85 20 33 35 62 37 63 88 38 82 58 83 59 48 64]
    # n_epoch = int(num_steps / batch_size)

    # train_inputs is a row vector, a input is an integer id of single word.
    # train_labels is a column vector, a label is an integer id of single word.
    # valid_dataset is a column vector, a valid set is an integer id of single word.
    valid_dataset = tf.constant(valid_examples, dtype=tf.int32)

    # Look up embeddings for inputs.
    inputs = tl.layers.Input([batch_size], dtype=tf.int32)
    labels = tl.layers.Input([batch_size, 1], dtype=tf.int32)

    emb_net = tl.layers.Word2vecEmbedding(
        vocabulary_size=vocabulary_size,
        embedding_size=embedding_size,
        num_sampled=num_sampled,
        activate_nce_loss=True, # nce loss is activated
        nce_loss_args={},
        E_init=tl.initializers.random_uniform(minval=-1.0, maxval=1.0),
        nce_W_init=tl.initializers.truncated_normal(stddev=float(1.0 / np.sqrt(embedding_size))),
        nce_b_init=tl.initializers.constant(value=0.0),
        name='word2vec_layer',
    )
    emb, nce = emb_net([inputs, labels])

    model = tl.models.Model(inputs=[inputs, labels], outputs=[emb, nce], name="word2vec_model")

    # Compute the average NCE loss for the batch.
    # tf.nce_loss automatically draws a new sample of the negative labels
    # each time we evaluate the loss.

    # Construct the optimizer. Note: AdamOptimizer is very slow in this case
    optimizer = tf.optimizers.Adagrad(learning_rate, initial_accumulator_value=0.1)

    # normalized embedding
    normalized_embeddings = emb_net.normalized_embeddings

    # Step 5: Start training.
<<<<<<< HEAD
    print()
    model.train()

=======
    sess.run(tf.global_variables_initializer())
>>>>>>> aa9e52e3
    if resume:
        print("Load existing model" + "!" * 10)
        model.load_weights(filepath=model_file_name + '.hdf5')

    # save vocabulary to txt
    tl.nlp.save_vocab(count, name='vocab_text8.txt')

    average_loss = 0
    step = 0
    print_freq = 2000
    while step < num_steps:
        start_time = time.time()
        batch_inputs, batch_labels, data_index = tl.nlp.generate_skip_gram_batch(
            data=data, batch_size=batch_size, num_skips=num_skips,
            skip_window=skip_window, data_index=data_index)


        # We perform one update step by evaluating the train_op (including it
        # in the list of returned values for sess.run()

        with tf.GradientTape() as tape:
            outputs, nce_cost = model([batch_inputs, batch_labels])

        grad = tape.gradient(nce_cost, model.weights)
        optimizer.apply_gradients(zip(grad, model.weights))

        average_loss += nce_cost

        if step % print_freq == 0:
            if step > 0:
                average_loss /= print_freq
            print("Average loss at step %d/%d. loss: %f took: %fs/per step" % \
                (step, num_steps, average_loss, time.time() - start_time))
            average_loss = 0

        # Prints out nearby words given a list of words.
        # Note that this is expensive (~20% slowdown if computed every 500 steps)
        if step % (print_freq * 5) == 0:

            # Compute the cosine similarity between minibatch examples and all embeddings.
            # For simple visualization of validation set.
            valid_embed = tf.nn.embedding_lookup(normalized_embeddings, valid_dataset)
            sim = tf.matmul(valid_embed, normalized_embeddings, transpose_b=True)
            sim = sim.numpy()
            # multiply all valid word vector with all word vector.
            # transpose_b=True, normalized_embeddings is transposed before multiplication.

            for i in xrange(valid_size):
                valid_word = reverse_dictionary[valid_examples[i]]
                top_k = 8  # number of nearest neighbors to print
                nearest = (-sim[i, :]).argsort()[1:top_k + 1]
                log_str = "Nearest to %s:" % valid_word
                for k in xrange(top_k):
                    close_word = reverse_dictionary[nearest[k]]
                    log_str = "%s %s," % (log_str, close_word)
                print(log_str)

        if (step % (print_freq * 20) == 0) and (step != 0):
            print("Save model, data and dictionaries" + "!" * 10)
            model.save_weights(filepath=model_file_name + ".hdf5")
            tl.files.save_any_to_npy(
                save_dict={
                    'data': data,
                    'count': count,
                    'dictionary': dictionary,
                    'reverse_dictionary': reverse_dictionary
                }, name=model_file_name + '.npy'
            )

        # if step == num_steps-1:
        #     keeptrain = input("Training %d finished enter 1 to keep training: " % num_steps)
        #     if keeptrain == '1':
        #         step = 0
        #         learning_rate = float(input("Input new learning rate: "))
        #         train_op = tf.train.GradientDescentOptimizer(learning_rate).minimize(cost)
        step += 1

    # Step 6: Visualize the normalized embedding matrix by t-SNE.
    print()

    final_embeddings = normalized_embeddings  #.eval()
    tl.visualize.tsne_embedding(final_embeddings, reverse_dictionary, plot_only=500, \
        second=5, saveable=False, name='word2vec_basic')

    # Step 7: Evaluate by analogy questions. see tensorflow/models/embedding/word2vec_optimized.py
    print()
    model.eval()

    #  from tensorflow/models/embedding/word2vec.py
    if not os.path.exists("questions-words.txt"):
        print("Downloading file 'questions-words.txt'")
        wget.download('http://download.tensorflow.org/data/questions-words.txt')

    analogy_questions = tl.nlp.read_analogies_file(eval_file='questions-words.txt', word2id=dictionary)
    # For each question (row in dist), find the top 'n_answer' words.
    n_answer = 4

    def predict(analogy):
        # The eval feeds three vectors of word ids for a, b, c, each of
        # which is of size N, where N is the number of analogies we want to
        # evaluate in one batch.
        analogy_a = analogy[:, 0]  # [N]
        analogy_b = analogy[:, 1]  # [N]
        analogy_c = analogy[:, 2]  # [N]
        # Each row of a_emb, b_emb, c_emb is a word's embedding vector.
        # They all have the shape [N, emb_dim]
        a_emb = tf.gather(normalized_embeddings, analogy_a)  # a's embs
        b_emb = tf.gather(normalized_embeddings, analogy_b)  # b's embs
        c_emb = tf.gather(normalized_embeddings, analogy_c)  # c's embs
        # We expect that d's embedding vectors on the unit hyper-sphere is
        # near: c_emb + (b_emb - a_emb), which has the shape [N, emb_dim].
        #   Bangkok Thailand Tokyo Japan -> Thailand - Bangkok = Japan - Tokyo
        #   Japan = Tokyo + (Thailand - Bangkok)
        #   d = c + (b - a)
        target = c_emb + (b_emb - a_emb)
        # Compute cosine distance between each pair of target and vocab.
        # dist has shape [N, vocab_size].
        dist = tf.matmul(target, normalized_embeddings, transpose_b=True)

        """Predict the top 4 answers for analogy questions."""
        _, pred_idx = tf.nn.top_k(dist, n_answer)

        return pred_idx

    # Evaluate analogy questions and reports accuracy.
    #  i.e. How many questions we get right at precision@1.
    correct = 0
    total = analogy_questions.shape[0]
    start = 0
    while start < total:
        limit = start + 2500
        sub = analogy_questions[start:limit, :]  # question
        idx = predict(sub)  # 4 answers for each question
        # print('question:', tl.nlp.word_ids_to_words(sub[0], reverse_dictionary))
        # print('answers:', tl.nlp.word_ids_to_words(idx[0], reverse_dictionary))
        start = limit
        for question in xrange(sub.shape[0]):
            for j in xrange(n_answer):
                # if one of the top 4 answers in correct, win !
                if idx[question, j] == sub[question, 3]:
                    # Bingo! We predicted correctly. E.g., [italy, rome, france, paris].
                    print(
                        j + 1, tl.nlp.word_ids_to_words([idx[question, j]], reverse_dictionary), ':',
                        tl.nlp.word_ids_to_words(sub[question, :], reverse_dictionary)
                    )
                    correct += 1
                    break
                elif idx[question, j] in sub[question, :3]:
                    # We need to skip words already in the question.
                    continue
                else:
                    # The correct label is not the precision@1
                    break
    print("Eval %4d/%d accuracy = %4.1f%%" % (correct, total, correct * 100.0 / total))


if __name__ == '__main__':
    main_word2vec_basic()<|MERGE_RESOLUTION|>--- conflicted
+++ resolved
@@ -213,13 +213,8 @@
     normalized_embeddings = emb_net.normalized_embeddings
 
     # Step 5: Start training.
-<<<<<<< HEAD
-    print()
     model.train()
 
-=======
-    sess.run(tf.global_variables_initializer())
->>>>>>> aa9e52e3
     if resume:
         print("Load existing model" + "!" * 10)
         model.load_weights(filepath=model_file_name + '.hdf5')
