# -*- coding: utf-8 -*-

import collections
import os
import random
import re
import subprocess
import tempfile
import warnings

import numpy as np
import tensorflow as tf
from six.moves import urllib, xrange
from tensorflow.python.platform import gfile

from . import _logging as logging

__all__ = [
    'generate_skip_gram_batch',
    'sample',
    'sample_top',
    'SimpleVocabulary',
    'Vocabulary',
    'process_sentence',
    'create_vocab',
    'simple_read_words',
    'read_words',
    'read_analogies_file',
    'build_vocab',
    'build_reverse_dictionary',
    'build_words_dataset',
    'words_to_word_ids',
    'word_ids_to_words',
    'save_vocab',
    'basic_tokenizer',
    'create_vocabulary',
    'initialize_vocabulary',
    'sentence_to_token_ids',
    'data_to_token_ids',
    'moses_multi_bleu',
]


def generate_skip_gram_batch(data, batch_size, num_skips, skip_window, data_index=0):
    """Generate a training batch for the Skip-Gram model.

    See `Word2Vec example <https://github.com/tensorlayer/tensorlayer/blob/master/example/tutorial_word2vec_basic.py>`__.

    Parameters
    ----------
    data : list of data
        To present context, usually a list of integers.
    batch_size : int
        Batch size to return.
    num_skips : int
        How many times to reuse an input to generate a label.
    skip_window : int
        How many words to consider left and right.
    data_index : int
        Index of the context location. This code use `data_index` to instead of yield like ``tl.iterate``.

    Returns
    -------
    batch : list of data
        Inputs.
    labels : list of data
        Labels
    data_index : int
        Index of the context location.

    Examples
    --------
    Setting num_skips=2, skip_window=1, use the right and left words.
    In the same way, num_skips=4, skip_window=2 means use the nearby 4 words.

    >>> data = [1,2,3,4,5,6,7,8,9,10,11]
    >>> batch, labels, data_index = tl.nlp.generate_skip_gram_batch(data=data, batch_size=8, num_skips=2, skip_window=1, data_index=0)
    >>> print(batch)
    ... [2 2 3 3 4 4 5 5]
    >>> print(labels)
    ... [[3]
    ... [1]
    ... [4]
    ... [2]
    ... [5]
    ... [3]
    ... [4]
    ... [6]]

    """
    # global data_index   # you can put data_index outside the function, then
    #       modify the global data_index in the function without return it.
    # note: without using yield, this code use data_index to instead.

    if batch_size % num_skips != 0:
        raise Exception("batch_size should be able to be divided by num_skips.")
    if num_skips > 2 * skip_window:
        raise Exception("num_skips <= 2 * skip_window")
    batch = np.ndarray(shape=(batch_size), dtype=np.int32)
    labels = np.ndarray(shape=(batch_size, 1), dtype=np.int32)
    span = 2 * skip_window + 1  # [ skip_window target skip_window ]
    buffer = collections.deque(maxlen=span)
    for _ in range(span):
        buffer.append(data[data_index])
        data_index = (data_index + 1) % len(data)
    for i in range(batch_size // num_skips):
        target = skip_window  # target label at the center of the buffer
        targets_to_avoid = [skip_window]
        for j in range(num_skips):
            while target in targets_to_avoid:
                target = random.randint(0, span - 1)
            targets_to_avoid.append(target)
            batch[i * num_skips + j] = buffer[skip_window]
            labels[i * num_skips + j, 0] = buffer[target]
        buffer.append(data[data_index])
        data_index = (data_index + 1) % len(data)
    return batch, labels, data_index


def sample(a=None, temperature=1.0):
    """Sample an index from a probability array.

    Parameters
    ----------
    a : list of float
        List of probabilities.
    temperature : float or None
        The higher the more uniform. When a = [0.1, 0.2, 0.7],
            - temperature = 0.7, the distribution will be sharpen [0.05048273,  0.13588945,  0.81362782]
            - temperature = 1.0, the distribution will be the same [0.1,    0.2,    0.7]
            - temperature = 1.5, the distribution will be filtered [0.16008435,  0.25411807,  0.58579758]
            - If None, it will be ``np.argmax(a)``

    Notes
    ------
    - No matter what is the temperature and input list, the sum of all probabilities will be one. Even if input list = [1, 100, 200], the sum of all probabilities will still be one.
    - For large vocabulary size, choice a higher temperature or ``tl.nlp.sample_top`` to avoid error.

    """
    if a is None:
        raise Exception("a : list of float")
    b = np.copy(a)
    try:
        if temperature == 1:
            return np.argmax(np.random.multinomial(1, a, 1))
        if temperature is None:
            return np.argmax(a)
        else:
            a = np.log(a) / temperature
            a = np.exp(a) / np.sum(np.exp(a))
            return np.argmax(np.random.multinomial(1, a, 1))
    except Exception:
        # np.set_printoptions(threshold=np.nan)
        # logging.info(a)
        # logging.info(np.sum(a))
        # logging.info(np.max(a))
        # logging.info(np.min(a))
        # exit()
        message = "For large vocabulary_size, choice a higher temperature\
         to avoid log error. Hint : use ``sample_top``. "

        warnings.warn(message, Warning)
        # logging.info(a)
        # logging.info(b)
        return np.argmax(np.random.multinomial(1, b, 1))


def sample_top(a=None, top_k=10):
    """Sample from ``top_k`` probabilities.

    Parameters
    ----------
    a : list of float
        List of probabilities.
    top_k : int
        Number of candidates to be considered.

    """
    if a is None:
        a = []

    idx = np.argpartition(a, -top_k)[-top_k:]
    probs = a[idx]
    # logging.info("new %f" % probs)
    probs = probs / np.sum(probs)
    choice = np.random.choice(idx, p=probs)
    return choice
    # old implementation
    # a = np.array(a)
    # idx = np.argsort(a)[::-1]
    # idx = idx[:top_k]
    # # a = a[idx]
    # probs = a[idx]
    # logging.info("prev %f" % probs)
    # # probs = probs / np.sum(probs)
    # # choice = np.random.choice(idx, p=probs)
    # # return choice


# Vector representations of words (Advanced)  UNDOCUMENT
class SimpleVocabulary(object):
    """Simple vocabulary wrapper, see create_vocab().

    Parameters
    ------------
    vocab : dictionary
        A dictionary that maps word to ID.
    unk_id : int
        The ID for 'unknown' word.

    """

    def __init__(self, vocab, unk_id):
        """Initialize the vocabulary."""
        self._vocab = vocab
        self._unk_id = unk_id

    def word_to_id(self, word):
        """Returns the integer id of a word string."""
        if word in self._vocab:
            return self._vocab[word]
        else:
            return self._unk_id


class Vocabulary(object):
    """Create Vocabulary class from a given vocabulary and its id-word, word-id convert.
    See create_vocab() and ``tutorial_tfrecord3.py``.

    Parameters
    -----------
    vocab_file : str
        The file contains the vocabulary (can be created via ``tl.nlp.create_vocab``), where the words are the first whitespace-separated token on each line (other tokens are ignored) and the word ids are the corresponding line numbers.
    start_word : str
        Special word denoting sentence start.
    end_word : str
        Special word denoting sentence end.
    unk_word : str
        Special word denoting unknown words.

    Attributes
    ------------
    vocab : dictionary
        A dictionary that maps word to ID.
    reverse_vocab : list of int
        A list that maps ID to word.
    start_id : int
        For start ID.
    end_id : int
        For end ID.
    unk_id : int
        For unknown ID.
    pad_id : int
        For Padding ID.

    Examples
    -------------
    The vocab file looks like follow, includes `start_word` , `end_word` ...

    >>> a 969108
    >>> <S> 586368
    >>> </S> 586368
    >>> . 440479
    >>> on 213612
    >>> of 202290
    >>> the 196219
    >>> in 182598
    >>> with 152984
    >>> and 139109
    >>> is 97322

    """

    def __init__(self, vocab_file, start_word="<S>", end_word="</S>", unk_word="<UNK>", pad_word="<PAD>"):
        if not tf.gfile.Exists(vocab_file):
            tf.logging.fatal("Vocab file %s not found." % vocab_file)
        tf.logging.info("Initializing vocabulary from file: %s" % vocab_file)

        with tf.gfile.GFile(vocab_file, mode="r") as f:
            reverse_vocab = list(f.readlines())
        reverse_vocab = [line.split()[0] for line in reverse_vocab]
        # assert start_word in reverse_vocab
        # assert end_word in reverse_vocab
        if start_word not in reverse_vocab:  # haodong
            reverse_vocab.append(start_word)
        if end_word not in reverse_vocab:
            reverse_vocab.append(end_word)
        if unk_word not in reverse_vocab:
            reverse_vocab.append(unk_word)
        if pad_word not in reverse_vocab:
            reverse_vocab.append(pad_word)

        vocab = dict([(x, y) for (y, x) in enumerate(reverse_vocab)])

        logging.info("Vocabulary from %s : %s %s %s" % (vocab_file, start_word, end_word, unk_word))
        logging.info("    vocabulary with %d words (includes start_word, end_word, unk_word)" % len(vocab))
        # tf.logging.info("     vocabulary with %d words" % len(vocab))

        self.vocab = vocab  # vocab[word] = id
        self.reverse_vocab = reverse_vocab  # reverse_vocab[id] = word

        # Save special word ids.
        self.start_id = vocab[start_word]
        self.end_id = vocab[end_word]
        self.unk_id = vocab[unk_word]
        self.pad_id = vocab[pad_word]
        logging.info("      start_id: %d" % self.start_id)
        logging.info("      end_id  : %d" % self.end_id)
        logging.info("      unk_id  : %d" % self.unk_id)
        logging.info("      pad_id  : %d" % self.pad_id)

    def word_to_id(self, word):
        """Returns the integer word id of a word string."""
        if word in self.vocab:
            return self.vocab[word]
        else:
            return self.unk_id

    def id_to_word(self, word_id):
        """Returns the word string of an integer word id."""
        if word_id >= len(self.reverse_vocab):
            return self.reverse_vocab[self.unk_id]
        else:
            return self.reverse_vocab[word_id]


def process_sentence(sentence, start_word="<S>", end_word="</S>"):
    """Seperate a sentence string into a list of string words, add start_word and end_word,
    see ``create_vocab()`` and ``tutorial_tfrecord3.py``.

    Parameters
    ----------
    sentence : str
        A sentence.
    start_word : str or None
        The start word. If None, no start word will be appended.
    end_word : str or None
        The end word. If None, no end word will be appended.

    Returns
    ---------
    list of str
        A list of strings that separated into words.

    Examples
    -----------
    >>> c = "how are you?"
    >>> c = tl.nlp.process_sentence(c)
    >>> print(c)
    ... ['<S>', 'how', 'are', 'you', '?', '</S>']

    Notes
    -------
    - You have to install the following package.
    - `Installing NLTK <http://www.nltk.org/install.html>`__
    - `Installing NLTK data <http://www.nltk.org/data.html>`__

    """
    try:
        import nltk
    except:
        raise Exception("Hint : NLTK is required.")
    if start_word is not None:
        process_sentence = [start_word]
    else:
        process_sentence = []
    process_sentence.extend(nltk.tokenize.word_tokenize(sentence.lower()))
    if end_word is not None:
        process_sentence.append(end_word)
    return process_sentence


def create_vocab(sentences, word_counts_output_file, min_word_count=1):
    """Creates the vocabulary of word to word_id.

    See ``tutorial_tfrecord3.py``.

    The vocabulary is saved to disk in a text file of word counts. The id of each
    word in the file is its corresponding 0-based line number.

    Parameters
    ------------
    sentences : list of list of str
        All sentences for creating the vocabulary.
    word_counts_output_file : str
        The file name.
    min_word_count : int
        Minimum number of occurrences for a word.

    Returns
    --------
    :class:`SimpleVocabulary`
        The simple vocabulary object, see :class:`Vocabulary` for more.

    Examples
    --------
    Pre-process sentences

    >>> captions = ["one two , three", "four five five"]
    >>> processed_capts = []
    >>> for c in captions:
    >>>     c = tl.nlp.process_sentence(c, start_word="<S>", end_word="</S>")
    >>>     processed_capts.append(c)
    >>> print(processed_capts)
    ...[['<S>', 'one', 'two', ',', 'three', '</S>'], ['<S>', 'four', 'five', 'five', '</S>']]

    Create vocabulary

    >>> tl.nlp.create_vocab(processed_capts, word_counts_output_file='vocab.txt', min_word_count=1)
    ... Creating vocabulary.
    ...   Total words: 8
    ...   Words in vocabulary: 8
    ...   Wrote vocabulary file: vocab.txt

    Get vocabulary object

    >>> vocab = tl.nlp.Vocabulary('vocab.txt', start_word="<S>", end_word="</S>", unk_word="<UNK>")
    ... INFO:tensorflow:Initializing vocabulary from file: vocab.txt
    ... [TL] Vocabulary from vocab.txt : <S> </S> <UNK>
    ... vocabulary with 10 words (includes start_word, end_word, unk_word)
    ...     start_id: 2
    ...     end_id: 3
    ...     unk_id: 9
    ...     pad_id: 0

    """
    from collections import Counter
    logging.info("Creating vocabulary.")
    counter = Counter()
    for c in sentences:
        counter.update(c)
        # logging.info('c',c)
    logging.info("    Total words: %d" % len(counter))

    # Filter uncommon words and sort by descending count.
    word_counts = [x for x in counter.items() if x[1] >= min_word_count]
    word_counts.sort(key=lambda x: x[1], reverse=True)
    word_counts = [("<PAD>", 0)] + word_counts  # 1st id should be reserved for padding
    # logging.info(word_counts)
    logging.info("    Words in vocabulary: %d" % len(word_counts))

    # Write out the word counts file.
    with tf.gfile.FastGFile(word_counts_output_file, "w") as f:
        f.write("\n".join(["%s %d" % (w, c) for w, c in word_counts]))
    logging.info("    Wrote vocabulary file: %s" % word_counts_output_file)

    # Create the vocabulary dictionary.
    reverse_vocab = [x[0] for x in word_counts]
    unk_id = len(reverse_vocab)
    vocab_dict = dict([(x, y) for (y, x) in enumerate(reverse_vocab)])
    vocab = SimpleVocabulary(vocab_dict, unk_id)

    return vocab


# Vector representations of words
def simple_read_words(filename="nietzsche.txt"):
    """Read context from file without any preprocessing.

    Parameters
    ----------
    filename : str
        A file path (like .txt file)

    Returns
    --------
    str
        The context in a string.

    """
    with open(filename, "r") as f:
        words = f.read()
        return words


def read_words(filename="nietzsche.txt", replace=None):
    """Read list format context from a file.

    For customized read_words method, see ``tutorial_generate_text.py``.

    Parameters
    ----------
    filename : str
        a file path.
    replace : list of str
        replace original string by target string.

    Returns
    -------
    list of str
        The context in a list (split using space).
    """
    if replace is None:
        replace = ['\n', '<eos>']

    with tf.gfile.GFile(filename, "r") as f:
        try:  # python 3.4 or older
            context_list = f.read().replace(*replace).split()
        except Exception:  # python 3.5
            f.seek(0)
            replace = [x.encode('utf-8') for x in replace]
            context_list = f.read().replace(*replace).split()
        return context_list


def read_analogies_file(eval_file='questions-words.txt', word2id=None):
    """Reads through an analogy question file, return its id format.

    Parameters
    ----------
    eval_file : str
        The file name.
    word2id : dictionary
        a dictionary that maps word to ID.

    Returns
    --------
    numpy.array
        A ``[n_examples, 4]`` numpy array containing the analogy question's word IDs.

    Examples
    ---------
    The file should be in this format

    >>> : capital-common-countries
    >>> Athens Greece Baghdad Iraq
    >>> Athens Greece Bangkok Thailand
    >>> Athens Greece Beijing China
    >>> Athens Greece Berlin Germany
    >>> Athens Greece Bern Switzerland
    >>> Athens Greece Cairo Egypt
    >>> Athens Greece Canberra Australia
    >>> Athens Greece Hanoi Vietnam
    >>> Athens Greece Havana Cuba

    Get the tokenized analogy question data

    >>> words = tl.files.load_matt_mahoney_text8_dataset()
    >>> data, count, dictionary, reverse_dictionary = tl.nlp.build_words_dataset(words, vocabulary_size, True)
    >>> analogy_questions = tl.nlp.read_analogies_file(eval_file='questions-words.txt', word2id=dictionary)
    >>> print(analogy_questions)
    ... [[ 3068  1248  7161  1581]
    ... [ 3068  1248 28683  5642]
    ... [ 3068  1248  3878   486]
    ... ...,
    ... [ 1216  4309 19982 25506]
    ... [ 1216  4309  3194  8650]
    ... [ 1216  4309   140   312]]

    """
    if word2id is None:
        word2id = {}

    questions = []
    questions_skipped = 0
    with open(eval_file, "rb") as analogy_f:
        for line in analogy_f:
            if line.startswith(b":"):  # Skip comments.
                continue
            words = line.strip().lower().split(b" ")  # lowercase
            ids = [word2id.get(w.strip()) for w in words]
            if None in ids or len(ids) != 4:
                questions_skipped += 1
            else:
                questions.append(np.array(ids))
    logging.info("Eval analogy file: %s" % eval_file)
    logging.info("Questions: %d", len(questions))
    logging.info("Skipped: %d", questions_skipped)
    analogy_questions = np.array(questions, dtype=np.int32)
    return analogy_questions


def build_vocab(data):
    """Build vocabulary.

    Given the context in list format.
    Return the vocabulary, which is a dictionary for word to id.
    e.g. {'campbell': 2587, 'atlantic': 2247, 'aoun': 6746 .... }

    Parameters
    ----------
    data : list of str
        The context in list format

    Returns
    --------
    dictionary
        that maps word to unique ID. e.g. {'campbell': 2587, 'atlantic': 2247, 'aoun': 6746 .... }

    References
    ---------------
    - `tensorflow.models.rnn.ptb.reader <https://github.com/tensorflow/tensorflow/tree/master/tensorflow/models/rnn/ptb>`_

    Examples
    --------
    >>> data_path = os.getcwd() + '/simple-examples/data'
    >>> train_path = os.path.join(data_path, "ptb.train.txt")
    >>> word_to_id = build_vocab(read_txt_words(train_path))

    """
    # data = _read_words(filename)
    counter = collections.Counter(data)
    # logging.info('counter %s' % counter)   # dictionary for the occurrence number of each word, e.g. 'banknote': 1, 'photography': 1, 'kia': 1
    count_pairs = sorted(counter.items(), key=lambda x: (-x[1], x[0]))
    # logging.info('count_pairs %s' % count_pairs)  # convert dictionary to list of tuple, e.g. ('ssangyong', 1), ('swapo', 1), ('wachter', 1)
    words, _ = list(zip(*count_pairs))
    word_to_id = dict(zip(words, range(len(words))))
    # logging.info(words)    # list of words
    # logging.info(word_to_id) # dictionary for word to id, e.g. 'campbell': 2587, 'atlantic': 2247, 'aoun': 6746
    return word_to_id


def build_reverse_dictionary(word_to_id):
    """Given a dictionary that maps word to integer id.
    Returns a reverse dictionary that maps a id to word.

    Parameters
    ----------
    word_to_id : dictionary
        that maps word to ID.

    Returns
    --------
    dictionary
        A dictionary that maps IDs to words.

    """
    reverse_dictionary = dict(zip(word_to_id.values(), word_to_id.keys()))
    return reverse_dictionary


def build_words_dataset(words=None, vocabulary_size=50000, printable=True, unk_key='UNK'):
    """Build the words dictionary and replace rare words with 'UNK' token.
    The most common word has the smallest integer id.

    Parameters
    ----------
    words : list of str or byte
        The context in list format. You may need to do preprocessing on the words, such as lower case, remove marks etc.
    vocabulary_size : int
        The maximum vocabulary size, limiting the vocabulary size. Then the script replaces rare words with 'UNK' token.
    printable : boolean
        Whether to print the read vocabulary size of the given words.
    unk_key : str
        Represent the unknown words.

    Returns
    --------
    data : list of int
        The context in a list of ID.
    count : list of tuple and list
        Pair words and IDs.
            - count[0] is a list : the number of rare words
            - count[1:] are tuples : the number of occurrence of each word
            - e.g. [['UNK', 418391], (b'the', 1061396), (b'of', 593677), (b'and', 416629), (b'one', 411764)]
    dictionary : dictionary
        It is `word_to_id` that maps word to ID.
    reverse_dictionary : a dictionary
        It is `id_to_word` that maps ID to word.

    Examples
    --------
    >>> words = tl.files.load_matt_mahoney_text8_dataset()
    >>> vocabulary_size = 50000
    >>> data, count, dictionary, reverse_dictionary = tl.nlp.build_words_dataset(words, vocabulary_size)

    References
    -----------------
    - `tensorflow/examples/tutorials/word2vec/word2vec_basic.py <https://github.com/tensorflow/tensorflow/blob/r0.7/tensorflow/examples/tutorials/word2vec/word2vec_basic.py>`__

    """
    if words is None:
        raise Exception("words : list of str or byte")

    count = [[unk_key, -1]]
    count.extend(collections.Counter(words).most_common(vocabulary_size - 1))
    dictionary = dict()
    for word, _ in count:
        dictionary[word] = len(dictionary)
    data = list()
    unk_count = 0
    for word in words:
        if word in dictionary:
            index = dictionary[word]
        else:
            index = 0  # dictionary['UNK']
            unk_count += 1
        data.append(index)
    count[0][1] = unk_count
    reverse_dictionary = dict(zip(dictionary.values(), dictionary.keys()))
    if printable:
        logging.info('Real vocabulary size    %d' % len(collections.Counter(words).keys()))
        logging.info('Limited vocabulary size {}'.format(vocabulary_size))
    if len(collections.Counter(words).keys()) < vocabulary_size:
        raise Exception(
            "len(collections.Counter(words).keys()) >= vocabulary_size , the limited vocabulary_size must be less than or equal to the read vocabulary_size"
        )
    return data, count, dictionary, reverse_dictionary


def words_to_word_ids(data=None, word_to_id=None, unk_key='UNK'):
    """Convert a list of string (words) to IDs.

    Parameters
    ----------
    data : list of string or byte
        The context in list format
    word_to_id : a dictionary
        that maps word to ID.
    unk_key : str
        Represent the unknown words.

    Returns
    --------
    list of int
        A list of IDs to represent the context.

    Examples
    --------
    >>> words = tl.files.load_matt_mahoney_text8_dataset()
    >>> vocabulary_size = 50000
    >>> data, count, dictionary, reverse_dictionary = tl.nlp.build_words_dataset(words, vocabulary_size, True)
    >>> context = [b'hello', b'how', b'are', b'you']
    >>> ids = tl.nlp.words_to_word_ids(words, dictionary)
    >>> context = tl.nlp.word_ids_to_words(ids, reverse_dictionary)
    >>> print(ids)
    ... [6434, 311, 26, 207]
    >>> print(context)
    ... [b'hello', b'how', b'are', b'you']

    References
    ---------------
    - `tensorflow.models.rnn.ptb.reader <https://github.com/tensorflow/tensorflow/tree/master/tensorflow/models/rnn/ptb>`__

    """
    if data is None:
        raise Exception("data : list of string or byte")
    if word_to_id is None:
        raise Exception("word_to_id : a dictionary")
    # if isinstance(data[0], six.string_types):
    #     logging.info(type(data[0]))
    #     # exit()
    #     logging.info(data[0])
    #     logging.info(word_to_id)
    #     return [word_to_id[str(word)] for word in data]
    # else:

    word_ids = []
    for word in data:
        if word_to_id.get(word) is not None:
            word_ids.append(word_to_id[word])
        else:
            word_ids.append(word_to_id[unk_key])
    return word_ids
    # return [word_to_id[word] for word in data]    # this one

    # if isinstance(data[0], str):
    #     # logging.info('is a string object')
    #     return [word_to_id[word] for word in data]
    # else:#if isinstance(s, bytes):
    #     # logging.info('is a unicode object')
    #     # logging.info(data[0])
    #     return [word_to_id[str(word)] f


def word_ids_to_words(data, id_to_word):
    """Convert a list of integer to strings (words).

    Parameters
    ----------
    data : list of int
        The context in list format.
    id_to_word : dictionary
        a dictionary that maps ID to word.

    Returns
    --------
    list of str
        A list of string or byte to represent the context.

    Examples
    ---------
    >>> see ``tl.nlp.words_to_word_ids``

    """
    return [id_to_word[i] for i in data]


def save_vocab(count=None, name='vocab.txt'):
    """Save the vocabulary to a file so the model can be reloaded.

    Parameters
    ----------
    count : a list of tuple and list
        count[0] is a list : the number of rare words,
        count[1:] are tuples : the number of occurrence of each word,
        e.g. [['UNK', 418391], (b'the', 1061396), (b'of', 593677), (b'and', 416629), (b'one', 411764)]

    Examples
    ---------
    >>> words = tl.files.load_matt_mahoney_text8_dataset()
    >>> vocabulary_size = 50000
    >>> data, count, dictionary, reverse_dictionary = tl.nlp.build_words_dataset(words, vocabulary_size, True)
    >>> tl.nlp.save_vocab(count, name='vocab_text8.txt')
    >>> vocab_text8.txt
    ... UNK 418391
    ... the 1061396
    ... of 593677
    ... and 416629
    ... one 411764
    ... in 372201
    ... a 325873
    ... to 316376

    """
    if count is None:
        count = []

    pwd = os.getcwd()
    vocabulary_size = len(count)
    with open(os.path.join(pwd, name), "w") as f:
        for i in xrange(vocabulary_size):
            f.write("%s %d\n" % (tf.compat.as_text(count[i][0]), count[i][1]))
    logging.info("%d vocab saved to %s in %s" % (vocabulary_size, name, pwd))


# Functions for translation


def basic_tokenizer(sentence, _WORD_SPLIT=re.compile(b"([.,!?\"':;)(])")):
    """Very basic tokenizer: split the sentence into a list of tokens.

    Parameters
    -----------
    sentence : tensorflow.python.platform.gfile.GFile Object
    _WORD_SPLIT : regular expression for word spliting.


    Examples
    --------
    >>> see create_vocabulary
    >>> from tensorflow.python.platform import gfile
    >>> train_path = "wmt/giga-fren.release2"
    >>> with gfile.GFile(train_path + ".en", mode="rb") as f:
    >>>    for line in f:
    >>>       tokens = tl.nlp.basic_tokenizer(line)
    >>>       logging.info(tokens)
    >>>       exit()
    ... [b'Changing', b'Lives', b'|', b'Changing', b'Society', b'|', b'How',
    ...   b'It', b'Works', b'|', b'Technology', b'Drives', b'Change', b'Home',
    ...   b'|', b'Concepts', b'|', b'Teachers', b'|', b'Search', b'|', b'Overview',
    ...   b'|', b'Credits', b'|', b'HHCC', b'Web', b'|', b'Reference', b'|',
    ...   b'Feedback', b'Virtual', b'Museum', b'of', b'Canada', b'Home', b'Page']

    References
    ----------
    - Code from ``/tensorflow/models/rnn/translation/data_utils.py``

    """
    words = []
    sentence = tf.compat.as_bytes(sentence)
    for space_separated_fragment in sentence.strip().split():
        words.extend(re.split(_WORD_SPLIT, space_separated_fragment))
    return [w for w in words if w]


def create_vocabulary(
<<<<<<< HEAD
    vocabulary_path,
    data_path,
    max_vocabulary_size,
    tokenizer=None,
    normalize_digits=True,
    _DIGIT_RE=re.compile(br"\d"),
    _START_VOCAB=None
=======
        vocabulary_path, data_path, max_vocabulary_size, tokenizer=None, normalize_digits=True,
        _DIGIT_RE=re.compile(br"\d"), _START_VOCAB=None
>>>>>>> 98291f0d
):
    """Create vocabulary file (if it does not exist yet) from data file.

    Data file is assumed to contain one sentence per line. Each sentence is
    tokenized and digits are normalized (if normalize_digits is set).
    Vocabulary contains the most-frequent tokens up to max_vocabulary_size.
    We write it to vocabulary_path in a one-token-per-line format, so that later
    token in the first line gets id=0, second line gets id=1, and so on.

    Parameters
    -----------
    vocabulary_path : str
        Path where the vocabulary will be created.
    data_path : str
        Data file that will be used to create vocabulary.
    max_vocabulary_size : int
        Limit on the size of the created vocabulary.
    tokenizer : function
        A function to use to tokenize each data sentence. If None, basic_tokenizer will be used.
    normalize_digits : boolean
        If true, all digits are replaced by `0`.
    _DIGIT_RE : regular expression function
        Default is ``re.compile(br"\d")``.
    _START_VOCAB : list of str
        The pad, go, eos and unk token, default is ``[b"_PAD", b"_GO", b"_EOS", b"_UNK"]``.

    References
    ----------
    - Code from ``/tensorflow/models/rnn/translation/data_utils.py``

    """
    if _START_VOCAB is None:
        _START_VOCAB = [b"_PAD", b"_GO", b"_EOS", b"_UNK"]
    if not gfile.Exists(vocabulary_path):
        logging.info("Creating vocabulary %s from data %s" % (vocabulary_path, data_path))
        vocab = {}
        with gfile.GFile(data_path, mode="rb") as f:
            counter = 0
            for line in f:
                counter += 1
                if counter % 100000 == 0:
                    logging.info("  processing line %d" % counter)
                tokens = tokenizer(line) if tokenizer else basic_tokenizer(line)
                for w in tokens:
                    word = re.sub(_DIGIT_RE, b"0", w) if normalize_digits else w
                    if word in vocab:
                        vocab[word] += 1
                    else:
                        vocab[word] = 1
            vocab_list = _START_VOCAB + sorted(vocab, key=vocab.get, reverse=True)
            if len(vocab_list) > max_vocabulary_size:
                vocab_list = vocab_list[:max_vocabulary_size]
            with gfile.GFile(vocabulary_path, mode="wb") as vocab_file:
                for w in vocab_list:
                    vocab_file.write(w + b"\n")
    else:
        logging.info("Vocabulary %s from data %s exists" % (vocabulary_path, data_path))


def initialize_vocabulary(vocabulary_path):
    """Initialize vocabulary from file, return the `word_to_id` (dictionary)
    and `id_to_word` (list).

    We assume the vocabulary is stored one-item-per-line, so a file will result in a vocabulary {"dog": 0, "cat": 1}, and this function will also return the reversed-vocabulary ["dog", "cat"].

    Parameters
    -----------
    vocabulary_path : str
        Path to the file containing the vocabulary.

    Returns
    --------
    vocab : dictionary
        a dictionary that maps word to ID.
    rev_vocab : list of int
        a list that maps ID to word.

    Examples
    ---------
    >>> Assume 'test' contains
    ... dog
    ... cat
    ... bird
    >>> vocab, rev_vocab = tl.nlp.initialize_vocabulary("test")
    >>> print(vocab)
    >>> {b'cat': 1, b'dog': 0, b'bird': 2}
    >>> print(rev_vocab)
    >>> [b'dog', b'cat', b'bird']

    Raises
    -------
    ValueError : if the provided vocabulary_path does not exist.

    """
    if gfile.Exists(vocabulary_path):
        rev_vocab = []
        with gfile.GFile(vocabulary_path, mode="rb") as f:
            rev_vocab.extend(f.readlines())
        rev_vocab = [tf.compat.as_bytes(line.strip()) for line in rev_vocab]
        vocab = dict([(x, y) for (y, x) in enumerate(rev_vocab)])
        return vocab, rev_vocab
    else:
        raise ValueError("Vocabulary file %s not found.", vocabulary_path)


def sentence_to_token_ids(
<<<<<<< HEAD
    sentence,
    vocabulary,
    tokenizer=None,
    normalize_digits=True,
    UNK_ID=3,
    _DIGIT_RE=re.compile(br"\d")
=======
        sentence, vocabulary, tokenizer=None, normalize_digits=True, UNK_ID=3, _DIGIT_RE=re.compile(br"\d")
>>>>>>> 98291f0d
):
    """Convert a string to list of integers representing token-ids.

    For example, a sentence "I have a dog" may become tokenized into
    ["I", "have", "a", "dog"] and with vocabulary {"I": 1, "have": 2,
    "a": 4, "dog": 7"} this function will return [1, 2, 4, 7].

    Parameters
    -----------
    sentence : tensorflow.python.platform.gfile.GFile Object
        The sentence in bytes format to convert to token-ids, see ``basic_tokenizer()`` and ``data_to_token_ids()``.
    vocabulary : dictionary
        Mmapping tokens to integers.
    tokenizer : function
        A function to use to tokenize each sentence. If None, ``basic_tokenizer`` will be used.
    normalize_digits : boolean
        If true, all digits are replaced by 0.

    Returns
    --------
    list of int
        The token-ids for the sentence.

    """
    if tokenizer:
        words = tokenizer(sentence)
    else:
        words = basic_tokenizer(sentence)
    if not normalize_digits:
        return [vocabulary.get(w, UNK_ID) for w in words]
    # Normalize digits by 0 before looking words up in the vocabulary.
    return [vocabulary.get(re.sub(_DIGIT_RE, b"0", w), UNK_ID) for w in words]


def data_to_token_ids(
<<<<<<< HEAD
    data_path,
    target_path,
    vocabulary_path,
    tokenizer=None,
    normalize_digits=True,
    UNK_ID=3,
    _DIGIT_RE=re.compile(br"\d")
=======
        data_path, target_path, vocabulary_path, tokenizer=None, normalize_digits=True, UNK_ID=3,
        _DIGIT_RE=re.compile(br"\d")
>>>>>>> 98291f0d
):
    """Tokenize data file and turn into token-ids using given vocabulary file.

    This function loads data line-by-line from data_path, calls the above
    sentence_to_token_ids, and saves the result to target_path. See comment
    for sentence_to_token_ids on the details of token-ids format.

    Parameters
    -----------
    data_path : str
        Path to the data file in one-sentence-per-line format.
    target_path : str
        Path where the file with token-ids will be created.
    vocabulary_path : str
        Path to the vocabulary file.
    tokenizer : function
        A function to use to tokenize each sentence. If None, ``basic_tokenizer`` will be used.
    normalize_digits : boolean
        If true, all digits are replaced by 0.

    References
    ----------
    - Code from ``/tensorflow/models/rnn/translation/data_utils.py``

    """
    if not gfile.Exists(target_path):
        logging.info("Tokenizing data in %s" % data_path)
        vocab, _ = initialize_vocabulary(vocabulary_path)
        with gfile.GFile(data_path, mode="rb") as data_file:
            with gfile.GFile(target_path, mode="w") as tokens_file:
                counter = 0
                for line in data_file:
                    counter += 1
                    if counter % 100000 == 0:
                        logging.info("  tokenizing line %d" % counter)
                    token_ids = sentence_to_token_ids(
<<<<<<< HEAD
                        line,
                        vocab,
                        tokenizer,
                        normalize_digits,
                        UNK_ID=UNK_ID,
                        _DIGIT_RE=_DIGIT_RE
=======
                        line, vocab, tokenizer, normalize_digits, UNK_ID=UNK_ID, _DIGIT_RE=_DIGIT_RE
>>>>>>> 98291f0d
                    )
                    tokens_file.write(" ".join([str(tok) for tok in token_ids]) + "\n")
    else:
        logging.info("Target path %s exists" % target_path)


def moses_multi_bleu(hypotheses, references, lowercase=False):
    """Calculate the bleu score for hypotheses and references
    using the MOSES ulti-bleu.perl script.

    Parameters
    ------------
    hypotheses : numpy.array.string
        A numpy array of strings where each string is a single example.
    references : numpy.array.string
        A numpy array of strings where each string is a single example.
    lowercase : boolean
        If True, pass the "-lc" flag to the multi-bleu script

    Examples
    ---------
    >>> hypotheses = ["a bird is flying on the sky"]
    >>> references = ["two birds are flying on the sky", "a bird is on the top of the tree", "an airplane is on the sky",]
    >>> score = tl.nlp.moses_multi_bleu(hypotheses, references)

    Returns
    --------
    float
        The BLEU score

    References
    ----------
    - `Google/seq2seq/metric/bleu <https://github.com/google/seq2seq>`__

    """
    if np.size(hypotheses) == 0:
        return np.float32(0.0)

    # Get MOSES multi-bleu script
    try:
        multi_bleu_path, _ = urllib.request.urlretrieve(
            "https://raw.githubusercontent.com/moses-smt/mosesdecoder/"
            "master/scripts/generic/multi-bleu.perl"
        )
        os.chmod(multi_bleu_path, 0o755)
    except Exception:  # pylint: disable=W0702
        tf.logging.info("Unable to fetch multi-bleu.perl script, using local.")
        metrics_dir = os.path.dirname(os.path.realpath(__file__))
        bin_dir = os.path.abspath(os.path.join(metrics_dir, "..", "..", "bin"))
        multi_bleu_path = os.path.join(bin_dir, "tools/multi-bleu.perl")

    # Dump hypotheses and references to tempfiles
    hypothesis_file = tempfile.NamedTemporaryFile()
    hypothesis_file.write("\n".join(hypotheses).encode("utf-8"))
    hypothesis_file.write(b"\n")
    hypothesis_file.flush()
    reference_file = tempfile.NamedTemporaryFile()
    reference_file.write("\n".join(references).encode("utf-8"))
    reference_file.write(b"\n")
    reference_file.flush()

    # Calculate BLEU using multi-bleu script
    with open(hypothesis_file.name, "r") as read_pred:
        bleu_cmd = [multi_bleu_path]
        if lowercase:
            bleu_cmd += ["-lc"]
        bleu_cmd += [reference_file.name]
        try:
            bleu_out = subprocess.check_output(bleu_cmd, stdin=read_pred, stderr=subprocess.STDOUT)
            bleu_out = bleu_out.decode("utf-8")
            bleu_score = re.search(r"BLEU = (.+?),", bleu_out).group(1)
            bleu_score = float(bleu_score)
        except subprocess.CalledProcessError as error:
            if error.output is not None:
                tf.logging.warning("multi-bleu.perl script returned non-zero exit code")
                tf.logging.warning(error.output)
            bleu_score = np.float32(0.0)

    # Close temp files
    hypothesis_file.close()
    reference_file.close()

    return np.float32(bleu_score)<|MERGE_RESOLUTION|>--- conflicted
+++ resolved
@@ -865,18 +865,8 @@
 
 
 def create_vocabulary(
-<<<<<<< HEAD
-    vocabulary_path,
-    data_path,
-    max_vocabulary_size,
-    tokenizer=None,
-    normalize_digits=True,
-    _DIGIT_RE=re.compile(br"\d"),
-    _START_VOCAB=None
-=======
         vocabulary_path, data_path, max_vocabulary_size, tokenizer=None, normalize_digits=True,
         _DIGIT_RE=re.compile(br"\d"), _START_VOCAB=None
->>>>>>> 98291f0d
 ):
     """Create vocabulary file (if it does not exist yet) from data file.
 
@@ -983,16 +973,7 @@
 
 
 def sentence_to_token_ids(
-<<<<<<< HEAD
-    sentence,
-    vocabulary,
-    tokenizer=None,
-    normalize_digits=True,
-    UNK_ID=3,
-    _DIGIT_RE=re.compile(br"\d")
-=======
         sentence, vocabulary, tokenizer=None, normalize_digits=True, UNK_ID=3, _DIGIT_RE=re.compile(br"\d")
->>>>>>> 98291f0d
 ):
     """Convert a string to list of integers representing token-ids.
 
@@ -1028,18 +1009,8 @@
 
 
 def data_to_token_ids(
-<<<<<<< HEAD
-    data_path,
-    target_path,
-    vocabulary_path,
-    tokenizer=None,
-    normalize_digits=True,
-    UNK_ID=3,
-    _DIGIT_RE=re.compile(br"\d")
-=======
         data_path, target_path, vocabulary_path, tokenizer=None, normalize_digits=True, UNK_ID=3,
         _DIGIT_RE=re.compile(br"\d")
->>>>>>> 98291f0d
 ):
     """Tokenize data file and turn into token-ids using given vocabulary file.
 
@@ -1076,16 +1047,7 @@
                     if counter % 100000 == 0:
                         logging.info("  tokenizing line %d" % counter)
                     token_ids = sentence_to_token_ids(
-<<<<<<< HEAD
-                        line,
-                        vocab,
-                        tokenizer,
-                        normalize_digits,
-                        UNK_ID=UNK_ID,
-                        _DIGIT_RE=_DIGIT_RE
-=======
                         line, vocab, tokenizer, normalize_digits, UNK_ID=UNK_ID, _DIGIT_RE=_DIGIT_RE
->>>>>>> 98291f0d
                     )
                     tokens_file.write(" ".join([str(tok) for tok in token_ids]) + "\n")
     else:
