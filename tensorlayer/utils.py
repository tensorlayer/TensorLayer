--- conflicted
+++ resolved
@@ -33,31 +33,9 @@
 
 
 def fit(
-<<<<<<< HEAD
-    sess,
-    network,
-    train_op,
-    cost,
-    X_train,
-    y_train,
-    x,
-    y_,
-    acc=None,
-    batch_size=100,
-    n_epoch=100,
-    print_freq=5,
-    X_val=None,
-    y_val=None,
-    eval_train=True,
-    tensorboard=False,
-    tensorboard_epoch_freq=5,
-    tensorboard_weight_histograms=True,
-    tensorboard_graph_vis=True
-=======
         sess, network, train_op, cost, X_train, y_train, x, y_, acc=None, batch_size=100, n_epoch=100, print_freq=5,
         X_val=None, y_val=None, eval_train=True, tensorboard=False, tensorboard_epoch_freq=5,
         tensorboard_weight_histograms=True, tensorboard_graph_vis=True
->>>>>>> 98291f0d
 ):
     """Training a given non time-series network by the given cost function, training data, batch_size, n_epoch etc.
 
@@ -227,14 +205,7 @@
                     logging.info("   val acc: %f" % (val_acc / n_batch))
             else:
                 logging.info(
-<<<<<<< HEAD
-                    "Epoch %d of %d took %fs, loss %f" % (epoch + 1,
-                                                          n_epoch,
-                                                          time.time() - start_time,
-                                                          loss_ep)
-=======
                     "Epoch %d of %d took %fs, loss %f" % (epoch + 1, n_epoch, time.time() - start_time, loss_ep)
->>>>>>> 98291f0d
                 )
     logging.info("Total training time: %fs" % (time.time() - start_time_begin))
 
@@ -585,14 +556,8 @@
         _exit()
     elif _platform == "darwin":
         logging.info('OS X: %s' % text)
-<<<<<<< HEAD
-        subprocess.Popen(
-            "lsof -i tcp:" + str(port) + "  | grep -v PID | awk '{print $2}' | xargs kill", shell=True
-        )  # kill tensorboard
-=======
         subprocess.Popen("lsof -i tcp:" + str(port) + "  | grep -v PID | awk '{print $2}' | xargs kill",
                          shell=True)  # kill tensorboard
->>>>>>> 98291f0d
     elif _platform == "win32":
         raise NotImplementedError("this function is not supported on the Windows platform")
     else:
