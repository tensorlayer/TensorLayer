#! /usr/bin/python
# -*- coding: utf-8 -*-

import os
import sys
import gzip
import math
import pickle
import progressbar
import re
import requests
import shutil
import tarfile
import time
import zipfile
import importlib
from tqdm import tqdm

from six.moves import cPickle
# from six.moves import zip

from lxml import etree
import xml.etree.ElementTree as ET

if sys.version_info[0] == 2:
    from urllib import urlretrieve
else:
    from urllib.request import urlretrieve

# Fix error on OSX, as suggested by: https://stackoverflow.com/a/48374671
# See: https://docs.python.org/3/library/sys.html#sys.platform
if sys.platform.startswith('darwin'):
    import matplotlib
    matplotlib.use('TkAgg')

import matplotlib.pyplot as plt

import scipy.io as sio
import numpy as np

import tensorflow as tf
from tensorflow.python.platform import gfile

import tensorlayer as tl
from tensorlayer import logging
from tensorlayer import nlp
from tensorlayer import utils
from tensorlayer import visualize

__all__ = [
    'assign_params',
    'del_file',
    'del_folder',
    'download_file_from_google_drive',
    'exists_or_mkdir',
    'file_exists',
    'folder_exists',
    'load_and_assign_npz',
    'load_and_assign_npz_dict',
    'load_ckpt',
    'load_cropped_svhn',
    'load_file_list',
    'load_folder_list',
    'load_npy_to_any',
    'load_npz',
    'maybe_download_and_extract',
    'natural_keys',
    'npz_to_W_pdf',
    'read_file',
    'save_any_to_npy',
    'save_ckpt',
    'save_npz',
    'save_npz_dict',
    'save_graph',
    'load_graph',
    'save_graph_and_params',
    'load_graph_and_params',
]


# Load dataset functions
def load_mnist_dataset(shape=(-1, 784), path='data'):
    """Load the original mnist.

    Automatically download MNIST dataset and return the training, validation and test set with 50000, 10000 and 10000 digit images respectively.

    Parameters
    ----------
    shape : tuple
        The shape of digit images (the default is (-1, 784), alternatively (-1, 28, 28, 1)).
    path : str
        The path that the data is downloaded to.

    Returns
    -------
    X_train, y_train, X_val, y_val, X_test, y_test: tuple
        Return splitted training/validation/test set respectively.

    Examples
    --------
    >>> X_train, y_train, X_val, y_val, X_test, y_test = tl.files.load_mnist_dataset(shape=(-1,784), path='datasets')
    >>> X_train, y_train, X_val, y_val, X_test, y_test = tl.files.load_mnist_dataset(shape=(-1, 28, 28, 1))
    """
    return _load_mnist_dataset(shape, path, name='mnist', url='http://yann.lecun.com/exdb/mnist/')


def load_fashion_mnist_dataset(shape=(-1, 784), path='data'):
    """Load the fashion mnist.

    Automatically download fashion-MNIST dataset and return the training, validation and test set with 50000, 10000 and 10000 fashion images respectively, `examples <http://marubon-ds.blogspot.co.uk/2017/09/fashion-mnist-exploring.html>`__.

    Parameters
    ----------
    shape : tuple
        The shape of digit images (the default is (-1, 784), alternatively (-1, 28, 28, 1)).
    path : str
        The path that the data is downloaded to.

    Returns
    -------
    X_train, y_train, X_val, y_val, X_test, y_test: tuple
        Return splitted training/validation/test set respectively.

    Examples
    --------
    >>> X_train, y_train, X_val, y_val, X_test, y_test = tl.files.load_fashion_mnist_dataset(shape=(-1,784), path='datasets')
    >>> X_train, y_train, X_val, y_val, X_test, y_test = tl.files.load_fashion_mnist_dataset(shape=(-1, 28, 28, 1))
    """
    return _load_mnist_dataset(
        shape, path, name='fashion_mnist', url='http://fashion-mnist.s3-website.eu-central-1.amazonaws.com/'
    )


def _load_mnist_dataset(shape, path, name='mnist', url='http://yann.lecun.com/exdb/mnist/'):
    """A generic function to load mnist-like dataset.

    Parameters:
    ----------
    shape : tuple
        The shape of digit images.
    path : str
        The path that the data is downloaded to.
    name : str
        The dataset name you want to use(the default is 'mnist').
    url : str
        The url of dataset(the default is 'http://yann.lecun.com/exdb/mnist/').
    """
    path = os.path.join(path, name)

    # Define functions for loading mnist-like data's images and labels.
    # For convenience, they also download the requested files if needed.
    def load_mnist_images(path, filename):
        filepath = maybe_download_and_extract(filename, path, url)

        logging.info(filepath)
        # Read the inputs in Yann LeCun's binary format.
        with gzip.open(filepath, 'rb') as f:
            data = np.frombuffer(f.read(), np.uint8, offset=16)
        # The inputs are vectors now, we reshape them to monochrome 2D images,
        # following the shape convention: (examples, channels, rows, columns)
        data = data.reshape(shape)
        # The inputs come as bytes, we convert them to float32 in range [0,1].
        # (Actually to range [0, 255/256], for compatibility to the version
        # provided at http://deeplearning.net/data/mnist/mnist.pkl.gz.)
        return data / np.float32(256)

    def load_mnist_labels(path, filename):
        filepath = maybe_download_and_extract(filename, path, url)
        # Read the labels in Yann LeCun's binary format.
        with gzip.open(filepath, 'rb') as f:
            data = np.frombuffer(f.read(), np.uint8, offset=8)
        # The labels are vectors of integers now, that's exactly what we want.
        return data

    # Download and read the training and test set images and labels.
    logging.info("Load or Download {0} > {1}".format(name.upper(), path))
    X_train = load_mnist_images(path, 'train-images-idx3-ubyte.gz')
    y_train = load_mnist_labels(path, 'train-labels-idx1-ubyte.gz')
    X_test = load_mnist_images(path, 't10k-images-idx3-ubyte.gz')
    y_test = load_mnist_labels(path, 't10k-labels-idx1-ubyte.gz')

    # We reserve the last 10000 training examples for validation.
    X_train, X_val = X_train[:-10000], X_train[-10000:]
    y_train, y_val = y_train[:-10000], y_train[-10000:]

    # We just return all the arrays in order, as expected in main().
    # (It doesn't matter how we do this as long as we can read them again.)
    X_train = np.asarray(X_train, dtype=np.float32)
    y_train = np.asarray(y_train, dtype=np.int32)
    X_val = np.asarray(X_val, dtype=np.float32)
    y_val = np.asarray(y_val, dtype=np.int32)
    X_test = np.asarray(X_test, dtype=np.float32)
    y_test = np.asarray(y_test, dtype=np.int32)
    return X_train, y_train, X_val, y_val, X_test, y_test


def load_cifar10_dataset(shape=(-1, 32, 32, 3), path='data', plotable=False):
    """Load CIFAR-10 dataset.

    It consists of 60000 32x32 colour images in 10 classes, with
    6000 images per class. There are 50000 training images and 10000 test images.

    The dataset is divided into five training batches and one test batch, each with
    10000 images. The test batch contains exactly 1000 randomly-selected images from
    each class. The training batches contain the remaining images in random order,
    but some training batches may contain more images from one class than another.
    Between them, the training batches contain exactly 5000 images from each class.

    Parameters
    ----------
    shape : tupe
        The shape of digit images e.g. (-1, 3, 32, 32) and (-1, 32, 32, 3).
    path : str
        The path that the data is downloaded to, defaults is ``data/cifar10/``.
    plotable : boolean
        Whether to plot some image examples, False as default.

    Examples
    --------
    >>> X_train, y_train, X_test, y_test = tl.files.load_cifar10_dataset(shape=(-1, 32, 32, 3))

    References
    ----------
    - `CIFAR website <https://www.cs.toronto.edu/~kriz/cifar.html>`__
    - `Data download link <https://www.cs.toronto.edu/~kriz/cifar-10-python.tar.gz>`__
    - `<https://teratail.com/questions/28932>`__

    """
    path = os.path.join(path, 'cifar10')
    logging.info("Load or Download cifar10 > {}".format(path))

    # Helper function to unpickle the data
    def unpickle(file):
        fp = open(file, 'rb')
        if sys.version_info.major == 2:
            data = pickle.load(fp)
        elif sys.version_info.major == 3:
            data = pickle.load(fp, encoding='latin-1')
        fp.close()
        return data

    filename = 'cifar-10-python.tar.gz'
    url = 'https://www.cs.toronto.edu/~kriz/'
    # Download and uncompress file
    maybe_download_and_extract(filename, path, url, extract=True)

    # Unpickle file and fill in data
    X_train = None
    y_train = []
    for i in range(1, 6):
        data_dic = unpickle(os.path.join(path, 'cifar-10-batches-py/', "data_batch_{}".format(i)))
        if i == 1:
            X_train = data_dic['data']
        else:
            X_train = np.vstack((X_train, data_dic['data']))
        y_train += data_dic['labels']

    test_data_dic = unpickle(os.path.join(path, 'cifar-10-batches-py/', "test_batch"))
    X_test = test_data_dic['data']
    y_test = np.array(test_data_dic['labels'])

    if shape == (-1, 3, 32, 32):
        X_test = X_test.reshape(shape)
        X_train = X_train.reshape(shape)
    elif shape == (-1, 32, 32, 3):
        X_test = X_test.reshape(shape, order='F')
        X_train = X_train.reshape(shape, order='F')
        X_test = np.transpose(X_test, (0, 2, 1, 3))
        X_train = np.transpose(X_train, (0, 2, 1, 3))
    else:
        X_test = X_test.reshape(shape)
        X_train = X_train.reshape(shape)

    y_train = np.array(y_train)

    if plotable:
        logging.info('\nCIFAR-10')
        fig = plt.figure(1)

        logging.info('Shape of a training image: X_train[0] %s' % X_train[0].shape)

        plt.ion()  # interactive mode
        count = 1
        for _ in range(10):  # each row
            for _ in range(10):  # each column
                _ = fig.add_subplot(10, 10, count)
                if shape == (-1, 3, 32, 32):
                    # plt.imshow(X_train[count-1], interpolation='nearest')
                    plt.imshow(np.transpose(X_train[count - 1], (1, 2, 0)), interpolation='nearest')
                    # plt.imshow(np.transpose(X_train[count-1], (2, 1, 0)), interpolation='nearest')
                elif shape == (-1, 32, 32, 3):
                    plt.imshow(X_train[count - 1], interpolation='nearest')
                    # plt.imshow(np.transpose(X_train[count-1], (1, 0, 2)), interpolation='nearest')
                else:
                    raise Exception("Do not support the given 'shape' to plot the image examples")
                plt.gca().xaxis.set_major_locator(plt.NullLocator())  # 不显示刻度(tick)
                plt.gca().yaxis.set_major_locator(plt.NullLocator())
                count = count + 1
        plt.draw()  # interactive mode
        plt.pause(3)  # interactive mode

        logging.info("X_train: %s" % X_train.shape)
        logging.info("y_train: %s" % y_train.shape)
        logging.info("X_test:  %s" % X_test.shape)
        logging.info("y_test:  %s" % y_test.shape)

    X_train = np.asarray(X_train, dtype=np.float32)
    X_test = np.asarray(X_test, dtype=np.float32)
    y_train = np.asarray(y_train, dtype=np.int32)
    y_test = np.asarray(y_test, dtype=np.int32)

    return X_train, y_train, X_test, y_test


def load_cropped_svhn(path='data', include_extra=True):
    """Load Cropped SVHN.

    The Cropped Street View House Numbers (SVHN) Dataset contains 32x32x3 RGB images.
    Digit '1' has label 1, '9' has label 9 and '0' has label 0 (the original dataset uses 10 to represent '0'), see `ufldl website <http://ufldl.stanford.edu/housenumbers/>`__.

    Parameters
    ----------
    path : str
        The path that the data is downloaded to.
    include_extra : boolean
        If True (default), add extra images to the training set.

    Returns
    -------
    X_train, y_train, X_test, y_test: tuple
        Return splitted training/test set respectively.

    Examples
    ---------
    >>> X_train, y_train, X_test, y_test = tl.files.load_cropped_svhn(include_extra=False)
    >>> tl.vis.save_images(X_train[0:100], [10, 10], 'svhn.png')

    """

    start_time = time.time()

    path = os.path.join(path, 'cropped_svhn')
    logging.info("Load or Download Cropped SVHN > {} | include extra images: {}".format(path, include_extra))
    url = "http://ufldl.stanford.edu/housenumbers/"

    np_file = os.path.join(path, "train_32x32.npz")
    if file_exists(np_file) is False:
        filename = "train_32x32.mat"
        filepath = maybe_download_and_extract(filename, path, url)
        mat = sio.loadmat(filepath)
        X_train = mat['X'] / 255.0  # to [0, 1]
        X_train = np.transpose(X_train, (3, 0, 1, 2))
        y_train = np.squeeze(mat['y'], axis=1)
        y_train[y_train == 10] = 0  # replace 10 to 0
        np.savez(np_file, X=X_train, y=y_train)
        del_file(filepath)
    else:
        v = np.load(np_file)
        X_train = v['X']
        y_train = v['y']
    logging.info("  n_train: {}".format(len(y_train)))

    np_file = os.path.join(path, "test_32x32.npz")
    if file_exists(np_file) is False:
        filename = "test_32x32.mat"
        filepath = maybe_download_and_extract(filename, path, url)
        mat = sio.loadmat(filepath)
        X_test = mat['X'] / 255.0
        X_test = np.transpose(X_test, (3, 0, 1, 2))
        y_test = np.squeeze(mat['y'], axis=1)
        y_test[y_test == 10] = 0
        np.savez(np_file, X=X_test, y=y_test)
        del_file(filepath)
    else:
        v = np.load(np_file)
        X_test = v['X']
        y_test = v['y']
    logging.info("  n_test: {}".format(len(y_test)))

    if include_extra:
        logging.info("  getting extra 531131 images, please wait ...")
        np_file = os.path.join(path, "extra_32x32.npz")
        if file_exists(np_file) is False:
            logging.info("  the first time to load extra images will take long time to convert the file format ...")
            filename = "extra_32x32.mat"
            filepath = maybe_download_and_extract(filename, path, url)
            mat = sio.loadmat(filepath)
            X_extra = mat['X'] / 255.0
            X_extra = np.transpose(X_extra, (3, 0, 1, 2))
            y_extra = np.squeeze(mat['y'], axis=1)
            y_extra[y_extra == 10] = 0
            np.savez(np_file, X=X_extra, y=y_extra)
            del_file(filepath)
        else:
            v = np.load(np_file)
            X_extra = v['X']
            y_extra = v['y']
        # print(X_train.shape, X_extra.shape)
        logging.info("  adding n_extra {} to n_train {}".format(len(y_extra), len(y_train)))
        t = time.time()
        X_train = np.concatenate((X_train, X_extra), 0)
        y_train = np.concatenate((y_train, y_extra), 0)
        # X_train = np.append(X_train, X_extra, axis=0)
        # y_train = np.append(y_train, y_extra, axis=0)
        logging.info("  added n_extra {} to n_train {} took {}s".format(len(y_extra), len(y_train), time.time() - t))
    else:
        logging.info("  no extra images are included")
    logging.info("  image size: %s n_train: %d n_test: %d" % (str(X_train.shape[1:4]), len(y_train), len(y_test)))
    logging.info("  took: {}s".format(int(time.time() - start_time)))
    return X_train, y_train, X_test, y_test


def load_ptb_dataset(path='data'):
    """Load Penn TreeBank (PTB) dataset.

    It is used in many LANGUAGE MODELING papers,
    including "Empirical Evaluation and Combination of Advanced Language
    Modeling Techniques", "Recurrent Neural Network Regularization".
    It consists of 929k training words, 73k validation words, and 82k test
    words. It has 10k words in its vocabulary.

    Parameters
    ----------
    path : str
        The path that the data is downloaded to, defaults is ``data/ptb/``.

    Returns
    --------
    train_data, valid_data, test_data : list of int
        The training, validating and testing data in integer format.
    vocab_size : int
        The vocabulary size.

    Examples
    --------
    >>> train_data, valid_data, test_data, vocab_size = tl.files.load_ptb_dataset()

    References
    ---------------
    - ``tensorflow.models.rnn.ptb import reader``
    - `Manual download <http://www.fit.vutbr.cz/~imikolov/rnnlm/simple-examples.tgz>`__

    Notes
    ------
    - If you want to get the raw data, see the source code.

    """
    path = os.path.join(path, 'ptb')
    logging.info("Load or Download Penn TreeBank (PTB) dataset > {}".format(path))

    # Maybe dowload and uncompress tar, or load exsisting files
    filename = 'simple-examples.tgz'
    url = 'http://www.fit.vutbr.cz/~imikolov/rnnlm/'
    maybe_download_and_extract(filename, path, url, extract=True)

    data_path = os.path.join(path, 'simple-examples', 'data')
    train_path = os.path.join(data_path, "ptb.train.txt")
    valid_path = os.path.join(data_path, "ptb.valid.txt")
    test_path = os.path.join(data_path, "ptb.test.txt")

    word_to_id = nlp.build_vocab(nlp.read_words(train_path))

    train_data = nlp.words_to_word_ids(nlp.read_words(train_path), word_to_id)
    valid_data = nlp.words_to_word_ids(nlp.read_words(valid_path), word_to_id)
    test_data = nlp.words_to_word_ids(nlp.read_words(test_path), word_to_id)
    vocab_size = len(word_to_id)

    # logging.info(nlp.read_words(train_path)) # ... 'according', 'to', 'mr.', '<unk>', '<eos>']
    # logging.info(train_data)                 # ...  214,         5,    23,    1,       2]
    # logging.info(word_to_id)                 # ... 'beyond': 1295, 'anti-nuclear': 9599, 'trouble': 1520, '<eos>': 2 ... }
    # logging.info(vocabulary)                 # 10000
    # exit()
    return train_data, valid_data, test_data, vocab_size


def load_matt_mahoney_text8_dataset(path='data'):
    """Load Matt Mahoney's dataset.

    Download a text file from Matt Mahoney's website
    if not present, and make sure it's the right size.
    Extract the first file enclosed in a zip file as a list of words.
    This dataset can be used for Word Embedding.

    Parameters
    ----------
    path : str
        The path that the data is downloaded to, defaults is ``data/mm_test8/``.

    Returns
    --------
    list of str
        The raw text data e.g. [.... 'their', 'families', 'who', 'were', 'expelled', 'from', 'jerusalem', ...]

    Examples
    --------
    >>> words = tl.files.load_matt_mahoney_text8_dataset()
    >>> print('Data size', len(words))

    """
    path = os.path.join(path, 'mm_test8')
    logging.info("Load or Download matt_mahoney_text8 Dataset> {}".format(path))

    filename = 'text8.zip'
    url = 'http://mattmahoney.net/dc/'
    maybe_download_and_extract(filename, path, url, expected_bytes=31344016)

    with zipfile.ZipFile(os.path.join(path, filename)) as f:
        word_list = f.read(f.namelist()[0]).split()
        for idx, _ in enumerate(word_list):
            word_list[idx] = word_list[idx].decode()
    return word_list


def load_imdb_dataset(
        path='data', nb_words=None, skip_top=0, maxlen=None, test_split=0.2, seed=113, start_char=1, oov_char=2,
        index_from=3
):
    """Load IMDB dataset.

    Parameters
    ----------
    path : str
        The path that the data is downloaded to, defaults is ``data/imdb/``.
    nb_words : int
        Number of words to get.
    skip_top : int
        Top most frequent words to ignore (they will appear as oov_char value in the sequence data).
    maxlen : int
        Maximum sequence length. Any longer sequence will be truncated.
    seed : int
        Seed for reproducible data shuffling.
    start_char : int
        The start of a sequence will be marked with this character. Set to 1 because 0 is usually the padding character.
    oov_char : int
        Words that were cut out because of the num_words or skip_top limit will be replaced with this character.
    index_from : int
        Index actual words with this index and higher.

    Examples
    --------
    >>> X_train, y_train, X_test, y_test = tl.files.load_imdb_dataset(
    ...                                 nb_words=20000, test_split=0.2)
    >>> print('X_train.shape', X_train.shape)
    (20000,)  [[1, 62, 74, ... 1033, 507, 27],[1, 60, 33, ... 13, 1053, 7]..]
    >>> print('y_train.shape', y_train.shape)
    (20000,)  [1 0 0 ..., 1 0 1]

    References
    -----------
    - `Modified from keras. <https://github.com/fchollet/keras/blob/master/keras/datasets/imdb.py>`__

    """
    path = os.path.join(path, 'imdb')

    filename = "imdb.pkl"
    url = 'https://s3.amazonaws.com/text-datasets/'
    maybe_download_and_extract(filename, path, url)

    if filename.endswith(".gz"):
        f = gzip.open(os.path.join(path, filename), 'rb')
    else:
        f = open(os.path.join(path, filename), 'rb')

    X, labels = cPickle.load(f)
    f.close()

    np.random.seed(seed)
    np.random.shuffle(X)
    np.random.seed(seed)
    np.random.shuffle(labels)

    if start_char is not None:
        X = [[start_char] + [w + index_from for w in x] for x in X]
    elif index_from:
        X = [[w + index_from for w in x] for x in X]

    if maxlen:
        new_X = []
        new_labels = []
        for x, y in zip(X, labels):
            if len(x) < maxlen:
                new_X.append(x)
                new_labels.append(y)
        X = new_X
        labels = new_labels
    if not X:
        raise Exception(
            'After filtering for sequences shorter than maxlen=' + str(maxlen) + ', no sequence was kept. '
            'Increase maxlen.'
        )
    if not nb_words:
        nb_words = max([max(x) for x in X])

    # by convention, use 2 as OOV word
    # reserve 'index_from' (=3 by default) characters: 0 (padding), 1 (start), 2 (OOV)
    if oov_char is not None:
        X = [[oov_char if (w >= nb_words or w < skip_top) else w for w in x] for x in X]
    else:
        nX = []
        for x in X:
            nx = []
            for w in x:
                if (w >= nb_words or w < skip_top):
                    nx.append(w)
            nX.append(nx)
        X = nX

    X_train = np.array(X[:int(len(X) * (1 - test_split))])
    y_train = np.array(labels[:int(len(X) * (1 - test_split))])

    X_test = np.array(X[int(len(X) * (1 - test_split)):])
    y_test = np.array(labels[int(len(X) * (1 - test_split)):])

    return X_train, y_train, X_test, y_test


def load_nietzsche_dataset(path='data'):
    """Load Nietzsche dataset.

    Parameters
    ----------
    path : str
        The path that the data is downloaded to, defaults is ``data/nietzsche/``.

    Returns
    --------
    str
        The content.

    Examples
    --------
    >>> see tutorial_generate_text.py
    >>> words = tl.files.load_nietzsche_dataset()
    >>> words = basic_clean_str(words)
    >>> words = words.split()

    """
    logging.info("Load or Download nietzsche dataset > {}".format(path))
    path = os.path.join(path, 'nietzsche')

    filename = "nietzsche.txt"
    url = 'https://s3.amazonaws.com/text-datasets/'
    filepath = maybe_download_and_extract(filename, path, url)

    with open(filepath, "r") as f:
        words = f.read()
        return words


def load_wmt_en_fr_dataset(path='data'):
    """Load WMT'15 English-to-French translation dataset.

    It will download the data from the WMT'15 Website (10^9-French-English corpus), and the 2013 news test from the same site as development set.
    Returns the directories of training data and test data.

    Parameters
    ----------
    path : str
        The path that the data is downloaded to, defaults is ``data/wmt_en_fr/``.

    References
    ----------
    - Code modified from /tensorflow/models/rnn/translation/data_utils.py

    Notes
    -----
    Usually, it will take a long time to download this dataset.

    """
    path = os.path.join(path, 'wmt_en_fr')
    # URLs for WMT data.
    _WMT_ENFR_TRAIN_URL = "http://www.statmt.org/wmt10/"
    _WMT_ENFR_DEV_URL = "http://www.statmt.org/wmt15/"

    def gunzip_file(gz_path, new_path):
        """Unzips from gz_path into new_path."""
        logging.info("Unpacking %s to %s" % (gz_path, new_path))
        with gzip.open(gz_path, "rb") as gz_file:
            with open(new_path, "wb") as new_file:
                for line in gz_file:
                    new_file.write(line)

    def get_wmt_enfr_train_set(path):
        """Download the WMT en-fr training corpus to directory unless it's there."""
        filename = "training-giga-fren.tar"
        maybe_download_and_extract(filename, path, _WMT_ENFR_TRAIN_URL, extract=True)
        train_path = os.path.join(path, "giga-fren.release2.fixed")
        gunzip_file(train_path + ".fr.gz", train_path + ".fr")
        gunzip_file(train_path + ".en.gz", train_path + ".en")
        return train_path

    def get_wmt_enfr_dev_set(path):
        """Download the WMT en-fr training corpus to directory unless it's there."""
        filename = "dev-v2.tgz"
        dev_file = maybe_download_and_extract(filename, path, _WMT_ENFR_DEV_URL, extract=False)
        dev_name = "newstest2013"
        dev_path = os.path.join(path, "newstest2013")
        if not (gfile.Exists(dev_path + ".fr") and gfile.Exists(dev_path + ".en")):
            logging.info("Extracting tgz file %s" % dev_file)
            with tarfile.open(dev_file, "r:gz") as dev_tar:
                fr_dev_file = dev_tar.getmember("dev/" + dev_name + ".fr")
                en_dev_file = dev_tar.getmember("dev/" + dev_name + ".en")
                fr_dev_file.name = dev_name + ".fr"  # Extract without "dev/" prefix.
                en_dev_file.name = dev_name + ".en"
                dev_tar.extract(fr_dev_file, path)
                dev_tar.extract(en_dev_file, path)
        return dev_path

    logging.info("Load or Download WMT English-to-French translation > {}".format(path))

    train_path = get_wmt_enfr_train_set(path)
    dev_path = get_wmt_enfr_dev_set(path)

    return train_path, dev_path


def load_flickr25k_dataset(tag='sky', path="data", n_threads=50, printable=False):
    """Load Flickr25K dataset.

    Returns a list of images by a given tag from Flick25k dataset,
    it will download Flickr25k from `the official website <http://press.liacs.nl/mirflickr/mirdownload.html>`__
    at the first time you use it.

    Parameters
    ------------
    tag : str or None
        What images to return.
            - If you want to get images with tag, use string like 'dog', 'red', see `Flickr Search <https://www.flickr.com/search/>`__.
            - If you want to get all images, set to ``None``.

    path : str
        The path that the data is downloaded to, defaults is ``data/flickr25k/``.
    n_threads : int
        The number of thread to read image.
    printable : boolean
        Whether to print infomation when reading images, default is ``False``.

    Examples
    -----------
    Get images with tag of sky

    >>> images = tl.files.load_flickr25k_dataset(tag='sky')

    Get all images

    >>> images = tl.files.load_flickr25k_dataset(tag=None, n_threads=100, printable=True)

    """
    path = os.path.join(path, 'flickr25k')

    filename = 'mirflickr25k.zip'
    url = 'http://press.liacs.nl/mirflickr/mirflickr25k/'

    # download dataset
    if folder_exists(os.path.join(path, "mirflickr")) is False:
        logging.info("[*] Flickr25k is nonexistent in {}".format(path))
        maybe_download_and_extract(filename, path, url, extract=True)
        del_file(os.path.join(path, filename))

    # return images by the given tag.
    # 1. image path list
    folder_imgs = os.path.join(path, "mirflickr")
    path_imgs = load_file_list(path=folder_imgs, regx='\\.jpg', printable=False)
    path_imgs.sort(key=natural_keys)

    # 2. tag path list
    folder_tags = os.path.join(path, "mirflickr", "meta", "tags")
    path_tags = load_file_list(path=folder_tags, regx='\\.txt', printable=False)
    path_tags.sort(key=natural_keys)

    # 3. select images
    if tag is None:
        logging.info("[Flickr25k] reading all images")
    else:
        logging.info("[Flickr25k] reading images with tag: {}".format(tag))
    images_list = []
    for idx, _v in enumerate(path_tags):
        tags = read_file(os.path.join(folder_tags, path_tags[idx])).split('\n')
        # logging.info(idx+1, tags)
        if tag is None or tag in tags:
            images_list.append(path_imgs[idx])

    images = visualize.read_images(images_list, folder_imgs, n_threads=n_threads, printable=printable)
    return images


def load_flickr1M_dataset(tag='sky', size=10, path="data", n_threads=50, printable=False):
    """Load Flick1M dataset.

    Returns a list of images by a given tag from Flickr1M dataset,
    it will download Flickr1M from `the official website <http://press.liacs.nl/mirflickr/mirdownload.html>`__
    at the first time you use it.

    Parameters
    ------------
    tag : str or None
        What images to return.
            - If you want to get images with tag, use string like 'dog', 'red', see `Flickr Search <https://www.flickr.com/search/>`__.
            - If you want to get all images, set to ``None``.

    size : int
        integer between 1 to 10. 1 means 100k images ... 5 means 500k images, 10 means all 1 million images. Default is 10.
    path : str
        The path that the data is downloaded to, defaults is ``data/flickr25k/``.
    n_threads : int
        The number of thread to read image.
    printable : boolean
        Whether to print infomation when reading images, default is ``False``.

    Examples
    ----------
    Use 200k images

    >>> images = tl.files.load_flickr1M_dataset(tag='zebra', size=2)

    Use 1 Million images

    >>> images = tl.files.load_flickr1M_dataset(tag='zebra')

    """

    path = os.path.join(path, 'flickr1M')
    logging.info("[Flickr1M] using {}% of images = {}".format(size * 10, size * 100000))
    images_zip = [
        'images0.zip', 'images1.zip', 'images2.zip', 'images3.zip', 'images4.zip', 'images5.zip', 'images6.zip',
        'images7.zip', 'images8.zip', 'images9.zip'
    ]
    tag_zip = 'tags.zip'
    url = 'http://press.liacs.nl/mirflickr/mirflickr1m/'

    # download dataset
    for image_zip in images_zip[0:size]:
        image_folder = image_zip.split(".")[0]
        # logging.info(path+"/"+image_folder)
        if folder_exists(os.path.join(path, image_folder)) is False:
            # logging.info(image_zip)
            logging.info("[Flickr1M] {} is missing in {}".format(image_folder, path))
            maybe_download_and_extract(image_zip, path, url, extract=True)
            del_file(os.path.join(path, image_zip))
            # os.system("mv {} {}".format(os.path.join(path, 'images'), os.path.join(path, image_folder)))
            shutil.move(os.path.join(path, 'images'), os.path.join(path, image_folder))
        else:
            logging.info("[Flickr1M] {} exists in {}".format(image_folder, path))

    # download tag
    if folder_exists(os.path.join(path, "tags")) is False:
        logging.info("[Flickr1M] tag files is nonexistent in {}".format(path))
        maybe_download_and_extract(tag_zip, path, url, extract=True)
        del_file(os.path.join(path, tag_zip))
    else:
        logging.info("[Flickr1M] tags exists in {}".format(path))

    # 1. image path list
    images_list = []
    images_folder_list = []
    for i in range(0, size):
        images_folder_list += load_folder_list(path=os.path.join(path, 'images%d' % i))
    images_folder_list.sort(key=lambda s: int(s.split('/')[-1]))  # folder/images/ddd

    for folder in images_folder_list[0:size * 10]:
        tmp = load_file_list(path=folder, regx='\\.jpg', printable=False)
        tmp.sort(key=lambda s: int(s.split('.')[-2]))  # ddd.jpg
        images_list.extend([os.path.join(folder, x) for x in tmp])

    # 2. tag path list
    tag_list = []
    tag_folder_list = load_folder_list(os.path.join(path, "tags"))

    # tag_folder_list.sort(key=lambda s: int(s.split("/")[-1]))  # folder/images/ddd
    tag_folder_list.sort(key=lambda s: int(os.path.basename(s)))

    for folder in tag_folder_list[0:size * 10]:
        tmp = load_file_list(path=folder, regx='\\.txt', printable=False)
        tmp.sort(key=lambda s: int(s.split('.')[-2]))  # ddd.txt
        tmp = [os.path.join(folder, s) for s in tmp]
        tag_list += tmp

    # 3. select images
    logging.info("[Flickr1M] searching tag: {}".format(tag))
    select_images_list = []
    for idx, _val in enumerate(tag_list):
        tags = read_file(tag_list[idx]).split('\n')
        if tag in tags:
            select_images_list.append(images_list[idx])

    logging.info("[Flickr1M] reading images with tag: {}".format(tag))
    images = visualize.read_images(select_images_list, '', n_threads=n_threads, printable=printable)
    return images


def load_cyclegan_dataset(filename='summer2winter_yosemite', path='data'):
    """Load images from CycleGAN's database, see `this link <https://people.eecs.berkeley.edu/~taesung_park/CycleGAN/datasets/>`__.

    Parameters
    ------------
    filename : str
        The dataset you want, see `this link <https://people.eecs.berkeley.edu/~taesung_park/CycleGAN/datasets/>`__.
    path : str
        The path that the data is downloaded to, defaults is `data/cyclegan`

    Examples
    ---------
    >>> im_train_A, im_train_B, im_test_A, im_test_B = load_cyclegan_dataset(filename='summer2winter_yosemite')

    """
    path = os.path.join(path, 'cyclegan')
    url = 'https://people.eecs.berkeley.edu/~taesung_park/CycleGAN/datasets/'

    if folder_exists(os.path.join(path, filename)) is False:
        logging.info("[*] {} is nonexistent in {}".format(filename, path))
        maybe_download_and_extract(filename + '.zip', path, url, extract=True)
        del_file(os.path.join(path, filename + '.zip'))

    def load_image_from_folder(path):
        path_imgs = load_file_list(path=path, regx='\\.jpg', printable=False)
        return visualize.read_images(path_imgs, path=path, n_threads=10, printable=False)

    im_train_A = load_image_from_folder(os.path.join(path, filename, "trainA"))
    im_train_B = load_image_from_folder(os.path.join(path, filename, "trainB"))
    im_test_A = load_image_from_folder(os.path.join(path, filename, "testA"))
    im_test_B = load_image_from_folder(os.path.join(path, filename, "testB"))

    def if_2d_to_3d(images):  # [h, w] --> [h, w, 3]
        for i, _v in enumerate(images):
            if len(images[i].shape) == 2:
                images[i] = images[i][:, :, np.newaxis]
                images[i] = np.tile(images[i], (1, 1, 3))
        return images

    im_train_A = if_2d_to_3d(im_train_A)
    im_train_B = if_2d_to_3d(im_train_B)
    im_test_A = if_2d_to_3d(im_test_A)
    im_test_B = if_2d_to_3d(im_test_B)

    return im_train_A, im_train_B, im_test_A, im_test_B


def download_file_from_google_drive(ID, destination):
    """Download file from Google Drive.

    See ``tl.files.load_celebA_dataset`` for example.

    Parameters
    --------------
    ID : str
        The driver ID.
    destination : str
        The destination for save file.

    """

    def save_response_content(response, destination, chunk_size=32 * 1024):
        total_size = int(response.headers.get('content-length', 0))
        with open(destination, "wb") as f:
            for chunk in tqdm(response.iter_content(chunk_size), total=total_size, unit='B', unit_scale=True,
                              desc=destination):
                if chunk:  # filter out keep-alive new chunks
                    f.write(chunk)

    def get_confirm_token(response):
        for key, value in response.cookies.items():
            if key.startswith('download_warning'):
                return value
        return None

    URL = "https://docs.google.com/uc?export=download"
    session = requests.Session()

    response = session.get(URL, params={'id': ID}, stream=True)
    token = get_confirm_token(response)

    if token:
        params = {'id': ID, 'confirm': token}
        response = session.get(URL, params=params, stream=True)
    save_response_content(response, destination)


def load_celebA_dataset(path='data'):
    """Load CelebA dataset

    Return a list of image path.

    Parameters
    -----------
    path : str
        The path that the data is downloaded to, defaults is ``data/celebA/``.

    """
    data_dir = 'celebA'
    filename, drive_id = "img_align_celeba.zip", "0B7EVK8r0v71pZjFTYXZWM3FlRnM"
    save_path = os.path.join(path, filename)
    image_path = os.path.join(path, data_dir)
    if os.path.exists(image_path):
        logging.info('[*] {} already exists'.format(save_path))
    else:
        exists_or_mkdir(path)
        download_file_from_google_drive(drive_id, save_path)
        zip_dir = ''
        with zipfile.ZipFile(save_path) as zf:
            zip_dir = zf.namelist()[0]
            zf.extractall(path)
        os.remove(save_path)
        os.rename(os.path.join(path, zip_dir), image_path)

    data_files = load_file_list(path=image_path, regx='\\.jpg', printable=False)
    for i, _v in enumerate(data_files):
        data_files[i] = os.path.join(image_path, data_files[i])
    return data_files


def load_voc_dataset(path='data', dataset='2012', contain_classes_in_person=False):
    """Pascal VOC 2007/2012 Dataset.

    It has 20 objects:
    aeroplane, bicycle, bird, boat, bottle, bus, car, cat, chair, cow, diningtable, dog, horse, motorbike, person, pottedplant, sheep, sofa, train, tvmonitor
    and additional 3 classes : head, hand, foot for person.

    Parameters
    -----------
    path : str
        The path that the data is downloaded to, defaults is ``data/VOC``.
    dataset : str
        The VOC dataset version, `2012`, `2007`, `2007test` or `2012test`. We usually train model on `2007+2012` and test it on `2007test`.
    contain_classes_in_person : boolean
        Whether include head, hand and foot annotation, default is False.

    Returns
    ---------
    imgs_file_list : list of str
        Full paths of all images.
    imgs_semseg_file_list : list of str
        Full paths of all maps for semantic segmentation. Note that not all images have this map!
    imgs_insseg_file_list : list of str
        Full paths of all maps for instance segmentation. Note that not all images have this map!
    imgs_ann_file_list : list of str
        Full paths of all annotations for bounding box and object class, all images have this annotations.
    classes : list of str
        Classes in order.
    classes_in_person : list of str
        Classes in person.
    classes_dict : dictionary
        Class label to integer.
    n_objs_list : list of int
        Number of objects in all images in ``imgs_file_list`` in order.
    objs_info_list : list of str
        Darknet format for the annotation of all images in ``imgs_file_list`` in order. ``[class_id x_centre y_centre width height]`` in ratio format.
    objs_info_dicts : dictionary
        The annotation of all images in ``imgs_file_list``, ``{imgs_file_list : dictionary for annotation}``,
        format from `TensorFlow/Models/object-detection <https://github.com/tensorflow/models/blob/master/object_detection/create_pascal_tf_record.py>`__.

    Examples
    ----------
    >>> imgs_file_list, imgs_semseg_file_list, imgs_insseg_file_list, imgs_ann_file_list,
    >>>     classes, classes_in_person, classes_dict,
    >>>     n_objs_list, objs_info_list, objs_info_dicts = tl.files.load_voc_dataset(dataset="2012", contain_classes_in_person=False)
    >>> idx = 26
    >>> print(classes)
    ['aeroplane', 'bicycle', 'bird', 'boat', 'bottle', 'bus', 'car', 'cat', 'chair', 'cow', 'diningtable', 'dog', 'horse', 'motorbike', 'person', 'pottedplant', 'sheep', 'sofa', 'train', 'tvmonitor']
    >>> print(classes_dict)
    {'sheep': 16, 'horse': 12, 'bicycle': 1, 'bottle': 4, 'cow': 9, 'sofa': 17, 'car': 6, 'dog': 11, 'cat': 7, 'person': 14, 'train': 18, 'diningtable': 10, 'aeroplane': 0, 'bus': 5, 'pottedplant': 15, 'tvmonitor': 19, 'chair': 8, 'bird': 2, 'boat': 3, 'motorbike': 13}
    >>> print(imgs_file_list[idx])
    data/VOC/VOC2012/JPEGImages/2007_000423.jpg
    >>> print(n_objs_list[idx])
    2
    >>> print(imgs_ann_file_list[idx])
    data/VOC/VOC2012/Annotations/2007_000423.xml
    >>> print(objs_info_list[idx])
    14 0.173 0.461333333333 0.142 0.496
    14 0.828 0.542666666667 0.188 0.594666666667
    >>> ann = tl.prepro.parse_darknet_ann_str_to_list(objs_info_list[idx])
    >>> print(ann)
    [[14, 0.173, 0.461333333333, 0.142, 0.496], [14, 0.828, 0.542666666667, 0.188, 0.594666666667]]
    >>> c, b = tl.prepro.parse_darknet_ann_list_to_cls_box(ann)
    >>> print(c, b)
    [14, 14] [[0.173, 0.461333333333, 0.142, 0.496], [0.828, 0.542666666667, 0.188, 0.594666666667]]

    References
    -------------
    - `Pascal VOC2012 Website <http://host.robots.ox.ac.uk/pascal/VOC/voc2012/#devkit>`__.
    - `Pascal VOC2007 Website <http://host.robots.ox.ac.uk/pascal/VOC/voc2007/>`__.

    """
    path = os.path.join(path, 'VOC')

    def _recursive_parse_xml_to_dict(xml):
        """Recursively parses XML contents to python dict.

        We assume that `object` tags are the only ones that can appear
        multiple times at the same level of a tree.

        Args:
            xml: xml tree obtained by parsing XML file contents using lxml.etree

        Returns:
            Python dictionary holding XML contents.

        """
        if not xml:
            # if xml is not None:
            return {xml.tag: xml.text}
        result = {}
        for child in xml:
            child_result = _recursive_parse_xml_to_dict(child)
            if child.tag != 'object':
                result[child.tag] = child_result[child.tag]
            else:
                if child.tag not in result:
                    result[child.tag] = []
                result[child.tag].append(child_result[child.tag])
        return {xml.tag: result}

    if dataset == "2012":
        url = "http://host.robots.ox.ac.uk/pascal/VOC/voc2012/"
        tar_filename = "VOCtrainval_11-May-2012.tar"
        extracted_filename = "VOC2012"  # "VOCdevkit/VOC2012"
        logging.info("    [============= VOC 2012 =============]")
    elif dataset == "2012test":
        extracted_filename = "VOC2012test"  # "VOCdevkit/VOC2012"
        logging.info("    [============= VOC 2012 Test Set =============]")
        logging.info(
            "    \nAuthor: 2012test only have person annotation, so 2007test is highly recommended for testing !\n"
        )
        time.sleep(3)
        if os.path.isdir(os.path.join(path, extracted_filename)) is False:
            logging.info("For VOC 2012 Test data - online registration required")
            logging.info(
                " Please download VOC2012test.tar from:  \n register: http://host.robots.ox.ac.uk:8080 \n voc2012 : http://host.robots.ox.ac.uk:8080/eval/challenges/voc2012/ \ndownload: http://host.robots.ox.ac.uk:8080/eval/downloads/VOC2012test.tar"
            )
            logging.info(" unzip VOC2012test.tar,rename the folder to VOC2012test and put it into %s" % path)
            exit()
        # # http://host.robots.ox.ac.uk:8080/eval/downloads/VOC2012test.tar
        # url = "http://host.robots.ox.ac.uk:8080/eval/downloads/"
        # tar_filename = "VOC2012test.tar"
    elif dataset == "2007":
        url = "http://host.robots.ox.ac.uk/pascal/VOC/voc2007/"
        tar_filename = "VOCtrainval_06-Nov-2007.tar"
        extracted_filename = "VOC2007"
        logging.info("    [============= VOC 2007 =============]")
    elif dataset == "2007test":
        # http://host.robots.ox.ac.uk/pascal/VOC/voc2007/index.html#testdata
        # http://host.robots.ox.ac.uk/pascal/VOC/voc2007/VOCtest_06-Nov-2007.tar
        url = "http://host.robots.ox.ac.uk/pascal/VOC/voc2007/"
        tar_filename = "VOCtest_06-Nov-2007.tar"
        extracted_filename = "VOC2007test"
        logging.info("    [============= VOC 2007 Test Set =============]")
    else:
        raise Exception("Please set the dataset aug to 2012, 2012test or 2007.")

    # download dataset
    if dataset != "2012test":
        _platform = sys.platform
        if folder_exists(os.path.join(path, extracted_filename)) is False:
            logging.info("[VOC] {} is nonexistent in {}".format(extracted_filename, path))
            maybe_download_and_extract(tar_filename, path, url, extract=True)
            del_file(os.path.join(path, tar_filename))
            if dataset == "2012":
                if _platform == "win32":
                    os.system("mv {}\VOCdevkit\VOC2012 {}\VOC2012".format(path, path))
                else:
                    os.system("mv {}/VOCdevkit/VOC2012 {}/VOC2012".format(path, path))
            elif dataset == "2007":
                if _platform == "win32":
                    os.system("mv {}\VOCdevkit\VOC2007 {}\VOC2007".format(path, path))
                else:
                    os.system("mv {}/VOCdevkit/VOC2007 {}/VOC2007".format(path, path))
            elif dataset == "2007test":
                if _platform == "win32":
                    os.system("mv {}\VOCdevkit\VOC2007 {}\VOC2007test".format(path, path))
                else:
                    os.system("mv {}/VOCdevkit/VOC2007 {}/VOC2007test".format(path, path))
            del_folder(os.path.join(path, 'VOCdevkit'))
    # object classes(labels)  NOTE: YOU CAN CUSTOMIZE THIS LIST
    classes = [
        "aeroplane", "bicycle", "bird", "boat", "bottle", "bus", "car", "cat", "chair", "cow", "diningtable", "dog",
        "horse", "motorbike", "person", "pottedplant", "sheep", "sofa", "train", "tvmonitor"
    ]
    if contain_classes_in_person:
        classes_in_person = ["head", "hand", "foot"]
    else:
        classes_in_person = []

    classes += classes_in_person  # use extra 3 classes for person

    classes_dict = utils.list_string_to_dict(classes)
    logging.info("[VOC] object classes {}".format(classes_dict))

    # 1. image path list
    # folder_imgs = path+"/"+extracted_filename+"/JPEGImages/"
    folder_imgs = os.path.join(path, extracted_filename, "JPEGImages")
    imgs_file_list = load_file_list(path=folder_imgs, regx='\\.jpg', printable=False)
    logging.info("[VOC] {} images found".format(len(imgs_file_list)))

    imgs_file_list.sort(key=lambda s: int(s.replace('.', ' ').replace('_', '').split(' ')[-2])
                       )  # 2007_000027.jpg --> 2007000027

    imgs_file_list = [os.path.join(folder_imgs, s) for s in imgs_file_list]
    # logging.info('IM',imgs_file_list[0::3333], imgs_file_list[-1])
    if dataset != "2012test":
        # ======== 2. semantic segmentation maps path list
        # folder_semseg = path+"/"+extracted_filename+"/SegmentationClass/"
        folder_semseg = os.path.join(path, extracted_filename, "SegmentationClass")
        imgs_semseg_file_list = load_file_list(path=folder_semseg, regx='\\.png', printable=False)
        logging.info("[VOC] {} maps for semantic segmentation found".format(len(imgs_semseg_file_list)))
        imgs_semseg_file_list.sort(key=lambda s: int(s.replace('.', ' ').replace('_', '').split(' ')[-2])
                                  )  # 2007_000032.png --> 2007000032
        imgs_semseg_file_list = [os.path.join(folder_semseg, s) for s in imgs_semseg_file_list]
        # logging.info('Semantic Seg IM',imgs_semseg_file_list[0::333], imgs_semseg_file_list[-1])
        # ======== 3. instance segmentation maps path list
        # folder_insseg = path+"/"+extracted_filename+"/SegmentationObject/"
        folder_insseg = os.path.join(path, extracted_filename, "SegmentationObject")
        imgs_insseg_file_list = load_file_list(path=folder_insseg, regx='\\.png', printable=False)
        logging.info("[VOC] {} maps for instance segmentation found".format(len(imgs_semseg_file_list)))
        imgs_insseg_file_list.sort(key=lambda s: int(s.replace('.', ' ').replace('_', '').split(' ')[-2])
                                  )  # 2007_000032.png --> 2007000032
        imgs_insseg_file_list = [os.path.join(folder_insseg, s) for s in imgs_insseg_file_list]
        # logging.info('Instance Seg IM',imgs_insseg_file_list[0::333], imgs_insseg_file_list[-1])
    else:
        imgs_semseg_file_list = []
        imgs_insseg_file_list = []
    # 4. annotations for bounding box and object class
    # folder_ann = path+"/"+extracted_filename+"/Annotations/"
    folder_ann = os.path.join(path, extracted_filename, "Annotations")
    imgs_ann_file_list = load_file_list(path=folder_ann, regx='\\.xml', printable=False)
    logging.info(
        "[VOC] {} XML annotation files for bounding box and object class found".format(len(imgs_ann_file_list))
    )
    imgs_ann_file_list.sort(key=lambda s: int(s.replace('.', ' ').replace('_', '').split(' ')[-2])
                           )  # 2007_000027.xml --> 2007000027
    imgs_ann_file_list = [os.path.join(folder_ann, s) for s in imgs_ann_file_list]
    # logging.info('ANN',imgs_ann_file_list[0::3333], imgs_ann_file_list[-1])

    if dataset == "2012test":  # remove unused images in JPEG folder
        imgs_file_list_new = []
        for ann in imgs_ann_file_list:
            ann = os.path.split(ann)[-1].split('.')[0]
            for im in imgs_file_list:
                if ann in im:
                    imgs_file_list_new.append(im)
                    break
        imgs_file_list = imgs_file_list_new
        logging.info("[VOC] keep %d images" % len(imgs_file_list_new))

    # parse XML annotations
    def convert(size, box):
        dw = 1. / size[0]
        dh = 1. / size[1]
        x = (box[0] + box[1]) / 2.0
        y = (box[2] + box[3]) / 2.0
        w = box[1] - box[0]
        h = box[3] - box[2]
        x = x * dw
        w = w * dw
        y = y * dh
        h = h * dh
        return x, y, w, h

    def convert_annotation(file_name):
        """Given VOC2012 XML Annotations, returns number of objects and info."""
        in_file = open(file_name)
        out_file = ""
        tree = ET.parse(in_file)
        root = tree.getroot()
        size = root.find('size')
        w = int(size.find('width').text)
        h = int(size.find('height').text)
        n_objs = 0

        for obj in root.iter('object'):
            if dataset != "2012test":
                difficult = obj.find('difficult').text
                cls = obj.find('name').text
                if cls not in classes or int(difficult) == 1:
                    continue
            else:
                cls = obj.find('name').text
                if cls not in classes:
                    continue
            cls_id = classes.index(cls)
            xmlbox = obj.find('bndbox')
            b = (
                float(xmlbox.find('xmin').text), float(xmlbox.find('xmax').text), float(xmlbox.find('ymin').text),
                float(xmlbox.find('ymax').text)
            )
            bb = convert((w, h), b)

            out_file += str(cls_id) + " " + " ".join([str(a) for a in bb]) + '\n'
            n_objs += 1
            if cls in "person":
                for part in obj.iter('part'):
                    cls = part.find('name').text
                    if cls not in classes_in_person:
                        continue
                    cls_id = classes.index(cls)
                    xmlbox = part.find('bndbox')
                    b = (
                        float(xmlbox.find('xmin').text), float(xmlbox.find('xmax').text),
                        float(xmlbox.find('ymin').text), float(xmlbox.find('ymax').text)
                    )
                    bb = convert((w, h), b)
                    # out_file.write(str(cls_id) + " " + " ".join([str(a) for a in bb]) + '\n')
                    out_file += str(cls_id) + " " + " ".join([str(a) for a in bb]) + '\n'
                    n_objs += 1
        in_file.close()
        return n_objs, out_file

    logging.info("[VOC] Parsing xml annotations files")
    n_objs_list = []
    objs_info_list = []  # Darknet Format list of string
    objs_info_dicts = {}
    for idx, ann_file in enumerate(imgs_ann_file_list):
        n_objs, objs_info = convert_annotation(ann_file)
        n_objs_list.append(n_objs)
        objs_info_list.append(objs_info)
        with tf.gfile.GFile(ann_file, 'r') as fid:
            xml_str = fid.read()
        xml = etree.fromstring(xml_str)
        data = _recursive_parse_xml_to_dict(xml)['annotation']
        objs_info_dicts.update({imgs_file_list[idx]: data})

    return imgs_file_list, imgs_semseg_file_list, imgs_insseg_file_list, imgs_ann_file_list, classes, classes_in_person, classes_dict, n_objs_list, objs_info_list, objs_info_dicts


def load_mpii_pose_dataset(path='data', is_16_pos_only=False):
    """Load MPII Human Pose Dataset.

    Parameters
    -----------
    path : str
        The path that the data is downloaded to.
    is_16_pos_only : boolean
        If True, only return the peoples contain 16 pose keypoints. (Usually be used for single person pose estimation)

    Returns
    ----------
    img_train_list : list of str
        The image directories of training data.
    ann_train_list : list of dict
        The annotations of training data.
    img_test_list : list of str
        The image directories of testing data.
    ann_test_list : list of dict
        The annotations of testing data.

    Examples
    --------
    >>> import pprint
    >>> import tensorlayer as tl
    >>> img_train_list, ann_train_list, img_test_list, ann_test_list = tl.files.load_mpii_pose_dataset()
    >>> image = tl.vis.read_image(img_train_list[0])
    >>> tl.vis.draw_mpii_pose_to_image(image, ann_train_list[0], 'image.png')
    >>> pprint.pprint(ann_train_list[0])

    References
    -----------
    - `MPII Human Pose Dataset. CVPR 14 <http://human-pose.mpi-inf.mpg.de>`__
    - `MPII Human Pose Models. CVPR 16 <http://pose.mpi-inf.mpg.de>`__
    - `MPII Human Shape, Poselet Conditioned Pictorial Structures and etc <http://pose.mpi-inf.mpg.de/#related>`__
    - `MPII Keyponts and ID <http://human-pose.mpi-inf.mpg.de/#download>`__
    """
    path = os.path.join(path, 'mpii_human_pose')
    logging.info("Load or Download MPII Human Pose > {}".format(path))

    # annotation
    url = "http://datasets.d2.mpi-inf.mpg.de/andriluka14cvpr/"
    tar_filename = "mpii_human_pose_v1_u12_2.zip"
    extracted_filename = "mpii_human_pose_v1_u12_2"
    if folder_exists(os.path.join(path, extracted_filename)) is False:
        logging.info("[MPII] (annotation) {} is nonexistent in {}".format(extracted_filename, path))
        maybe_download_and_extract(tar_filename, path, url, extract=True)
        del_file(os.path.join(path, tar_filename))

    # images
    url = "http://datasets.d2.mpi-inf.mpg.de/andriluka14cvpr/"
    tar_filename = "mpii_human_pose_v1.tar.gz"
    extracted_filename2 = "images"
    if folder_exists(os.path.join(path, extracted_filename2)) is False:
        logging.info("[MPII] (images) {} is nonexistent in {}".format(extracted_filename, path))
        maybe_download_and_extract(tar_filename, path, url, extract=True)
        del_file(os.path.join(path, tar_filename))

    # parse annotation, format see http://human-pose.mpi-inf.mpg.de/#download
    logging.info("reading annotations from mat file ...")
    # mat = sio.loadmat(os.path.join(path, extracted_filename, "mpii_human_pose_v1_u12_1.mat"))

    # def fix_wrong_joints(joint):    # https://github.com/mitmul/deeppose/blob/master/datasets/mpii_dataset.py
    #     if '12' in joint and '13' in joint and '2' in joint and '3' in joint:
    #         if ((joint['12'][0] < joint['13'][0]) and
    #                 (joint['3'][0] < joint['2'][0])):
    #             joint['2'], joint['3'] = joint['3'], joint['2']
    #         if ((joint['12'][0] > joint['13'][0]) and
    #                 (joint['3'][0] > joint['2'][0])):
    #             joint['2'], joint['3'] = joint['3'], joint['2']
    #     return joint

    ann_train_list = []
    ann_test_list = []
    img_train_list = []
    img_test_list = []

    def save_joints():
        # joint_data_fn = os.path.join(path, 'data.json')
        # fp = open(joint_data_fn, 'w')
        mat = sio.loadmat(os.path.join(path, extracted_filename, "mpii_human_pose_v1_u12_1.mat"))

        for _, (anno, train_flag) in enumerate(  # all images
                zip(mat['RELEASE']['annolist'][0, 0][0], mat['RELEASE']['img_train'][0, 0][0])):

            img_fn = anno['image']['name'][0, 0][0]
            train_flag = int(train_flag)

            # print(i, img_fn, train_flag) # DEBUG print all images

            if train_flag:
                img_train_list.append(img_fn)
                ann_train_list.append([])
            else:
                img_test_list.append(img_fn)
                ann_test_list.append([])

            head_rect = []
            if 'x1' in str(anno['annorect'].dtype):
                head_rect = zip(
                    [x1[0, 0] for x1 in anno['annorect']['x1'][0]], [y1[0, 0] for y1 in anno['annorect']['y1'][0]],
                    [x2[0, 0] for x2 in anno['annorect']['x2'][0]], [y2[0, 0] for y2 in anno['annorect']['y2'][0]]
                )
            else:
                head_rect = []  # TODO

            if 'annopoints' in str(anno['annorect'].dtype):
                annopoints = anno['annorect']['annopoints'][0]
                head_x1s = anno['annorect']['x1'][0]
                head_y1s = anno['annorect']['y1'][0]
                head_x2s = anno['annorect']['x2'][0]
                head_y2s = anno['annorect']['y2'][0]

                for annopoint, head_x1, head_y1, head_x2, head_y2 in zip(annopoints, head_x1s, head_y1s, head_x2s,
                                                                         head_y2s):
                    # if annopoint != []:
                    # if len(annopoint) != 0:
                    if annopoint.size:
                        head_rect = [
                            float(head_x1[0, 0]),
                            float(head_y1[0, 0]),
                            float(head_x2[0, 0]),
                            float(head_y2[0, 0])
                        ]

                        # joint coordinates
                        annopoint = annopoint['point'][0, 0]
                        j_id = [str(j_i[0, 0]) for j_i in annopoint['id'][0]]
                        x = [x[0, 0] for x in annopoint['x'][0]]
                        y = [y[0, 0] for y in annopoint['y'][0]]
                        joint_pos = {}
                        for _j_id, (_x, _y) in zip(j_id, zip(x, y)):
                            joint_pos[int(_j_id)] = [float(_x), float(_y)]
                        # joint_pos = fix_wrong_joints(joint_pos)

                        # visibility list
                        if 'is_visible' in str(annopoint.dtype):
                            vis = [v[0] if v.size > 0 else [0] for v in annopoint['is_visible'][0]]
                            vis = dict([(k, int(v[0])) if len(v) > 0 else v for k, v in zip(j_id, vis)])
                        else:
                            vis = None

                        # if len(joint_pos) == 16:
                        if ((is_16_pos_only ==True) and (len(joint_pos) == 16)) or (is_16_pos_only == False):
                            # only use image with 16 key points / or use all
                            data = {
                                'filename': img_fn,
                                'train': train_flag,
                                'head_rect': head_rect,
                                'is_visible': vis,
                                'joint_pos': joint_pos
                            }
                            # print(json.dumps(data), file=fp)  # py3
                            if train_flag:
                                ann_train_list[-1].append(data)
                            else:
                                ann_test_list[-1].append(data)

    # def write_line(datum, fp):
    #     joints = sorted([[int(k), v] for k, v in datum['joint_pos'].items()])
    #     joints = np.array([j for i, j in joints]).flatten()
    #
    #     out = [datum['filename']]
    #     out.extend(joints)
    #     out = [str(o) for o in out]
    #     out = ','.join(out)
    #
    #     print(out, file=fp)

    # def split_train_test():
    #     # fp_test = open('data/mpii/test_joints.csv', 'w')
    #     fp_test = open(os.path.join(path, 'test_joints.csv'), 'w')
    #     # fp_train = open('data/mpii/train_joints.csv', 'w')
    #     fp_train = open(os.path.join(path, 'train_joints.csv'), 'w')
    #     # all_data = open('data/mpii/data.json').readlines()
    #     all_data = open(os.path.join(path, 'data.json')).readlines()
    #     N = len(all_data)
    #     N_test = int(N * 0.1)
    #     N_train = N - N_test
    #
    #     print('N:{}'.format(N))
    #     print('N_train:{}'.format(N_train))
    #     print('N_test:{}'.format(N_test))
    #
    #     np.random.seed(1701)
    #     perm = np.random.permutation(N)
    #     test_indices = perm[:N_test]
    #     train_indices = perm[N_test:]
    #
    #     print('train_indices:{}'.format(len(train_indices)))
    #     print('test_indices:{}'.format(len(test_indices)))
    #
    #     for i in train_indices:
    #         datum = json.loads(all_data[i].strip())
    #         write_line(datum, fp_train)
    #
    #     for i in test_indices:
    #         datum = json.loads(all_data[i].strip())
    #         write_line(datum, fp_test)

    save_joints()
    # split_train_test()  #

    # read images dir
    logging.info("reading images list ...")
    img_dir = os.path.join(path, extracted_filename2)
    _img_list = load_file_list(path=os.path.join(path, extracted_filename2), regx='\\.jpg', printable=False)
    # ann_list = json.load(open(os.path.join(path, 'data.json')))
    for i, im in enumerate(img_train_list):
        if im not in _img_list:
            print('missing training image {} in {} (remove from img(ann)_train_list)'.format(im, img_dir))
            # img_train_list.remove(im)
            del img_train_list[i]
            del ann_train_list[i]
    for i, im in enumerate(img_test_list):
        if im not in _img_list:
            print('missing testing image {} in {} (remove from img(ann)_test_list)'.format(im, img_dir))
            # img_test_list.remove(im)
            del img_train_list[i]
            del ann_train_list[i]

    # check annotation and images
    n_train_images = len(img_train_list)
    n_test_images = len(img_test_list)
    n_images = n_train_images + n_test_images
    logging.info("n_images: {} n_train_images: {} n_test_images: {}".format(n_images, n_train_images, n_test_images))
    n_train_ann = len(ann_train_list)
    n_test_ann = len(ann_test_list)
    n_ann = n_train_ann + n_test_ann
    logging.info("n_ann: {} n_train_ann: {} n_test_ann: {}".format(n_ann, n_train_ann, n_test_ann))
    n_train_people = len(sum(ann_train_list, []))
    n_test_people = len(sum(ann_test_list, []))
    n_people = n_train_people + n_test_people
    logging.info("n_people: {} n_train_people: {} n_test_people: {}".format(n_people, n_train_people, n_test_people))
    # add path to all image file name
    for i, value in enumerate(img_train_list):
        img_train_list[i] = os.path.join(img_dir, value)
    for i, value in enumerate(img_test_list):
        img_test_list[i] = os.path.join(img_dir, value)
    return img_train_list, ann_train_list, img_test_list, ann_test_list


def save_npz(save_list=None, name='model.npz', sess=None):
    """Input parameters and the file name, save parameters into .npz file. Use tl.utils.load_npz() to restore.

    Parameters
    ----------
    save_list : list of tensor
        A list of parameters (tensor) to be saved.
    name : str
        The name of the `.npz` file.
    sess : None or Session
        Session may be required in some case.

    Examples
    --------
    Save model to npz

    >>> tl.files.save_npz(network.all_params, name='model.npz', sess=sess)

    Load model from npz (Method 1)

    >>> load_params = tl.files.load_npz(name='model.npz')
    >>> tl.files.assign_params(sess, load_params, network)

    Load model from npz (Method 2)

    >>> tl.files.load_and_assign_npz(sess=sess, name='model.npz', network=network)

    Notes
    -----
    If you got session issues, you can change the value.eval() to value.eval(session=sess)

    References
    ----------
    `Saving dictionary using numpy <http://stackoverflow.com/questions/22315595/saving-dictionary-of-header-information-using-numpy-savez>`__

    """
    logging.info("[*] Saving TL params into %s" % name)
    if save_list is None:
        save_list = []

    save_list_var = []
    if sess:
        save_list_var = sess.run(save_list)
    else:
        try:
            save_list_var.extend([v.eval() for v in save_list])
        except Exception:
            logging.info(
                " Fail to save model, Hint: pass the session into this function, tl.files.save_npz(network.all_params, name='model.npz', sess=sess)"
            )
    np.savez(name, params=save_list_var)
    save_list_var = None
    del save_list_var
    logging.info("[*] Saved")


def load_npz(path='', name='model.npz'):
    """Load the parameters of a Model saved by tl.files.save_npz().

    Parameters
    ----------
    path : str
        Folder path to `.npz` file.
    name : str
        The name of the `.npz` file.

    Returns
    --------
    list of array
        A list of parameters in order.

    Examples
    --------
    - See ``tl.files.save_npz``

    References
    ----------
    - `Saving dictionary using numpy <http://stackoverflow.com/questions/22315595/saving-dictionary-of-header-information-using-numpy-savez>`__

    """
    d = np.load(path + name)
    return d['params']


def assign_params(sess, params, network):
    """Assign the given parameters to the TensorLayer network.

    Parameters
    ----------
    sess : Session
        TensorFlow Session.
    params : list of array
        A list of parameters (array) in order.
    network : :class:`Layer`
        The network to be assigned.

    Returns
    --------
    list of operations
        A list of tf ops in order that assign params. Support sess.run(ops) manually.

    Examples
    --------
    - See ``tl.files.save_npz``

    References
    ----------
    - `Assign value to a TensorFlow variable <http://stackoverflow.com/questions/34220532/how-to-assign-value-to-a-tensorflow-variable>`__

    """
    ops = []
    for idx, param in enumerate(params):
        ops.append(network.all_params[idx].assign(param))
    if sess is not None:
        sess.run(ops)
    return ops


def load_and_assign_npz(sess=None, name=None, network=None):
    """Load model from npz and assign to a network.

    Parameters
    -------------
    sess : Session
        TensorFlow Session.
    name : str
        The name of the `.npz` file.
    network : :class:`Layer`
        The network to be assigned.

    Returns
    --------
    False or network
        Returns False, if the model is not exist.

    Examples
    --------
    - See ``tl.files.save_npz``

    """
    if network is None:
        raise ValueError("network is None.")
    if sess is None:
        raise ValueError("session is None.")
    if not os.path.exists(name):
        logging.info("[!] Load {} failed!".format(name))
        return False
    else:
        params = load_npz(name=name)
        assign_params(sess, params, network)
        logging.info("[*] Load {} SUCCESS!".format(name))
        return network


def save_npz_dict(save_list=None, name='model.npz', sess=None):
    """Input parameters and the file name, save parameters as a dictionary into .npz file.

    Use ``tl.files.load_and_assign_npz_dict()`` to restore.

    Parameters
    ----------
    save_list : list of parameters
        A list of parameters (tensor) to be saved.
    name : str
        The name of the `.npz` file.
    sess : Session
        TensorFlow Session.

    """
    if sess is None:
        raise ValueError("session is None.")
    if save_list is None:
        save_list = []

    save_list_names = [tensor.name for tensor in save_list]
    save_list_var = sess.run(save_list)
    save_var_dict = {save_list_names[idx]: val for idx, val in enumerate(save_list_var)}
    np.savez(name, **save_var_dict)
    save_list_var = None
    save_var_dict = None
    del save_list_var
    del save_var_dict
    logging.info("[*] Model saved in npz_dict %s" % name)


def load_and_assign_npz_dict(name='model.npz', sess=None):
    """Restore the parameters saved by ``tl.files.save_npz_dict()``.

    Parameters
    ----------
    name : str
        The name of the `.npz` file.
    sess : Session
        TensorFlow Session.

    """
    if sess is None:
        raise ValueError("session is None.")

    if not os.path.exists(name):
        logging.info("[!] Load {} failed!".format(name))
        return False

    params = np.load(name)
    if len(params.keys()) != len(set(params.keys())):
        raise Exception("Duplication in model npz_dict %s" % name)
    ops = list()
    for key in params.keys():
        try:
            # tensor = tf.get_default_graph().get_tensor_by_name(key)
            # varlist = tf.get_collection(tf.GraphKeys.TRAINABLE_VARIABLES, scope=key)
            varlist = tf.get_collection(tf.GraphKeys.GLOBAL_VARIABLES, scope=key)
            if len(varlist) > 1:
                raise Exception("[!] Multiple candidate variables to be assigned for name %s" % key)
            elif len(varlist) == 0:
                raise KeyError
            else:
                ops.append(varlist[0].assign(params[key]))
                logging.info("[*] params restored: %s" % key)
        except KeyError:
            logging.info("[!] Warning: Tensor named %s not found in network." % key)

    sess.run(ops)
    logging.info("[*] Model restored from npz_dict %s" % name)


def save_ckpt(
        sess=None, mode_name='model.ckpt', save_dir='checkpoint', var_list=None, global_step=None, printable=False
):
    """Save parameters into `ckpt` file.

    Parameters
    ------------
    sess : Session
        TensorFlow Session.
    mode_name : str
        The name of the model, default is ``model.ckpt``.
    save_dir : str
        The path / file directory to the `ckpt`, default is ``checkpoint``.
    var_list : list of tensor
        The parameters / variables (tensor) to be saved. If empty, save all global variables (default).
    global_step : int or None
        Step number.
    printable : boolean
        Whether to print all parameters information.

    See Also
    --------
    load_ckpt

    """
    if sess is None:
        raise ValueError("session is None.")
    if var_list is None:
        var_list = []

    ckpt_file = os.path.join(save_dir, mode_name)
    if var_list == []:
        var_list = tf.global_variables()

    logging.info("[*] save %s n_params: %d" % (ckpt_file, len(var_list)))

    if printable:
        for idx, v in enumerate(var_list):
            logging.info("  param {:3}: {:15}   {}".format(idx, v.name, str(v.get_shape())))

    saver = tf.train.Saver(var_list)
    saver.save(sess, ckpt_file, global_step=global_step)


def load_ckpt(sess=None, mode_name='model.ckpt', save_dir='checkpoint', var_list=None, is_latest=True, printable=False):
    """Load parameters from `ckpt` file.

    Parameters
    ------------
    sess : Session
        TensorFlow Session.
    mode_name : str
        The name of the model, default is ``model.ckpt``.
    save_dir : str
        The path / file directory to the `ckpt`, default is ``checkpoint``.
    var_list : list of tensor
        The parameters / variables (tensor) to be saved. If empty, save all global variables (default).
    is_latest : boolean
        Whether to load the latest `ckpt`, if False, load the `ckpt` with the name of ```mode_name``.
    printable : boolean
        Whether to print all parameters information.

    Examples
    ----------
    - Save all global parameters.

    >>> tl.files.save_ckpt(sess=sess, mode_name='model.ckpt', save_dir='model', printable=True)

    - Save specific parameters.

    >>> tl.files.save_ckpt(sess=sess, mode_name='model.ckpt', var_list=net.all_params, save_dir='model', printable=True)

    - Load latest ckpt.

    >>> tl.files.load_ckpt(sess=sess, var_list=net.all_params, save_dir='model', printable=True)

    - Load specific ckpt.

    >>> tl.files.load_ckpt(sess=sess, mode_name='model.ckpt', var_list=net.all_params, save_dir='model', is_latest=False, printable=True)

    """
    if sess is None:
        raise ValueError("session is None.")
    if var_list is None:
        var_list = []

    if is_latest:
        ckpt_file = tf.train.latest_checkpoint(save_dir)
    else:
        ckpt_file = os.path.join(save_dir, mode_name)

    if not var_list:
        var_list = tf.global_variables()

    logging.info("[*] load %s n_params: %d" % (ckpt_file, len(var_list)))

    if printable:
        for idx, v in enumerate(var_list):
            logging.info("  param {:3}: {:15}   {}".format(idx, v.name, str(v.get_shape())))

    try:
        saver = tf.train.Saver(var_list)
        saver.restore(sess, ckpt_file)
    except Exception as e:
        logging.info(e)
        logging.info("[*] load ckpt fail ...")

def save_graph(network=None, name='graph.pkl'):
    """Save the architecture of TL model into a pickle file. No parameters be saved.

    Parameters
    -----------
    network : TensorLayer layer
        The network to save.
    name : str
        The name of graph file.

    Examples
    --------
    - Save the architecture
<<<<<<< HEAD

    >>> tl.files.save_graph(net_test, 'graph.pkl')

    - Load the architecture in another script (no parameters restore)
    
=======
    >>> tl.files.save_graph(net_test, 'graph.pkl')

    - Load the architecture in another script (no parameters restore)
>>>>>>> a37ffcee
    >>> net = tl.files.load_graph('graph.pkl')
    """
    logging.info("[*] Saving TL graph into {}".format(name))
    graphs = network.all_graphs
    with open(name, 'wb') as file:
        # pickle.dumps(graphs, protocol=pickle.HIGHEST_PROTOCOL)
        pickle.dump(graphs, file, protocol=pickle.HIGHEST_PROTOCOL)
    logging.info("[*] Saved graph")

def _graph2net(graphs):
    """ Inputs graphs, returns network. """
    input_list = list()
    layer_dict = dict()
    ## loop every layers
    for graph in graphs:
        ## get current layer class
        name, layer_kwargs = graph
        layer_class = layer_kwargs.pop('class')     # class of current layer
        prev_layer = layer_kwargs.pop('prev_layer') # name of previous layer

        ## convert function dictionary into real function
        for key in layer_kwargs: # set input placeholder into the lastest layer
            fn_dict = layer_kwargs[key]
            if key in ['act']:
                module_path = fn_dict['module_path']
                func_name   = fn_dict['func_name']
                lib = importlib.import_module(module_path)
                fn = getattr(lib, func_name)
                layer_kwargs[key] = fn
                # print(key, layer_kwargs[key])
        # print(name, prev_layer, layer_class, layer_kwargs)

        if layer_class == 'placeholder': ## create placeholder
            dtype = layer_kwargs.pop('dtype')
            shape = layer_kwargs.pop('shape')
            _placeholder = tf.placeholder(eval('tf.'+dtype), shape, name=name.split(':')[0]) #globals()['tf.'+dtype]
            # input_dict.update({name: _placeholder})
            input_list.append((name, _placeholder))
        else:   ## create network
            try:    # if previous layer is layer
                net = layer_dict[prev_layer]
                layer_kwargs.update({'prev_layer': net})
<<<<<<< HEAD
            except:# Exception: # if previous layer is input placeholder
=======
            except Exception: # if previous layer is input placeholder
>>>>>>> a37ffcee
                for n, t in input_list:
                    if n == prev_layer:
                        _placeholder = t
                layer_kwargs.update({'inputs': _placeholder})
            layer_kwargs.update({'name': name})
            net = eval('tl.layers.'+layer_class)(**layer_kwargs)
            layer_dict.update({name: net})

    ## rename placeholder e.g. x:0 --> x
    for i, (n, t) in enumerate(input_list):
        n_new = n.replace(':', '')
        if n_new[-1] == '0':
            n_new = n_new[:-1]
        input_list[i] = (n_new, t)

    ## put placeholder into network attributes
    for n, t in input_list:
        # print(name, n, t)
        layer_dict[name].__dict__.update({n: t})
        logging.info("[*] attributes: {} {} {}".format(n, t.get_shape().as_list(), t.dtype.name))
    # for key in input_dict: # set input placeholder into the lastest layer
    #     layer_dict[name].globals()[key] = input_dict[key]
    #     logging.info("  attributes: {:3} {:15} {:15}".format(n, input_dict[key].get_shape().as_list(), input_dict[key].dtype.name))
    logging.info("[*] Load graph finished")
    ## return the lastest layer as network
    return layer_dict[name]

def load_graph(name='model.pkl'):
    """Restore TL model archtecture from a a pickle file. No parameters be restored.

    Parameters
    -----------
    name : str
        The name of graph file.

    Returns
    --------
    network : TensorLayer layer
        The input placeholder will become the attributes of the returned TL layer object.

    Examples
    --------
    - see ``tl.files.save_graph``
    """
    logging.info("[*] Loading TL graph from {}".format(name))
    with open(name, 'rb') as file:
        graphs = pickle.load(file)
    return _graph2net(graphs)

def save_graph_and_params(network=None, name='model', sess=None):
    """Save TL model architecture and parameters (i.e. whole model) into graph file and npz file, respectively.

    Parameters
    -----------
    network : TensorLayer layer
        The network to save.
    name : str
        The folder name to save the graph and parameters.
    sess : Session
        TensorFlow Session.

    Examples
    ---------
    - Save architecture and parameters

    >>> tl.files.save_graph_and_params(net, 'model', sess)

    - Load archtecture and parameters

    >>> net = tl.files.load_graph_and_params('model', sess)
    """
    exists_or_mkdir(name, False)
    save_graph(network, os.path.join(name, 'graph.pkl'))
    save_npz(save_list=network.all_params, name=os.path.join(name, 'params.npz'), sess=sess)

def load_graph_and_params(name='model', sess=None):
    """Load TL model architecture and parameters from graph file and npz file, respectively.

    Parameters
    -----------
    name : str
        The folder name to load the graph and parameters.
    sess : Session
        TensorFlow Session.
    """
    network = load_graph(name=os.path.join(name, 'graph.pkl'))
    load_and_assign_npz(sess=sess, name=os.path.join(name, 'params.npz'), network=network)
    return network

def save_any_to_npy(save_dict=None, name='file.npy'):
    """Save variables to `.npy` file.

    Parameters
    ------------
    save_dict : directory
        The variables to be saved.
    name : str
        File name.

    Examples
    ---------
    >>> tl.files.save_any_to_npy(save_dict={'data': ['a','b']}, name='test.npy')
    >>> data = tl.files.load_npy_to_any(name='test.npy')
    >>> print(data)
    {'data': ['a','b']}

    """
    if save_dict is None:
        save_dict = {}
    np.save(name, save_dict)


def load_npy_to_any(path='', name='file.npy'):
    """Load `.npy` file.

    Parameters
    ------------
    path : str
        Path to the file (optional).
    name : str
        File name.

    Examples
    ---------
    - see tl.files.save_any_to_npy()

    """
    file_path = os.path.join(path, name)
    try:
        return np.load(file_path).item()
    except Exception:
        return np.load(file_path)
    raise Exception("[!] Fail to load %s" % file_path)


def file_exists(filepath):
    """Check whether a file exists by given file path."""
    return os.path.isfile(filepath)


def folder_exists(folderpath):
    """Check whether a folder exists by given folder path."""
    return os.path.isdir(folderpath)


def del_file(filepath):
    """Delete a file by given file path."""
    os.remove(filepath)


def del_folder(folderpath):
    """Delete a folder by given folder path."""
    shutil.rmtree(folderpath)


def read_file(filepath):
    """Read a file and return a string.

    Examples
    ---------
    >>> data = tl.files.read_file('data.txt')

    """
    with open(filepath, 'r') as afile:
        return afile.read()


def load_file_list(path=None, regx='\.jpg', printable=True, keep_prefix=False):
    r"""Return a file list in a folder by given a path and regular expression.

    Parameters
    ----------
    path : str or None
        A folder path, if `None`, use the current directory.
    regx : str
        The regx of file name.
    printable : boolean
        Whether to print the files infomation.
    keep_prefix : boolean
        Whether to keep path in the file name.

    Examples
    ----------
    >>> file_list = tl.files.load_file_list(path=None, regx='w1pre_[0-9]+\.(npz)')

    """
    if path is None:
        path = os.getcwd()
    file_list = os.listdir(path)
    return_list = []
    for _, f in enumerate(file_list):
        if re.search(regx, f):
            return_list.append(f)
    # return_list.sort()
    if keep_prefix:
        for i, f in enumerate(return_list):
            return_list[i] = os.path.join(path, f)

    if printable:
        logging.info('Match file list = %s' % return_list)
        logging.info('Number of files = %d' % len(return_list))
    return return_list


def load_folder_list(path=""):
    """Return a folder list in a folder by given a folder path.

    Parameters
    ----------
    path : str
        A folder path.

    """
    return [os.path.join(path, o) for o in os.listdir(path) if os.path.isdir(os.path.join(path, o))]


def exists_or_mkdir(path, verbose=True):
    """Check a folder by given name, if not exist, create the folder and return False,
    if directory exists, return True.

    Parameters
    ----------
    path : str
        A folder path.
    verbose : boolean
        If True (default), prints results.

    Returns
    --------
    boolean
        True if folder already exist, otherwise, returns False and create the folder.

    Examples
    --------
    >>> tl.files.exists_or_mkdir("checkpoints/train")

    """
    if not os.path.exists(path):
        if verbose:
            logging.info("[*] creates %s ..." % path)
        os.makedirs(path)
        return False
    else:
        if verbose:
            logging.info("[!] %s exists ..." % path)
        return True


def maybe_download_and_extract(filename, working_directory, url_source, extract=False, expected_bytes=None):
    """Checks if file exists in working_directory otherwise tries to dowload the file,
    and optionally also tries to extract the file if format is ".zip" or ".tar"

    Parameters
    -----------
    filename : str
        The name of the (to be) dowloaded file.
    working_directory : str
        A folder path to search for the file in and dowload the file to
    url : str
        The URL to download the file from
    extract : boolean
        If True, tries to uncompress the dowloaded file is ".tar.gz/.tar.bz2" or ".zip" file, default is False.
    expected_bytes : int or None
        If set tries to verify that the downloaded file is of the specified size, otherwise raises an Exception, defaults is None which corresponds to no check being performed.

    Returns
    ----------
    str
        File path of the dowloaded (uncompressed) file.

    Examples
    --------
    >>> down_file = tl.files.maybe_download_and_extract(filename='train-images-idx3-ubyte.gz',
    ...                                            working_directory='data/',
    ...                                            url_source='http://yann.lecun.com/exdb/mnist/')
    >>> tl.files.maybe_download_and_extract(filename='ADEChallengeData2016.zip',
    ...                                             working_directory='data/',
    ...                                             url_source='http://sceneparsing.csail.mit.edu/data/',
    ...                                             extract=True)

    """

    # We first define a download function, supporting both Python 2 and 3.
    def _download(filename, working_directory, url_source):

        progress_bar = progressbar.ProgressBar()

        def _dlProgress(count, blockSize, totalSize, pbar=progress_bar):
            if (totalSize != 0):

                if not pbar.max_value:
                    totalBlocks = math.ceil(float(totalSize) / float(blockSize))
                    pbar.max_value = int(totalBlocks)

                pbar.update(count, force=True)

        filepath = os.path.join(working_directory, filename)

        logging.info('Downloading %s...\n' % filename)

        urlretrieve(url_source + filename, filepath, reporthook=_dlProgress)

    exists_or_mkdir(working_directory, verbose=False)
    filepath = os.path.join(working_directory, filename)

    if not os.path.exists(filepath):
        _download(filename, working_directory, url_source)
        statinfo = os.stat(filepath)
        logging.info('Succesfully downloaded %s %s bytes.' % (filename, statinfo.st_size))  # , 'bytes.')
        if (not (expected_bytes is None) and (expected_bytes != statinfo.st_size)):
            raise Exception('Failed to verify ' + filename + '. Can you get to it with a browser?')
        if (extract):
            if tarfile.is_tarfile(filepath):
                logging.info('Trying to extract tar file')
                tarfile.open(filepath, 'r').extractall(working_directory)
                logging.info('... Success!')
            elif zipfile.is_zipfile(filepath):
                logging.info('Trying to extract zip file')
                with zipfile.ZipFile(filepath) as zf:
                    zf.extractall(working_directory)
                logging.info('... Success!')
            else:
                logging.info("Unknown compression_format only .tar.gz/.tar.bz2/.tar and .zip supported")
    return filepath


def natural_keys(text):
    """Sort list of string with number in human order.

    Examples
    ----------
    >>> l = ['im1.jpg', 'im31.jpg', 'im11.jpg', 'im21.jpg', 'im03.jpg', 'im05.jpg']
    >>> l.sort(key=tl.files.natural_keys)
    ['im1.jpg', 'im03.jpg', 'im05', 'im11.jpg', 'im21.jpg', 'im31.jpg']
    >>> l.sort() # that is what we dont want
    ['im03.jpg', 'im05', 'im1.jpg', 'im11.jpg', 'im21.jpg', 'im31.jpg']

    References
    ----------
    - `link <http://nedbatchelder.com/blog/200712/human_sorting.html>`__

    """

    # - alist.sort(key=natural_keys) sorts in human order
    # http://nedbatchelder.com/blog/200712/human_sorting.html
    # (See Toothy's implementation in the comments)
    def atoi(text):
        return int(text) if text.isdigit() else text

    return [atoi(c) for c in re.split('(\d+)', text)]


# Visualizing npz files
def npz_to_W_pdf(path=None, regx='w1pre_[0-9]+\.(npz)'):
    r"""Convert the first weight matrix of `.npz` file to `.pdf` by using `tl.visualize.W()`.

    Parameters
    ----------
    path : str
        A folder path to `npz` files.
    regx : str
        Regx for the file name.

    Examples
    ---------
    Convert the first weight matrix of w1_pre...npz file to w1_pre...pdf.

    >>> tl.files.npz_to_W_pdf(path='/Users/.../npz_file/', regx='w1pre_[0-9]+\.(npz)')

    """
    file_list = load_file_list(path=path, regx=regx)
    for f in file_list:
        W = load_npz(path, f)[0]
        logging.info("%s --> %s" % (f, f.split('.')[0] + '.pdf'))
        visualize.draw_weights(W, second=10, saveable=True, name=f.split('.')[0], fig_idx=2012)<|MERGE_RESOLUTION|>--- conflicted
+++ resolved
@@ -41,7 +41,6 @@
 import tensorflow as tf
 from tensorflow.python.platform import gfile
 
-import tensorlayer as tl
 from tensorlayer import logging
 from tensorlayer import nlp
 from tensorlayer import utils
@@ -1908,17 +1907,9 @@
     Examples
     --------
     - Save the architecture
-<<<<<<< HEAD
-
     >>> tl.files.save_graph(net_test, 'graph.pkl')
 
     - Load the architecture in another script (no parameters restore)
-    
-=======
-    >>> tl.files.save_graph(net_test, 'graph.pkl')
-
-    - Load the architecture in another script (no parameters restore)
->>>>>>> a37ffcee
     >>> net = tl.files.load_graph('graph.pkl')
     """
     logging.info("[*] Saving TL graph into {}".format(name))
@@ -1961,11 +1952,7 @@
             try:    # if previous layer is layer
                 net = layer_dict[prev_layer]
                 layer_kwargs.update({'prev_layer': net})
-<<<<<<< HEAD
-            except:# Exception: # if previous layer is input placeholder
-=======
             except Exception: # if previous layer is input placeholder
->>>>>>> a37ffcee
                 for n, t in input_list:
                     if n == prev_layer:
                         _placeholder = t
