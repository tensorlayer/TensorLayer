--- conflicted
+++ resolved
@@ -135,13 +135,7 @@
             #  grid = np.vstack([x_t.flatten(), y_t.flatten(), ones])
             x_t = tf.matmul(
                 tf.ones(shape=tf.stack([height, 1])),
-<<<<<<< HEAD
-                tf.transpose(tf.expand_dims(tf.linspace(-1.0,
-                                                        1.0,
-                                                        width), 1), [1, 0])
-=======
                 tf.transpose(tf.expand_dims(tf.linspace(-1.0, 1.0, width), 1), [1, 0])
->>>>>>> 98291f0d
             )
             y_t = tf.matmul(tf.expand_dims(tf.linspace(-1.0, 1.0, height), 1), tf.ones(shape=tf.stack([1, width])))
 
@@ -237,11 +231,11 @@
 
     @deprecated_alias(layer='prev_layer', end_support_version=1.9)  # TODO remove this line for the 1.9 release
     def __init__(
-        self,
-        prev_layer,
-        theta_layer,
-        out_size=None,
-        name='spatial_trans_2d_affine',
+            self,
+            prev_layer,
+            theta_layer,
+            out_size=None,
+            name='spatial_trans_2d_affine',
     ):
 
         super(SpatialTransformer2dAffineLayer, self).__init__(prev_layer=[prev_layer, theta_layer], name=name)
