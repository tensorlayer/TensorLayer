--- conflicted
+++ resolved
@@ -110,103 +110,15 @@
 
     """
 
-<<<<<<< HEAD
     @abstractmethod
     def __init__(self, *args, **kwargs):
 
-=======
-        self.inputs = None
-        self.outputs = None
-        self.graph = {}
->>>>>>> 833b73d2
         self.all_layers = list()
         self.all_drop = dict()
         self.all_graphs = list()
-<<<<<<< HEAD
 
         self.inputs = None
         self.outputs = None
-=======
-
-        self.layer_args = self._get_init_args(skip=4)
-
-        if name is None:
-            raise ValueError('Layer must have a name.')
-
-        for key in kwargs.keys():
-            setattr(self, key, self._argument_dict_checkup(kwargs[key]))
-
-        self.act = act if act not in [None, tf.identity] else None
-
-        scope_name = tf.get_variable_scope().name
-
-        self.name = scope_name + '/' + name if scope_name else name
-
-        if isinstance(prev_layer, Layer):
-            # 1. for normal layer have only 1 input i.e. DenseLayer
-            # Hint : list(), dict() is pass by value (shallow), without them,
-            # it is pass by reference.
-
-            self.inputs = prev_layer.outputs
-
-            self._add_layers(prev_layer.all_layers)
-            self._add_params(prev_layer.all_params)
-            self._add_dropout_layers(prev_layer.all_drop)
-            self._add_graphs(prev_layer.all_graphs)
-
-        elif isinstance(prev_layer, list):
-            # 2. for layer have multiply inputs i.e. ConcatLayer
-
-            self.inputs = [layer.outputs for layer in prev_layer]
-
-            self._add_layers(sum([l.all_layers for l in prev_layer], []))
-            self._add_params(sum([l.all_params for l in prev_layer], []))
-            self._add_dropout_layers(sum([list(l.all_drop.items()) for l in prev_layer], []))
-            self._add_graphs(sum([l.all_graphs for l in prev_layer], []))
-
-        elif isinstance(prev_layer, tf.Tensor) or isinstance(prev_layer, tf.Variable):  # placeholders
-            if self.__class__.__name__ not in ['InputLayer', 'OneHotInputLayer', 'Word2vecEmbeddingInputlayer',
-                                               'EmbeddingInputlayer', 'AverageEmbeddingInputlayer']:
-                raise RuntimeError("Please use `tl.layers.InputLayer` to convert Tensor/Placeholder to a TL layer")
-
-            self.inputs = prev_layer
-
-            self._add_graphs((self.inputs.name, #.split(':')[0],
-                {'shape': self.inputs.get_shape().as_list(),
-                'dtype': self.inputs.dtype.name, 'class': 'placeholder',
-                'prev_layer': None}))
-
-        elif prev_layer is not None:
-            # 4. tl.models
-            self._add_layers(prev_layer.all_layers)
-            self._add_params(prev_layer.all_params)
-            self._add_dropout_layers(prev_layer.all_drop)
-            self._add_graphs(prev_layer.all_graphs)
-
-            if hasattr(prev_layer, "outputs"):
-                self.inputs = prev_layer.outputs
->>>>>>> 833b73d2
-
-        ## TL Graph
-        if isinstance(prev_layer, list):  # e.g. ConcatLayer, ElementwiseLayer have multiply previous layers
-            _list = []
-            for layer in prev_layer:
-                _list.append(layer.name)
-            self.graph.update({'class': self.__class__.__name__.split('.')[-1], 'prev_layer': _list})
-        elif prev_layer is None:  #
-            self.graph.update({'class': self.__class__.__name__.split('.')[-1], 'prev_layer': None})
-        else:  # normal layers e.g. Conv2d
-            self.graph.update({'class': self.__class__.__name__.split('.')[-1], 'prev_layer': prev_layer.name})
-        # if act:  ## convert activation from function to string
-        #     try:
-        #         act = act.__name__
-        #     except:
-        #         pass
-        #     self.graph.update({'act': act})
-        # print(self.layer_args)
-        self.graph.update(self.layer_args)
-        # print(self.graph)
-        self._add_graphs((self.name, self.graph))
 
     def print_params(self, details=True, session=None):
         """Print all info of parameters in the network"""
@@ -313,18 +225,22 @@
 
         for arg in args:
 
-            ## some args dont need to be saved into the graph. e.g. the input placeholder
-            if values[arg] is not None and arg not in ['self', 'prev_layer', 'inputs']:
-
+            # some args dont need to be saved into the graph. e.g. the input placeholder
+            if values[arg] is None or arg in ['self', 'prev_layer', 'inputs']:
+                continue
+
+            else:
                 val = values[arg]
 
-                ## change function (e.g. act) into dictionary of module path and function name
+                # change function (e.g. act) into dictionary of module path and function name
                 if inspect.isfunction(val):
                     params[arg] = {"module_path": val.__module__, "func_name": val.__name__}
-                ## ignore more args e.g. TF class
+
+                # ignore more args e.g. TF class
                 elif arg.endswith('init'):
                     continue
-                ## for other data type, save them directly
+
+                # for other data type, save them directly
                 else:
                     params[arg] = val
 
@@ -393,14 +309,6 @@
 
         return args if args is not None else {}
 
-    # def __getstate__(self): # pickle save
-    #     return {'version': 0.1,
-    #             # 'outputs': self.outputs,
-    #             }
-    #
-    # def __setstate__(self, state): # pickle restore
-    #     self.outputs = state['outputs']
-
 
 class Layer(BaseLayer):
 
@@ -465,14 +373,16 @@
         self.is_setup = True
         logging.info(str(self))
 
-        ## TL Graph
+        # TL Graph
         if isinstance(prev_layer, list):  # e.g. ConcatLayer, ElementwiseLayer have multiply previous layers
             _list = []
+
             for layer in prev_layer:
                 _list.append(layer.name)
+
             self.graph.update({'class': self.__class__.__name__.split('.')[-1], 'prev_layer': _list})
 
-        elif prev_layer is None:  #
+        elif prev_layer is None:
             self.graph.update({'class': self.__class__.__name__.split('.')[-1], 'prev_layer': None})
 
         else:  # normal layers e.g. Conv2d
@@ -487,7 +397,7 @@
         # print(self.layer_args)
 
         self.graph.update(self.layer_args)
-        # print(self.graph)
+
         self._add_graphs((self.name, self.graph))
 
     @protected_method
@@ -530,14 +440,12 @@
                     self.inputs.name,  # .split(':')[0],
                     {
                         'shape': self.inputs.get_shape().as_list(),
-                        'dtype': self.inputs.dtype.name,
-                        'class': 'placeholder',
+                        'dtype': self.inputs.dtype.name, 'class': 'placeholder',
                         'prev_layer': None
                     }
                 )
             )
 
-<<<<<<< HEAD
         elif prev_layer is not None:
             # 4. tl.models
             self._add_layers(prev_layer.all_layers)
@@ -576,8 +484,6 @@
             else:
                 _params.append(session.run(p))
         return _params
-=======
-        return args if args is not None else {}
 
     # def __getstate__(self): # pickle save
     #     return {'version': 0.1,
@@ -585,5 +491,4 @@
     #             }
     #
     # def __setstate__(self, state): # pickle restore
-    #     self.outputs = state['outputs']
->>>>>>> 833b73d2
+    #     self.outputs = state['outputs']