--- conflicted
+++ resolved
@@ -72,11 +72,10 @@
         :param name: str or None
         """
 
+        # FIXME : model save part @runhai
         # Layer constants
-        for key in kwargs.keys():
-            setattr(self, key, self._argument_dict_checkup(kwargs[key]))
-
-        # self.act = act if act not in [None, tf.identity] else None
+        # for key in kwargs.keys():
+        #     setattr(self, key, self._argument_dict_checkup(kwargs[key]))
 
         # Auto naming if the name is not given
         global _global_layer_name_dict
@@ -91,7 +90,6 @@
 
         self.name = name
 
-<<<<<<< HEAD
         # Layer input outputs
         # TODO: note that in dynamic network, inputs and outputs can be both None, may cause problem, test needed
         # FIXME : remove self.inputs & self.outputs in Layer Core, correct?
@@ -106,15 +104,6 @@
         # FIXME : remove _input_layer, correct?
         # TODO : need modification in ModelLayer, discussion needed @jingqing
         # self._input_layer = None
-=======
-        # Layer's input and outputs
-        self.inputs = None
-        self.outputs = None
-        self._inputs_shape_mem = None
-        self._outputs_shape_mem = None
-
-        self._input_layer = None
->>>>>>> 3d70ed54
 
         # Layer building state
         self._built = False
@@ -129,7 +118,18 @@
         # Layer training state
         self.is_train = True
 
-<<<<<<< HEAD
+        # FIXME : model save part @ruihai
+        # self.add_prev = False
+        # self.graph = {}
+        # self.graph.update({'class': self.__class__.__name__.split('.')[-1]})
+        # self.all_graphs = list()
+        # self.layer_args = self._get_init_args(skip=3)
+        # self.graph.update(self.layer_args)
+        # if self.__class__.__name__ in tl.layers.inputs.__all__:
+        #     self.graph.update({'prev_layer': None})
+        #     self._add_graphs((self.name, self.graph))
+        #     self.add_prev = True
+
     # FIXME : remove self.inputs & self.outputs in Layer Core, correct?
     # @property
     # def _inputs_shape(self):
@@ -156,43 +156,21 @@
         else:
             shape_mem = tensors.get_shape().as_list()
         return shape_mem
-=======
-        self.add_prev = False
-        self.graph = {}
-        self.graph.update({'class': self.__class__.__name__.split('.')[-1]})
-        self.all_graphs = list()
-        self.layer_args = self._get_init_args(skip=3)
-        self.graph.update(self.layer_args)
-        if self.__class__.__name__ in tl.layers.inputs.__all__:
-            self.graph.update({'prev_layer': None})
-            self._add_graphs((self.name, self.graph))
-            self.add_prev = True
-
-    @property
-    def _inputs_shape(self):
-        if self.inputs is not None:
-            if isinstance(self.inputs, list):
-                self._inputs_shape_mem = [t.get_shape().as_list() for t in self.inputs]
-            else:
-                self._inputs_shape_mem = self.inputs.get_shape().as_list()
-        return self._inputs_shape_mem
-
-    @property
-    def _outputs_shape(self):
-        if self.outputs is not None:
-            if isinstance(self.outputs, list):
-                self._outputs_shape_mem = [t.get_shape().as_list() for t in self.outputs]
-            else:
-                self._outputs_shape_mem = self.outputs.get_shape().as_list()
-        return self._outputs_shape_mem
->>>>>>> 3d70ed54
 
     @property
     def weights(self):
         return self._weights
 
-<<<<<<< HEAD
     def __call__(self, inputs, **kwargs):
+        """
+        (1) Build the Layer if necessary.
+        (2) Forward the computation and return results.
+        (3) Add LayerNode if necessary
+
+        :param prev_layer: np.ndarray, Tensor, Layer, list of Layers
+        :param kwargs:
+        :return: Layer
+        """
         if self.__class__.__name__ in tl.layers.inputs.__all__:
             input_tensors = tf.convert_to_tensor(inputs)
             # self.inputs = tf.convert_to_tensor(inputs)
@@ -207,39 +185,9 @@
             self.build(inputs_shape)
             # self.build(self._inputs_shape)
             self._built = True
-=======
-    def __call__(self, prev_layer, **kwargs):
-        """
-        (1) Build the Layer if necessary.
-        (2) Forward the computation and return results.
-
-        :param prev_layer: np.ndarray, Tensor, Layer, list of Layers
-        :param kwargs:
-        :return: Layer
-        """
-
-        if self.__class__.__name__ in tl.layers.inputs.__all__:
-            # 1. for input layers
-            # Input layers should use tf.convert_to_tensor to make sure the inputs is converted into tf.Tensor
-
-            self.inputs = tf.convert_to_tensor(prev_layer)
-            self._input_layer = None
-            self._built = True
-            self.build(self._inputs_shape)
-            self.outputs = self.forward(self.inputs, **kwargs)
-
-        elif isinstance(prev_layer, Layer):
-            # 2. for normal layer have only one input i.e. Dense
-            # Hint : list(), dict() is pass by value (shallow), without them,
-            # it is pass by reference.
-
-            self.inputs = prev_layer.outputs
-            self._input_layer = prev_layer
->>>>>>> 3d70ed54
 
         outputs = self.forward(input_tensors, **kwargs)
 
-<<<<<<< HEAD
         if not self._nodes_fixed:
             self._add_node(input_tensors, outputs)
         return outputs
@@ -261,14 +209,19 @@
             tensor._info = (new_node, idx)
 
     # def __call__(self, prev_layer, **kwargs):
+    #     """
+    #     (1) Build the Layer if necessary.
+    #     (2) Forward the computation and return results.
+    #
+    #     :param prev_layer: np.ndarray, Tensor, Layer, list of Layers
+    #     :param kwargs:
+    #     :return: Layer
+    #     """
     #
     #     if self.__class__.__name__ in tl.layers.inputs.__all__:
     #         # 1. for input layers
     #         # Input layers should use tf.convert_to_tensor to make sure the inputs is converted into tf.Tensor
     #
-    #         # code in tl 1.0
-    #         # raise RuntimeError("Please use layers in `tl.layers.inputs` to convert Variable/Tensor/Placeholder/Numpy arrays to a TL layer")
-    #         # FIXME: not sure convert_to_tensor here or ask user to do it
     #         self.inputs = tf.convert_to_tensor(prev_layer)
     #         self._input_layer = None
     #         self._built = True
@@ -276,28 +229,22 @@
     #         self.outputs = self.forward(self.inputs, **kwargs)
     #
     #     elif isinstance(prev_layer, Layer):
-    #         # 2. for normal layer have only 1 input i.e. DenseLayer
+    #         # 2. for normal layer have only one input i.e. Dense
     #         # Hint : list(), dict() is pass by value (shallow), without them,
     #         # it is pass by reference.
     #
     #         self.inputs = prev_layer.outputs
     #         self._input_layer = prev_layer
-    #
-    #         if not self._built:
-    #             self.build(self._inputs_shape)
-    #             self._ built = True
+    #         if self.add_prev == False:
+    #             self.graph.update({'prev_layer': prev_layer.name})
+    #             self._add_graphs(prev_layer.all_graphs)
+    #             self._add_graphs((self.name, self.graph))
+    #             self.add_prev = True
     #
     #         self.outputs = self.forward(self.inputs, **kwargs)
-    #         # self._outputs_shape = self.outputs.get_shape().as_list()
-    #
-    #         # TODO: need update
-    #         # self._add_layers(prev_layer.all_layers)
-    #         # self._add_weights(self._weights)
-    #         # self._add_weights(prev_layer.all_weights)
-    #         # self._add_dropout_layers(prev_layer.all_drop)
     #
     #     elif isinstance(prev_layer, list):
-    #         # 3. for layer have multiply inputs i.e. ConcatLayer
+    #         # 3. for layer have multiply inputs i.e. Concat
     #
     #         self.inputs = [layer.outputs for layer in prev_layer]
     #         self._input_layer = prev_layer # FIXME: not sure how to deal with it
@@ -306,61 +253,21 @@
     #         if not self._built:
     #             self._built = True
     #
+    #         if self.add_prev == False:
+    #             _list = []
+    #             for layer in prev_layer:
+    #                 _list.append(layer.name)
+    #             self.graph.update({'prev_layer': _list})
+    #             self._add_graphs(sum([l.all_graphs for l in prev_layer], []))
+    #             self._add_graphs((self.name, self.graph))
+    #             self.add_prev = True
+    #
     #         self.outputs = self.forward(self.inputs, **kwargs)
     #
-    #         # TODO: need update
-    #         # self._add_layers(sum([l.all_layers for l in prev_layer], []))
-    #         # self._add_weights(sum([l.all_weights for l in prev_layer], []))
-    #         # self._add_dropout_layers(sum([list(l.all_drop.items()) for l in prev_layer], []))
-    #
     #     else:
-    #         # FIXME: not sure if there is other cases
-    #         pass
-    #         # elif prev_layer is not None:
-    #         #     # 4. tl.models
-    #         #     self._add_layers(prev_layer.all_layers)
-    #         #     self._add_weights(prev_layer.all_weights)
-    #         #     self._add_dropout_layers(prev_layer.all_drop)
-    #         #
-    #         #     if hasattr(prev_layer, "outputs"):
-    #         #         self.inputs = prev_layer.outputs
+    #         raise AssertionError("Invalid input type: %s" % type(prev_layer))
     #
     #     return self
-=======
-            if self.add_prev == False:
-                self.graph.update({'prev_layer': prev_layer.name})
-                self._add_graphs(prev_layer.all_graphs)
-                self._add_graphs((self.name, self.graph))
-                self.add_prev = True
-
-            self.outputs = self.forward(self.inputs, **kwargs)
-
-        elif isinstance(prev_layer, list):
-            # 3. for layer have multiply inputs i.e. Concat
-
-            self.inputs = [layer.outputs for layer in prev_layer]
-            self._input_layer = prev_layer # FIXME: not sure how to deal with it
-
-            # FIXME: only support concat/elementwise, where build does nothing
-            if not self._built:
-                self._built = True
-
-            if self.add_prev == False:
-                _list = []
-                for layer in prev_layer:
-                    _list.append(layer.name)
-                self.graph.update({'prev_layer': _list})
-                self._add_graphs(sum([l.all_graphs for l in prev_layer], []))
-                self._add_graphs((self.name, self.graph))
-                self.add_prev = True
-
-            self.outputs = self.forward(self.inputs, **kwargs)
-
-        else:
-            raise AssertionError("Invalid input type: %s" % type(prev_layer))
-
-        return self
->>>>>>> 3d70ed54
 
     def _release_memory(self):
         """
@@ -369,20 +276,13 @@
         self.inputs and self.outputs will be set as None but not deleted in order to release memory.
         """
 
-<<<<<<< HEAD
-        '''
+
         # FIXME : not sure whether to remove this and how to release_memory now.
         # FIXME : Set LayerNode's input/output_tensor = None?
         # _ = self._inputs_shape # save input shape before inputs become None
         # _ = self._outputs_shape # save outputs shape before outputs become None
         # self.inputs = None
         # self.outputs = None
-=======
-        _ = self._inputs_shape # save input shape before inputs become None
-        _ = self._outputs_shape # save outputs shape before outputs become None
-        self.inputs = None
-        self.outputs = None
->>>>>>> 3d70ed54
 
     def _set_mode_for_layers(self, is_train):
         """ Set training/evaluation mode for the Layer"""
@@ -432,53 +332,73 @@
     def __delitem__(self, key):
         raise TypeError("The Layer API does not allow to use the method: `__delitem__`")
 
-    @protected_method
-    def _get_init_args(self, skip=3):
-        """Get all arguments of current layer for saving the graph."""
-        stack = inspect.stack()
-
-        if len(stack) < skip + 1:
-            raise ValueError("The length of the inspection stack is shorter than the requested start position.")
-
-        args, _, _, values = inspect.getargvalues(stack[skip][0])
-
-        params = {}
-
-        for arg in args:
-
-            # some args dont need to be saved into the graph. e.g. the input placeholder
-            if values[arg] is not None and arg not in ['self', 'prev_layer', 'inputs']:
-
-                val = values[arg]
-
-                # change function (e.g. act) into dictionary of module path and function name
-                if inspect.isfunction(val):
-                    params[arg] = {"module_path": val.__module__, "func_name": val.__name__}
-                # ignore more args e.g. TF class
-                elif arg.endswith('init'):
-                    continue
-                # for other data type, save them directly
-                else:
-                    params[arg] = val
-
-        return params
-
-    @protected_method
-    def _add_graphs(self, graphs):
-        if isinstance(graphs, list):
-            self.all_graphs.extend(list(graphs))
-        else:
-            self.all_graphs.append(graphs)
-
-    @private_method
-    def _argument_dict_checkup(self, args):
-
-        if not isinstance(args, dict) and args is not None:
-            raise AssertionError(
-                "One of the argument given to %s should be formatted as a dictionary" % self.__class__.__name__
-            )
-
-        return args if args is not None else {}
+    # FIXME : model save part @ruihai
+    # @protected_method
+    # def _get_init_args(self, skip=3):
+    #     """Get all arguments of current layer for saving the graph."""
+    #     stack = inspect.stack()
+    #
+    #     if len(stack) < skip + 1:
+    #         raise ValueError("The length of the inspection stack is shorter than the requested start position.")
+    #
+    #     args, _, _, values = inspect.getargvalues(stack[skip][0])
+    #
+    #     params = {}
+    #
+    #     for arg in args:
+    #
+    #         # some args dont need to be saved into the graph. e.g. the input placeholder
+    #         if values[arg] is not None and arg not in ['self', 'prev_layer', 'inputs']:
+    #
+    #             val = values[arg]
+    #
+    #             # change function (e.g. act) into dictionary of module path and function name
+    #             if inspect.isfunction(val):
+    #                 params[arg] = {"module_path": val.__module__, "func_name": val.__name__}
+    #             # ignore more args e.g. TF class
+    #             elif arg.endswith('init'):
+    #                 continue
+    #             # for other data type, save them directly
+    #             else:
+    #                 params[arg] = val
+    #
+    #     return params
+    #
+    # @protected_method
+    # def _add_graphs(self, graphs):
+    #     if isinstance(graphs, list):
+    #         self.all_graphs.extend(list(graphs))
+    #     else:
+    #         self.all_graphs.append(graphs)
+    #
+    # @private_method
+    # def _argument_dict_checkup(self, args):
+    #
+    #     if not isinstance(args, dict) and args is not None:
+    #         raise AssertionError(
+    #             "One of the argument given to %s should be formatted as a dictionary" % self.__class__.__name__
+    #         )
+    #
+    #     return args if args is not None else {}
+
+class LayerNode(object):
+    def __init__(self, layer, node_index, in_nodes, in_tensors, out_tensors):
+        self.layer = layer
+        self.node_index = node_index
+        self.in_nodes = in_nodes
+        self.out_nodes = []
+        self.in_tensors = in_tensors
+        self.out_tensors = out_tensors
+        self.name = layer.name + "_node_{}".format(node_index)
+
+        # for node in self.in_nodes:
+        #     node.out_nodes.append(self)
+
+    def __call__(self, inputs, **kwargs):
+        outputs = self.layer.forward(inputs, **kwargs)
+        self.in_tensors = inputs if isinstance(inputs, list) else [inputs]
+        self.out_tensors = outputs if isinstance(outputs, list) else [outputs]
+        return outputs
 
 
 class ModelLayer(Layer):
@@ -506,36 +426,7 @@
         Do nothing because the given model has already been built.
     forward()
         Forward the computation. Simply call the forward() of the given model.
-
-<<<<<<< HEAD
-class LayerNode(object):
-    def __init__(self, layer, node_index, in_nodes, in_tensors, out_tensors):
-        self.layer = layer
-        self.node_index = node_index
-        self.in_nodes = in_nodes
-        self.out_nodes = []
-        self.in_tensors = in_tensors
-        self.out_tensors = out_tensors
-        self.name = layer.name + "_node_{}".format(node_index)
-
-        # for node in self.in_nodes:
-        #     node.out_nodes.append(self)
-
-    def __call__(self, inputs, **kwargs):
-        outputs = self.layer.forward(inputs, **kwargs)
-        self.in_tensors = inputs if isinstance(inputs, list) else [inputs]
-        self.out_tensors = outputs if isinstance(outputs, list) else [outputs]
-        return outputs
-
-
-class ModelLayer(Layer):
-    # TODO: documentation
-    '''
-    Documentation pending
-    '''
-=======
     """
->>>>>>> 3d70ed54
 
     def __init__(self, model, name=None):
         """
@@ -677,15 +568,11 @@
         return tmpstr
 
     def build(self, inputs_shape):
-<<<<<<< HEAD
+        """
+        Build the LayerList. The layer instances will be connected automatically one by one.
+        """
         in_tensor = self._input_tensors
         # in_layer = self._input_layer
-=======
-        """
-        Build the LayerList. The layer instances will be connected automatically one by one.
-        """
-        in_layer = self._input_layer
->>>>>>> 3d70ed54
         for layer in self.layers:
             is_build = layer._built
             out_tensor = layer(in_tensor)
