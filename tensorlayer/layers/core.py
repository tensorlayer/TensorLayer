--- conflicted
+++ resolved
@@ -304,30 +304,8 @@
         if isinstance(prev_layer, list):  # e.g. ConcatLayer, ElementwiseLayer have multiply previous layers
             _list = []
 
-<<<<<<< HEAD
             for layer in prev_layer:
                 _list.append(layer.name)
-=======
-    def print_params(self, details=True, session=None):
-        """Print all info of parameters in the network"""
-        for i, p in enumerate(self.all_params):
-            if details:
-                try:
-                    val = p.eval(session=session)
-                    logging.info(
-                        "  param {:3}: {:20} {:15}    {} (mean: {:<18}, median: {:<18}, std: {:<18})   ".
-                        format(i, p.name, str(val.shape), p.dtype.name, val.mean(), np.median(val), val.std())
-                    )
-                except Exception as e:
-                    logging.info(str(e))
-                    raise Exception(
-                        "Hint: print params details after tl.layers.initialize_global_variables(sess) "
-                        "or use network.print_params(False)."
-                    )
-            else:
-                logging.info("  param {:3}: {:20} {:15}    {}".format(i, p.name, str(p.get_shape()), p.dtype.name))
-        logging.info("  num of params: %d" % self.count_params())
->>>>>>> 5b491c61
 
             self.graph.update({'class': self.__class__.__name__.split('.')[-1], 'prev_layer': _list})
 
@@ -749,9 +727,8 @@
                 try:
                     val = p.eval(session=session)
                     logging.info(
-                        "  weight {:3}: {:20} {:15}    {} (mean: {:<18}, median: {:<18}, std: {:<18})   ".format(
-                            i, p.name, str(val.shape), p.dtype.name, val.mean(), np.median(val), val.std()
-                        )
+                        "  weight {:3}: {:20} {:15}    {} (mean: {:<18}, median: {:<18}, std: {:<18})   ".
+                        format(i, p.name, str(val.shape), p.dtype.name, val.mean(), np.median(val), val.std())
                     )
                 except Exception as e:
                     logging.info(str(e))
