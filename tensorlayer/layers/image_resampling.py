--- conflicted
+++ resolved
@@ -17,9 +17,7 @@
 
 
 class UpSampling2dLayer(Layer):
-    """The :class:`UpSampling2dLayer` class is a up-sampling 2D layer.
-
-    See `tf.image.resize_images <https://www.tensorflow.org/api_docs/python/tf/image/resize_images>`__.
+    """The :class:`UpSampling2dLayer` class is a up-sampling 2D layer, see `tf.image.resize_images <https://www.tensorflow.org/api_docs/python/tf/image/resize_images>`__.
 
     Parameters
     ----------
@@ -39,6 +37,7 @@
         If True, align the corners of the input and output. Default is False.
     name : str
         A unique layer name.
+
     """
 
     @deprecated_alias(
@@ -102,7 +101,6 @@
         except AttributeError:
             pass
 
-<<<<<<< HEAD
         return self._str(additional_str)
 
     def compile(self, prev_layer, is_train=True):
@@ -116,11 +114,11 @@
             x_pos, y_pos = (1, 2)
 
         else:
-            raise RuntimeError("The input shape: %s is not supported" % prev_layer.outputs)
+            raise RuntimeError("The input shape: %s is not supported" % tf.shape(self.inputs))
 
         if self.is_scale:
-            size_h = np.ceil(int(self.inputs.shape[x_pos]) * self.size[0]).astype(dtype=np.int32)
-            size_w = np.ceil(int(self.inputs.shape[y_pos]) * self.size[1]).astype(dtype=np.int32)
+            size_h = tf.shape(self.inputs)[x_pos] * self.size[0]
+            size_w = tf.shape(self.inputs)[y_pos] * self.size[1]
 
             _size = [size_h, size_w]
 
@@ -137,40 +135,12 @@
             self.out_shape = self.outputs.shape
 
         super(UpSampling2dLayer, self).compile(prev_layer)
-=======
-        if len(self.inputs.get_shape()) == 3:
-            if is_scale:
-                size_h = size[0] * tf.shape(self.inputs)[0]
-                size_w = size[1] * tf.shape(self.inputs)[1]
-                size = [size_h, size_w]
-
-        elif len(self.inputs.get_shape()) == 4:
-            if is_scale:
-                size_h = size[0] * tf.shape(self.inputs)[1]
-                size_w = size[1] * tf.shape(self.inputs)[2]
-                size = [size_h, size_w]
-
-        else:
-            raise Exception("Donot support shape %s" % tf.shape(self.inputs))
-
-        with tf.variable_scope(name):
-            try:
-                self.outputs = tf.image.resize_images(
-                    self.inputs, size=size, method=method, align_corners=align_corners
-                )
-            except Exception:  # for TF 0.10
-                self.outputs = tf.image.resize_images(
-                    self.inputs, new_height=size[0], new_width=size[1], method=method, align_corners=align_corners
-                )
->>>>>>> 4c4a756c
 
         self._add_layers(self.outputs)
 
 
 class DownSampling2dLayer(Layer):
-    """The :class:`DownSampling2dLayer` class is down-sampling 2D layer.
-
-    See `tf.image.resize_images <https://www.tensorflow.org/versions/master/api_docs/python/image/resizing#resize_images>`__.
+    """The :class:`DownSampling2dLayer` class is down-sampling 2D layer, see `tf.image.resize_images <https://www.tensorflow.org/versions/master/api_docs/python/image/resizing#resize_images>`__.
 
     Parameters
     ----------
@@ -190,6 +160,7 @@
         If True, exactly align all 4 corners of the input and output. Default is False.
     name : str
         A unique layer name.
+
     """
 
     @deprecated_alias(
@@ -255,7 +226,6 @@
 
         return self._str(additional_str)
 
-<<<<<<< HEAD
     def compile(self, prev_layer, is_train=True):
 
         self._parse_inputs(prev_layer)
@@ -267,11 +237,11 @@
             x_pos, y_pos = (1, 2)
 
         else:
-            raise RuntimeError("The input shape: %s is not supported" % prev_layer.outputs)
+            raise RuntimeError("The input shape: %s is not supported" % tf.shape(self.inputs))
 
         if self.is_scale:
-            size_h = np.ceil(int(self.inputs.shape[x_pos]) / float(self.size[0])).astype(dtype=np.int32)
-            size_w = np.ceil(int(self.inputs.shape[y_pos]) / float(self.size[1])).astype(dtype=np.int32)
+            size_h = tf.cast(tf.ceil(tf.shape(self.inputs)[x_pos] / np.float32(self.size[0])), tf.int32)
+            size_w = tf.cast(tf.ceil(tf.shape(self.inputs)[y_pos] / np.float32(self.size[1])), tf.int32)
 
             _size = [size_h, size_w]
 
@@ -288,31 +258,5 @@
             self.out_shape = self.outputs.shape
 
         super(DownSampling2dLayer, self).compile(prev_layer)
-=======
-        if len(self.inputs.get_shape()) == 3:
-            if is_scale:
-                size_h = size[0] * tf.shape(self.inputs)[0]
-                size_w = size[1] * tf.shape(self.inputs)[1]
-                size = [size_h, size_w]
-
-        elif len(self.inputs.get_shape()) == 4:
-            if is_scale:
-                size_h = size[0] * tf.shape(self.inputs)[1]
-                size_w = size[1] * tf.shape(self.inputs)[2]
-                size = [size_h, size_w]
-
-        else:
-            raise Exception("Do not support shape %s" % tf.shape(self.inputs))
-
-        with tf.variable_scope(name):
-            try:
-                self.outputs = tf.image.resize_images(
-                    self.inputs, size=size, method=method, align_corners=align_corners
-                )
-            except Exception:  # for TF 0.10
-                self.outputs = tf.image.resize_images(
-                    self.inputs, new_height=size[0], new_width=size[1], method=method, align_corners=align_corners
-                )
->>>>>>> 4c4a756c
 
         self._add_layers(self.outputs)