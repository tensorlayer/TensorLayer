--- conflicted
+++ resolved
@@ -16,14 +16,8 @@
 
 
 class UpSampling2dLayer(Layer):
-<<<<<<< HEAD
-    """The :class:`UpSampling2dLayer` class is a up-sampling 2D layer, see `tf.image.resize_images <https://www.tensorflow.org/api_docs/python/tf/image/resize_images>`__.
-=======
     """The :class:`UpSampling2dLayer` class is a up-sampling 2D layer.
-
     See `tf.image.resize_images <https://www.tensorflow.org/api_docs/python/tf/image/resize_images>`__.
-
->>>>>>> 4c4a756c
     Parameters
     ----------
     prev_layer : :class:`Layer`
@@ -93,14 +87,8 @@
 
 
 class DownSampling2dLayer(Layer):
-<<<<<<< HEAD
-    """The :class:`DownSampling2dLayer` class is down-sampling 2D layer, see `tf.image.resize_images <https://www.tensorflow.org/versions/master/api_docs/python/image/resizing#resize_images>`__.
-=======
     """The :class:`DownSampling2dLayer` class is down-sampling 2D layer.
-
     See `tf.image.resize_images <https://www.tensorflow.org/versions/master/api_docs/python/image/resizing#resize_images>`__.
-
->>>>>>> 4c4a756c
     Parameters
     ----------
     prev_layer : :class:`Layer`
