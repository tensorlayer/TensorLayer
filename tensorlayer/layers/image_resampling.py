#! /usr/bin/python
# -*- coding: utf-8 -*-

import tensorflow as tf

from tensorlayer.layers.core import Layer

from tensorlayer import logging

from tensorlayer.decorators import deprecated_alias

__all__ = [
    'UpSampling2d',
    'DownSampling2d',
]


class UpSampling2d(Layer):
    """The :class:`UpSampling2d` class is a up-sampling 2D layer.

    See `tf.image.resize_images <https://www.tensorflow.org/api_docs/python/tf/image/resize_images>`__.

    Parameters
    ----------
    size : tuple of int/float
        (height, width) scale factor or new size of height and width.
    is_scale : boolean
        If True (default), the `size` is a scale factor; otherwise, the `size` is the numbers of pixels of height and width.
    method : int
        The resize method selected through the index. Defaults index is 0 which is ResizeMethod.BILINEAR.
            - Index 0 is ResizeMethod.BILINEAR, Bilinear interpolation.
            - Index 1 is ResizeMethod.NEAREST_NEIGHBOR, Nearest neighbor interpolation.
            - Index 2 is ResizeMethod.BICUBIC, Bicubic interpolation.
            - Index 3 ResizeMethod.AREA, Area interpolation.
    align_corners : boolean
        If True, align the corners of the input and output. Default is False.
    data_format : str
        channels_last 'channel_last' (default) or channels_first.
    name : None or str
        A unique layer name.
    """

    def __init__(
            self,
            size,
            is_scale=True,
            method=0,
            align_corners=False,
            data_format='channel_last',
            name=None,  #'upsample2d',
    ):
        # super(UpSampling2d, self).__init__(prev_layer=prev_layer, name=name)
        super().__init__(name)
        self.size = size
        self.is_scale = scale
        self.method = method
        self.align_corners = align_corners
        self.data_format = data_format

        logging.info(
            "UpSampling2d %s: is_scale: %s size: %s method: %d align_corners: %s" %
            (self.name, self.is_scale, self.size, self.method, self.align_corners)
        )

        if not isinstance(self.size, (list, tuple)) and len(self.size) == 2:
            raise AssertionError()
<<<<<<< HEAD

    def build(self, inputs_shape):
        if self.data_format != 'channel_last':
            raise Exception("UpSampling2d tf.image.resize_images only support channel_last")

        # if len(self.inputs.get_shape()) == 3:
        if len(inputs_shape) == 3:
            if self.is_scale:
                # inputs_shape = inputs.shape.as_list()
                if inputs_shape[0] is not None:
                    size_h = self.size[0] * inputs_shape[0]
                else:
                    size_h = self.size[0] * tf.shape(input=inputs)[0]
                if inputs_shape[1] is not None:
                    size_w = self.size[1] * inputs_shape[1]
                else:
                    size_w = self.size[1] * tf.shape(input=inputs)[1]
                self.size = [size_h, size_w]

        # elif len(self.inputs.get_shape()) == 4:
        elif len(inputs_shape) == 4:
            if self.is_scale:
                # inputs_shape = inputs.shape.as_list()
                if inputs_shape[1] is not None:
                    size_h = self.size[0] * inputs_shape[1]
                else:
                    size_h = self.size[0] * tf.shape(input=inputs)[1]
                if inputs_shape[2] is not None:
                    size_w = self.size[1] * inputs_shape[2]
                else:
                    size_w = self.size[1] * tf.shape(input=inputs)[2]
                self.size = [size_h, size_w]

=======
        if len(self.inputs.get_shape()) == 3:
            if is_scale:
                input_shape = self.inputs.shape.as_list()
                if input_shape[0] is not None:
                    size_h = size[0] * input_shape[0]
                else:
                    size_h = size[0] * tf.shape(self.inputs)[0]
                if input_shape[1] is not None:
                    size_w = size[1] * input_shape[1]
                else:
                    size_w = size[1] * tf.shape(self.inputs)[1]
                size = [size_h, size_w]

        elif len(self.inputs.get_shape()) == 4:
            if is_scale:
                input_shape = self.inputs.shape.as_list()
                if input_shape[1] is not None:
                    size_h = size[0] * input_shape[1]
                else:
                    size_h = size[0] * tf.shape(self.inputs)[1]
                if input_shape[2] is not None:
                    size_w = size[1] * input_shape[2]
                else:
                    size_w = size[1] * tf.shape(self.inputs)[2]
                size = [size_h, size_w]
>>>>>>> aa9e52e3
        else:
            raise Exception("Donot support shape %s" % str(inputs.shape.as_list()))

    def forward(self, inputs):
        """

        Parameters
        ------------
        prev_layer : :class:`Layer`
            Previous layer with 4-D Tensor of the shape (batch, height, width, channels) or 3-D Tensor of the shape (height, width, channels).
        """
        outputs = tf.image.resize(inputs, size=self.size, method=self.method, align_corners=self.align_corners)
        return outputs


class DownSampling2d(Layer):
    """The :class:`DownSampling2d` class is down-sampling 2D layer.

    See `tf.image.resize_images <https://www.tensorflow.org/versions/master/api_docs/python/image/resizing#resize_images>`__.

    Parameters
    ----------
    size : tuple of int/float
        (height, width) scale factor or new size of height and width.
    is_scale : boolean
        If True (default), the `size` is the scale factor; otherwise, the `size` are numbers of pixels of height and width.
    method : int
        The resize method selected through the index. Defaults index is 0 which is ResizeMethod.BILINEAR.
            - Index 0 is ResizeMethod.BILINEAR, Bilinear interpolation.
            - Index 1 is ResizeMethod.NEAREST_NEIGHBOR, Nearest neighbor interpolation.
            - Index 2 is ResizeMethod.BICUBIC, Bicubic interpolation.
            - Index 3 ResizeMethod.AREA, Area interpolation.
    align_corners : boolean
        If True, exactly align all 4 corners of the input and output. Default is False.
    data_format : str
        channels_last 'channel_last' (default) or channels_first.
    name : None or str
        A unique layer name.
    """

    def __init__(
            self,
            size,
            is_scale=True,
            method=0,
            align_corners=False,
            data_format='channel_last',
            name='downsample2d',
    ):
        # super(DownSampling2d, self).__init__(prev_layer=prev_layer, name=name)
        super().__init__(name)
        self.size = size
        self.is_scale = scale
        self.method = method
        self.align_corners = align_corners
        self.data_format = data_format

        logging.info(
            "DownSampling2d %s: is_scale: %s size: %s method: %d, align_corners: %s" %
            (self.name, self.is_scale, self.size, self.method, self.align_corners)
        )

        if not isinstance(self.size, (list, tuple)) and len(self.size) == 2:
            raise AssertionError()

<<<<<<< HEAD
    def build(self, inputs_shape):
        if self.data_format != 'channel_last':
            raise Exception("DownSampling2d tf.image.resize_images only support channel_last")

        if len(inputs_shape) == 3:
            # if inputs.shape.ndims == 3:
            if self.is_scale:
                # inputs_shape = inputs.shape.as_list()
                if inputs_shape[1] is not None:
                    size_h = self.size[0] * inputs_shape[0]
                else:
                    size_h = self.size[0] * tf.shape(input=inputs)[0]
                if inputs_shape[1] is not None:
                    size_w = self.size[1] * inputs_shape[1]
                else:
                    size_w = self.size[1] * tf.shape(input=inputs)[1]
                self.size = [size_h, size_w]

        elif len(inputs_shape) == 4:
            # elif inputs.shape.ndims == 4:
            if self.is_scale:
                # inputs_shape = inputs.shape.as_list()
                if inputs_shape[1] is not None:
                    size_h = self.size[0] * inputs_shape[1]
                else:
                    size_h = self.size[0] * tf.shape(input=inputs)[1]
                if inputs_shape[2] is not None:
                    size_w = self.size[1] * inputs_shape[2]
                else:
                    size_w = self.size[1] * tf.shape(input=inputs)[2]
                self.size = [size_h, size_w]
=======
        if len(self.inputs.get_shape()) == 3:
            if is_scale:
                input_shape = self.inputs.shape.as_list()
                if input_shape[0] is not None:
                    size_h = size[0] * input_shape[0]
                else:
                    size_h = size[0] * tf.shape(self.inputs)[0]
                if input_shape[1] is not None:
                    size_w = size[1] * input_shape[1]
                else:
                    size_w = size[1] * tf.shape(self.inputs)[1]
                size = [size_h, size_w]

        elif len(self.inputs.get_shape()) == 4:
            if is_scale:
                input_shape = self.inputs.shape.as_list()
                if input_shape[1] is not None:
                    size_h = size[0] * input_shape[1]
                else:
                    size_h = size[0] * tf.shape(self.inputs)[1]
                if input_shape[2] is not None:
                    size_w = size[1] * input_shape[2]
                else:
                    size_w = size[1] * tf.shape(self.inputs)[2]
                size = [size_h, size_w]
>>>>>>> aa9e52e3

        else:
            raise Exception("Donot support shape %s" % str(inputs.shape.as_list()))

    def forward(self, inputs):
        """

        Parameters
        ------------
        prev_layer : :class:`Layer`
            Previous layer with 4-D Tensor of the shape (batch, height, width, channels) or 3-D Tensor of the shape (height, width, channels).
        """
        outputs = tf.image.resize(inputs, size=self.size, method=self.method, align_corners=self.align_corners)
        return outputs<|MERGE_RESOLUTION|>--- conflicted
+++ resolved
@@ -64,7 +64,6 @@
 
         if not isinstance(self.size, (list, tuple)) and len(self.size) == 2:
             raise AssertionError()
-<<<<<<< HEAD
 
     def build(self, inputs_shape):
         if self.data_format != 'channel_last':
@@ -97,34 +96,6 @@
                 else:
                     size_w = self.size[1] * tf.shape(input=inputs)[2]
                 self.size = [size_h, size_w]
-
-=======
-        if len(self.inputs.get_shape()) == 3:
-            if is_scale:
-                input_shape = self.inputs.shape.as_list()
-                if input_shape[0] is not None:
-                    size_h = size[0] * input_shape[0]
-                else:
-                    size_h = size[0] * tf.shape(self.inputs)[0]
-                if input_shape[1] is not None:
-                    size_w = size[1] * input_shape[1]
-                else:
-                    size_w = size[1] * tf.shape(self.inputs)[1]
-                size = [size_h, size_w]
-
-        elif len(self.inputs.get_shape()) == 4:
-            if is_scale:
-                input_shape = self.inputs.shape.as_list()
-                if input_shape[1] is not None:
-                    size_h = size[0] * input_shape[1]
-                else:
-                    size_h = size[0] * tf.shape(self.inputs)[1]
-                if input_shape[2] is not None:
-                    size_w = size[1] * input_shape[2]
-                else:
-                    size_w = size[1] * tf.shape(self.inputs)[2]
-                size = [size_h, size_w]
->>>>>>> aa9e52e3
         else:
             raise Exception("Donot support shape %s" % str(inputs.shape.as_list()))
 
@@ -190,7 +161,6 @@
         if not isinstance(self.size, (list, tuple)) and len(self.size) == 2:
             raise AssertionError()
 
-<<<<<<< HEAD
     def build(self, inputs_shape):
         if self.data_format != 'channel_last':
             raise Exception("DownSampling2d tf.image.resize_images only support channel_last")
@@ -222,33 +192,6 @@
                 else:
                     size_w = self.size[1] * tf.shape(input=inputs)[2]
                 self.size = [size_h, size_w]
-=======
-        if len(self.inputs.get_shape()) == 3:
-            if is_scale:
-                input_shape = self.inputs.shape.as_list()
-                if input_shape[0] is not None:
-                    size_h = size[0] * input_shape[0]
-                else:
-                    size_h = size[0] * tf.shape(self.inputs)[0]
-                if input_shape[1] is not None:
-                    size_w = size[1] * input_shape[1]
-                else:
-                    size_w = size[1] * tf.shape(self.inputs)[1]
-                size = [size_h, size_w]
-
-        elif len(self.inputs.get_shape()) == 4:
-            if is_scale:
-                input_shape = self.inputs.shape.as_list()
-                if input_shape[1] is not None:
-                    size_h = size[0] * input_shape[1]
-                else:
-                    size_h = size[0] * tf.shape(self.inputs)[1]
-                if input_shape[2] is not None:
-                    size_w = size[1] * input_shape[2]
-                else:
-                    size_w = size[1] * tf.shape(self.inputs)[2]
-                size = [size_h, size_w]
->>>>>>> aa9e52e3
 
         else:
             raise Exception("Donot support shape %s" % str(inputs.shape.as_list()))
