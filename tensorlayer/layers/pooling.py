# -*- coding: utf-8 -*-

import copy

import tensorflow as tf

from .. import _logging as logging
from .core import *

from ..deprecation import deprecated_alias

__all__ = [
    'PoolLayer',
    'MaxPool1d',
    'MeanPool1d',
    'MaxPool2d',
    'MeanPool2d',
    'MaxPool3d',
    'MeanPool3d',
    'GlobalMaxPool1d',
    'GlobalMeanPool1d',
    'GlobalMaxPool2d',
    'GlobalMeanPool2d',
    'GlobalMaxPool3d',
    'GlobalMeanPool3d',
]


class PoolLayer(Layer):
    """
    The :class:`PoolLayer` class is a Pooling layer.
    You can choose ``tf.nn.max_pool`` and ``tf.nn.avg_pool`` for 2D input or
    ``tf.nn.max_pool3d`` and ``tf.nn.avg_pool3d`` for 3D input.

    Parameters
    ----------
    prev_layer : :class:`Layer`
        The previous layer.
    ksize : tuple of int
        The size of the window for each dimension of the input tensor.
        Note that: len(ksize) >= 4.
    strides : tuple of int
        The stride of the sliding window for each dimension of the input tensor.
        Note that: len(strides) >= 4.
    padding : str
        The padding algorithm type: "SAME" or "VALID".
    pool : pooling function
        One of ``tf.nn.max_pool``, ``tf.nn.avg_pool``, ``tf.nn.max_pool3d`` and ``f.nn.avg_pool3d``.
        See `TensorFlow pooling APIs <https://www.tensorflow.org/versions/master/api_docs/python/nn.html#pooling>`__
    name : str
        A unique layer name.

    Examples
    --------
    - see :class:`Conv2dLayer`.

    """

    @deprecated_alias(layer='prev_layer', end_support_version=1.9)  # TODO remove this line for the 1.9 release
    def __init__(
        self,
        prev_layer,
        ksize=(1, 2, 2, 1),
        strides=(1, 2, 2, 1),
        padding='SAME',
        pool=tf.nn.max_pool,
        name='pool_layer',
    ):
        super(PoolLayer, self).__init__(prev_layer=prev_layer, name=name)
        logging.info(
            "PoolLayer   %s: ksize:%s strides:%s padding:%s pool:%s" %
<<<<<<< HEAD
            (name,
             str(ksize),
             str(strides),
             padding, pool.__name__)
=======
            (name, str(ksize), str(strides), padding, pool.__name__)
>>>>>>> 98291f0d
        )

        self.inputs = prev_layer.outputs
        # operation (customized)
        self.outputs = pool(self.inputs, ksize=ksize, strides=strides, padding=padding, name=name)
        # update layer (customized)
        self.all_layers.append(self.outputs)


class MaxPool1d(Layer):
    """Max pooling for 1D signal [batch, length, channel]. Wrapper for `tf.layers.max_pooling1d <https://www.tensorflow.org/api_docs/python/tf/layers/max_pooling1d>`__ .

    Parameters
    ----------
    prev_layer : :class:`Layer`
        The previous layer with a output rank as 3 [batch, length, channel].
    filter_size : tuple of int
        Pooling window size.
    strides : tuple of int
        Strides of the pooling operation.
    padding : str
        The padding method: 'valid' or 'same'.
    data_format : str
        One of `channels_last` (default) or `channels_first`.
        The ordering of the dimensions must match the inputs.
        channels_last corresponds to inputs with the shape (batch, length, channels);
        while channels_first corresponds to inputs with shape (batch, channels, length).
    name : str
        A unique layer name.

    """
<<<<<<< HEAD
    logging.info(
        "MaxPool1d %s: filter_size:%s strides:%s padding:%s" % (name,
                                                                str(filter_size),
                                                                str(strides),
                                                                str(padding))
    )
    outputs = tf.layers.max_pooling1d(
        prev_layer.outputs,
        filter_size,
        strides,
        padding=padding,
        data_format=data_format,
        name=name
    )
=======
>>>>>>> 98291f0d

    @deprecated_alias(net='prev_layer', end_support_version=1.9)  # TODO remove this line for the 1.9 release
    def __init__(
            self, prev_layer, filter_size=3, strides=2, padding='valid', data_format='channels_last', name='maxpool1d'
    ):
        super(MaxPool1d, self).__init__(prev_layer=prev_layer, name=name)
        logging.info(
            "MaxPool1d %s: filter_size:%s strides:%s padding:%s" % (name, str(filter_size), str(strides), str(padding))
        )
        self.inputs = prev_layer.outputs
        # operation (customized)
        self.outputs = tf.layers.max_pooling1d(
            self.inputs, filter_size, strides, padding=padding, data_format=data_format, name=name
        )
        # update layer (customized)
        self.all_layers.append(self.outputs)


class MeanPool1d(Layer):
    """Mean pooling for 1D signal [batch, length, channel]. Wrapper for `tf.layers.average_pooling1d <https://www.tensorflow.org/api_docs/python/tf/layers/average_pooling1d>`__ .

    Parameters
    ------------
    prev_layer : :class:`Layer`
        The previous layer with a output rank as 3 [batch, length, channel].
    filter_size : tuple of int
        Pooling window size.
    strides : tuple of int
        Strides of the pooling operation.
    padding : str
        The padding method: 'valid' or 'same'.
    data_format : str
        One of `channels_last` (default) or `channels_first`.
        The ordering of the dimensions must match the inputs.
        channels_last corresponds to inputs with the shape (batch, length, channels);
        while channels_first corresponds to inputs with shape (batch, channels, length).
    name : str
        A unique layer name.

    """
<<<<<<< HEAD
    logging.info(
        "MeanPool1d %s: filter_size:%s strides:%s padding:%s" % (name,
                                                                 str(filter_size),
                                                                 str(strides),
                                                                 str(padding))
    )
    outputs = tf.layers.average_pooling1d(
        prev_layer.outputs,
        filter_size,
        strides,
        padding=padding,
        data_format=data_format,
        name=name
    )
=======
    # logging.info("MeanPool1d %s: filter_size:%s strides:%s padding:%s" % (name, str(filter_size), str(strides), str(padding)))
    # outputs = tf.layers.average_pooling1d(prev_layer.outputs, filter_size, strides, padding=padding, data_format=data_format, name=name)
    #
    # net_new = copy.copy(prev_layer)
    # net_new.outputs = outputs
    # net_new.all_layers.extend([outputs])
    # return net_new
    @deprecated_alias(net='prev_layer', end_support_version=1.9)  # TODO remove this line for the 1.9 release
    def __init__(
            self, prev_layer, filter_size=3, strides=2, padding='valid', data_format='channels_last', name='meanpool1d'
    ):
        super(MeanPool1d, self).__init__(prev_layer=prev_layer, name=name)
        logging.info(
            "MeanPool1d %s: filter_size:%s strides:%s padding:%s" %
            (name, str(filter_size), str(strides), str(padding))
        )

        # operation (customized)
        self.outputs = tf.layers.average_pooling1d(
            prev_layer.outputs, filter_size, strides, padding=padding, data_format=data_format, name=name
        )
>>>>>>> 98291f0d

        # update layer (customized)
        self.all_layers.append(self.outputs)


class MaxPool2d(Layer):
    """Max pooling for 2D image [batch, height, width, channel].

    Parameters
    -----------
    prev_layer : :class:`Layer`
        The previous layer with a output rank as 4 [batch, height, width, channel].
    filter_size : tuple of int
        (height, width) for filter size.
    strides : tuple of int
        (height, width) for strides.
    padding : str
        The padding method: 'valid' or 'same'.
    name : str
        A unique layer name.

    """
<<<<<<< HEAD
    if strides is None:
        strides = filter_size
    if tf.__version__ > '1.5':
        outputs = tf.layers.max_pooling2d(
            prev_layer.outputs,
            filter_size,
            strides,
            padding=padding,
            data_format='channels_last',
            name=name
        )
        net_new = copy.copy(prev_layer)
        net_new.outputs = outputs
        net_new.all_layers.extend([outputs])
        return net_new
    else:
=======
>>>>>>> 98291f0d

    @deprecated_alias(net='prev_layer', end_support_version=1.9)  # TODO remove this line for the 1.9 release
    def __init__(self, prev_layer, filter_size=(3, 3), strides=(2, 2), padding='SAME', name='maxpool2d'):
        if strides is None:
            strides = filter_size

<<<<<<< HEAD
        prev_layer = PoolLayer(
            prev_layer,
            ksize=[1, filter_size[0], filter_size[1], 1],
            strides=[1, strides[0], strides[1], 1],
            padding=padding,
            pool=tf.nn.max_pool,
            name=name
        )

        return prev_layer
=======
        super(MaxPool2d, self).__init__(prev_layer=prev_layer, name=name)
        logging.info(
            "MaxPool2d %s: filter_size:%s strides:%s padding:%s" % (name, str(filter_size), str(strides), str(padding))
        )
        self.inputs = prev_layer.outputs
        # operation (customized)
        if tf.__version__ > '1.5':
            self.outputs = tf.layers.max_pooling2d(
                self.inputs, filter_size, strides, padding=padding, data_format='channels_last', name=name
            )
        else:
            if len(strides) == 2:
                raise Exception("len(strides) should be 2.")
            ksize = [1, filter_size[0], filter_size[1], 1]
            strides = [1, strides[0], strides[1], 1]
            self.outputs = tf.nn.max_pool(self.inputs, ksize=ksize, strides=strides, padding=padding, name=name)
        # update layer (customized)
        self.all_layers.append(self.outputs)
>>>>>>> 98291f0d


class MeanPool2d(Layer):
    """Mean pooling for 2D image [batch, height, width, channel].

    Parameters
    -----------
    prev_layer : :class:`Layer`
        The previous layer with a output rank as 4 [batch, height, width, channel].
    filter_size : tuple of int
        (height, width) for filter size.
    strides : tuple of int
        (height, width) for strides.
    padding : str
        The padding method: 'valid' or 'same'.
    name : str
        A unique layer name.

    """
<<<<<<< HEAD
    if strides is None:
        strides = filter_size
    if tf.__version__ > '1.5':
        outputs = tf.layers.average_pooling2d(
            prev_layer.outputs,
            filter_size,
            strides,
            padding=padding,
            data_format='channels_last',
            name=name
        )
        net_new = copy.copy(prev_layer)
        net_new.outputs = outputs
        net_new.all_layers.extend([outputs])
        return net_new
    else:
=======
>>>>>>> 98291f0d

    @deprecated_alias(net='prev_layer', end_support_version=1.9)  # TODO remove this line for the 1.9 release
    def __init__(self, prev_layer, filter_size=(3, 3), strides=(2, 2), padding='SAME', name='meanpool2d'):
        if strides is None:
            strides = filter_size

<<<<<<< HEAD
        prev_layer = PoolLayer(
            prev_layer,
            ksize=[1, filter_size[0], filter_size[1], 1],
            strides=[1, strides[0], strides[1], 1],
            padding=padding,
            pool=tf.nn.avg_pool,
            name=name
        )
        return prev_layer
=======
        super(MeanPool2d, self).__init__(prev_layer=prev_layer, name=name)
        logging.info(
            "MeanPool2d %s: filter_size:%s strides:%s padding:%s" %
            (name, str(filter_size), str(strides), str(padding))
        )
        self.inputs = prev_layer.outputs
        # operation (customized)
        if tf.__version__ > '1.5':
            self.outputs = tf.layers.average_pooling2d(
                self.inputs, filter_size, strides, padding=padding, data_format='channels_last', name=name
            )
        else:
            if len(strides) == 2:
                raise Exception("len(strides) should be 2.")
            ksize = [1, filter_size[0], filter_size[1], 1]
            strides = [1, strides[0], strides[1], 1]
            self.outputs = tf.nn.avg_pool(self.inputs, ksize=ksize, strides=strides, padding=padding, name=name)
        # update layer (customized)
        self.all_layers.append(self.outputs)
>>>>>>> 98291f0d


# def maxpool3d(net, filter_size=(3, 3, 3), strides=(2, 2, 2), padding='valid', data_format='channels_last', name='maxpool3d'):
class MaxPool3d(Layer):
    """Max pooling for 3D volume [batch, depth, height, width, channel]. Wrapper for `tf.layers.max_pooling3d <https://www.tensorflow.org/api_docs/python/tf/layers/max_pooling3d>`__ .

    Parameters
    ------------
    prev_layer : :class:`Layer`
        The previous layer with a output rank as 5 [batch, depth, height, width, channel].
    filter_size : tuple of int
        Pooling window size.
    strides : tuple of int
        Strides of the pooling operation.
    padding : str
        The padding method: 'valid' or 'same'.
    data_format : str
        One of `channels_last` (default) or `channels_first`.
        The ordering of the dimensions must match the inputs.
        channels_last corresponds to inputs with the shape (batch, length, channels);
        while channels_first corresponds to inputs with shape (batch, channels, length).
    name : str
        A unique layer name.

    Returns
    -------
    :class:`Layer`
        A max pooling 3-D layer with a output rank as 5.

    """

    @deprecated_alias(layer='prev_layer', end_support_version=1.9)  # TODO remove this line for the 1.9 release
    def __init__(
<<<<<<< HEAD
        self,
        prev_layer,
        filter_size=(3, 3, 3),
        strides=(2, 2, 2),
        padding='valid',
        data_format='channels_last',
        name='maxpool3d'
    ):

        super(MaxPool3d, self).__init__(prev_layer=prev_layer, name=name)
        logging.info(
            "MaxPool3d %s: filter_size:%s strides:%s padding:%s" % (name,
                                                                    str(filter_size),
                                                                    str(strides),
                                                                    str(padding))
        )

=======
            self, prev_layer, filter_size=(3, 3, 3), strides=(2, 2, 2), padding='valid', data_format='channels_last',
            name='maxpool3d'
    ):
        super(MaxPool3d, self).__init__(prev_layer=prev_layer, name=name)
        logging.info(
            "MaxPool3d %s: filter_size:%s strides:%s padding:%s" % (name, str(filter_size), str(strides), str(padding))
        )
        # operation (customized)
>>>>>>> 98291f0d
        self.inputs = prev_layer.outputs
        self.outputs = tf.layers.max_pooling3d(
            self.inputs, filter_size, strides, padding=padding, data_format=data_format, name=name
        )

<<<<<<< HEAD
        self.outputs = tf.layers.max_pooling3d(
            prev_layer.outputs,
            filter_size,
            strides,
            padding=padding,
            data_format=data_format,
            name=name
        )
=======
>>>>>>> 98291f0d
        # update layer (customized)
        self.all_layers.append(self.outputs)


# def meanpool3d(net, filter_size=(3, 3, 3), strides=(2, 2, 2), padding='valid', data_format='channels_last', name='meanpool3d'):
class MeanPool3d(Layer):
    """Mean pooling for 3D volume [batch, depth, height, width, channel]. Wrapper for `tf.layers.average_pooling3d <https://www.tensorflow.org/api_docs/python/tf/layers/average_pooling3d>`__

    Parameters
    ------------
    prev_layer : :class:`Layer`
        The previous layer with a output rank as 5 [batch, depth, height, width, channel].
    filter_size : tuple of int
        Pooling window size.
    strides : tuple of int
        Strides of the pooling operation.
    padding : str
        The padding method: 'valid' or 'same'.
    data_format : str
        One of `channels_last` (default) or `channels_first`.
        The ordering of the dimensions must match the inputs.
        channels_last corresponds to inputs with the shape (batch, length, channels);
        while channels_first corresponds to inputs with shape (batch, channels, length).
    name : str
        A unique layer name.

    Returns
    -------
    :class:`Layer`
        A mean pooling 3-D layer with a output rank as 5.

    """

    @deprecated_alias(layer='prev_layer', end_support_version=1.9)  # TODO remove this line for the 1.9 release
    def __init__(
<<<<<<< HEAD
        self,
        prev_layer,
        filter_size=(3, 3, 3),
        strides=(2, 2, 2),
        padding='valid',
        data_format='channels_last',
        name='meanpool3d'
=======
            self, prev_layer, filter_size=(3, 3, 3), strides=(2, 2, 2), padding='valid', data_format='channels_last',
            name='meanpool3d'
>>>>>>> 98291f0d
    ):

        super(MeanPool3d, self).__init__(prev_layer=prev_layer, name=name)
        logging.info(
            "MeanPool3d %s: filter_size:%s strides:%s padding:%s" %
<<<<<<< HEAD
            (name,
             str(filter_size),
             str(strides),
             str(padding))
=======
            (name, str(filter_size), str(strides), str(padding))
>>>>>>> 98291f0d
        )

        self.inputs = prev_layer.outputs

        # operation (customized)
        self.outputs = tf.layers.average_pooling3d(
<<<<<<< HEAD
            prev_layer.outputs,
            filter_size,
            strides,
            padding=padding,
            data_format=data_format,
            name=name
=======
            prev_layer.outputs, filter_size, strides, padding=padding, data_format=data_format, name=name
>>>>>>> 98291f0d
        )

        # update layer (customized)
        self.all_layers.append(self.outputs)


class GlobalMaxPool1d(Layer):
    """The :class:`GlobalMaxPool1d` class is a 1D Global Max Pooling layer.

    Parameters
    ------------
    prev_layer : :class:`Layer`
        The previous layer with a output rank as 3 [batch, length, channel].
    name : str
        A unique layer name.

    Examples
    ---------
    >>> x = tf.placeholder("float32", [None, 100, 30])
    >>> n = InputLayer(x, name='in')
    >>> n = GlobalMaxPool1d(n)
    ... [None, 30]
    """

    @deprecated_alias(layer='prev_layer', end_support_version=1.9)  # TODO remove this line for the 1.9 release
    def __init__(self, prev_layer, name='globalmaxpool1d'):
        super(GlobalMaxPool1d, self).__init__(prev_layer=prev_layer, name=name)
        logging.info("GlobalMaxPool1d %s" % name)
        self.inputs = prev_layer.outputs
        # operation (customized)
        self.outputs = tf.reduce_max(self.inputs, axis=1, name=name)
        # update layer (customized)
        self.all_layers.append(self.outputs)


class GlobalMeanPool1d(Layer):
    """The :class:`GlobalMeanPool1d` class is a 1D Global Mean Pooling layer.

    Parameters
    ------------
    prev_layer : :class:`Layer`
        The previous layer with a output rank as 3 [batch, length, channel].
    name : str
        A unique layer name.

    Examples
    ---------
    >>> x = tf.placeholder("float32", [None, 100, 30])
    >>> n = InputLayer(x, name='in')
    >>> n = GlobalMeanPool1d(n)
    ... [None, 30]
    """

    @deprecated_alias(layer='prev_layer', end_support_version=1.9)  # TODO remove this line for the 1.9 release
    def __init__(self, prev_layer, name='globalmeanpool1d'):
        super(GlobalMeanPool1d, self).__init__(prev_layer=prev_layer, name=name)
        logging.info("GlobalMeanPool1d %s" % name)
        self.inputs = prev_layer.outputs
        # operation (customized)
        self.outputs = tf.reduce_mean(self.inputs, axis=1, name=name)
        # update layer (customized)
        self.all_layers.append(self.outputs)


class GlobalMaxPool2d(Layer):
    """The :class:`GlobalMaxPool2d` class is a 2D Global Max Pooling layer.

    Parameters
    ------------
    prev_layer : :class:`Layer`
        The previous layer with a output rank as 4 [batch, height, width, channel].
    name : str
        A unique layer name.

    Examples
    ---------
    >>> x = tf.placeholder("float32", [None, 100, 100, 30])
    >>> n = InputLayer(x, name='in2')
    >>> n = GlobalMaxPool2d(n)
    ... [None, 30]
    """

    @deprecated_alias(layer='prev_layer', end_support_version=1.9)  # TODO remove this line for the 1.9 release
    def __init__(self, prev_layer, name='globalmaxpool2d'):
        super(GlobalMaxPool2d, self).__init__(prev_layer=prev_layer, name=name)
        logging.info("GlobalMaxPool2d %s" % name)
        self.inputs = prev_layer.outputs
        # operation (customized)
        self.outputs = tf.reduce_max(self.inputs, axis=[1, 2], name=name)
        # update layer (customized)
        self.all_layers.append(self.outputs)


class GlobalMeanPool2d(Layer):
    """The :class:`GlobalMeanPool2d` class is a 2D Global Mean Pooling layer.

    Parameters
    ------------
    prev_layer : :class:`Layer`
        The previous layer with a output rank as 4 [batch, height, width, channel].
    name : str
        A unique layer name.

    Examples
    ---------
    >>> x = tf.placeholder("float32", [None, 100, 100, 30])
    >>> n = InputLayer(x, name='in2')
    >>> n = GlobalMeanPool2d(n)
    ... [None, 30]
    """

    @deprecated_alias(layer='prev_layer', end_support_version=1.9)  # TODO remove this line for the 1.9 release
    def __init__(self, prev_layer, name='globalmeanpool2d'):
        super(GlobalMeanPool2d, self).__init__(prev_layer=prev_layer, name=name)
        logging.info("GlobalMeanPool2d %s" % name)
        self.inputs = prev_layer.outputs
        # operation (customized)
        self.outputs = tf.reduce_mean(self.inputs, axis=[1, 2], name=name)
        # update layer (customized)
        self.all_layers.append(self.outputs)


class GlobalMaxPool3d(Layer):
    """The :class:`GlobalMaxPool3d` class is a 3D Global Max Pooling layer.

    Parameters
    ------------
    prev_layer : :class:`Layer`
        The previous layer with a output rank as 5 [batch, depth, height, width, channel].
    name : str
        A unique layer name.

    Examples
    ---------
    >>> x = tf.placeholder("float32", [None, 100, 100, 100, 30])
    >>> n = InputLayer(x, name='in')
    >>> n = GlobalMaxPool3d(n)
    ... [None, 30]
    """

    @deprecated_alias(layer='prev_layer', end_support_version=1.9)  # TODO remove this line for the 1.9 release
    def __init__(self, prev_layer, name='globalmaxpool3d'):
        super(GlobalMaxPool3d, self).__init__(prev_layer=prev_layer, name=name)
        self.inputs = prev_layer.outputs
        # print out info (customized)
        logging.info("GlobalMaxPool3d %s" % name)
        # operation (customized)
        self.outputs = tf.reduce_max(self.inputs, axis=[1, 2, 3], name=name)
        # update layer (customized)
        self.all_layers.append(self.outputs)


class GlobalMeanPool3d(Layer):
    """The :class:`GlobalMeanPool3d` class is a 3D Global Mean Pooling layer.

    Parameters
    ------------
    prev_layer : :class:`Layer`
        The previous layer with a output rank as 5 [batch, depth, height, width, channel].
    name : str
        A unique layer name.

    Examples
    ---------
    >>> x = tf.placeholder("float32", [None, 100, 100, 100, 30])
    >>> n = InputLayer(x, name='in')
    >>> n = GlobalMeanPool2d(n)
    ... [None, 30]
    """

    @deprecated_alias(layer='prev_layer', end_support_version=1.9)  # TODO remove this line for the 1.9 release
    def __init__(self, prev_layer, name='globalmeanpool3d'):
        super(GlobalMeanPool3d, self).__init__(prev_layer=prev_layer, name=name)
        logging.info("GlobalMeanPool3d %s" % name)
        self.inputs = prev_layer.outputs
        # operation (customized)
        self.outputs = tf.reduce_mean(self.inputs, axis=[1, 2, 3], name=name)
        # update layer (customized)
        self.all_layers.append(self.outputs)


# Alias
# MaxPool1d = maxpool1d
# MaxPool2d = maxpool2d
# MeanPool1d = meanpool1d
# MeanPool2d = meanpool2d<|MERGE_RESOLUTION|>--- conflicted
+++ resolved
@@ -58,25 +58,18 @@
 
     @deprecated_alias(layer='prev_layer', end_support_version=1.9)  # TODO remove this line for the 1.9 release
     def __init__(
-        self,
-        prev_layer,
-        ksize=(1, 2, 2, 1),
-        strides=(1, 2, 2, 1),
-        padding='SAME',
-        pool=tf.nn.max_pool,
-        name='pool_layer',
+            self,
+            prev_layer,
+            ksize=(1, 2, 2, 1),
+            strides=(1, 2, 2, 1),
+            padding='SAME',
+            pool=tf.nn.max_pool,
+            name='pool_layer',
     ):
         super(PoolLayer, self).__init__(prev_layer=prev_layer, name=name)
         logging.info(
             "PoolLayer   %s: ksize:%s strides:%s padding:%s pool:%s" %
-<<<<<<< HEAD
-            (name,
-             str(ksize),
-             str(strides),
-             padding, pool.__name__)
-=======
             (name, str(ksize), str(strides), padding, pool.__name__)
->>>>>>> 98291f0d
         )
 
         self.inputs = prev_layer.outputs
@@ -108,23 +101,6 @@
         A unique layer name.
 
     """
-<<<<<<< HEAD
-    logging.info(
-        "MaxPool1d %s: filter_size:%s strides:%s padding:%s" % (name,
-                                                                str(filter_size),
-                                                                str(strides),
-                                                                str(padding))
-    )
-    outputs = tf.layers.max_pooling1d(
-        prev_layer.outputs,
-        filter_size,
-        strides,
-        padding=padding,
-        data_format=data_format,
-        name=name
-    )
-=======
->>>>>>> 98291f0d
 
     @deprecated_alias(net='prev_layer', end_support_version=1.9)  # TODO remove this line for the 1.9 release
     def __init__(
@@ -165,22 +141,6 @@
         A unique layer name.
 
     """
-<<<<<<< HEAD
-    logging.info(
-        "MeanPool1d %s: filter_size:%s strides:%s padding:%s" % (name,
-                                                                 str(filter_size),
-                                                                 str(strides),
-                                                                 str(padding))
-    )
-    outputs = tf.layers.average_pooling1d(
-        prev_layer.outputs,
-        filter_size,
-        strides,
-        padding=padding,
-        data_format=data_format,
-        name=name
-    )
-=======
     # logging.info("MeanPool1d %s: filter_size:%s strides:%s padding:%s" % (name, str(filter_size), str(strides), str(padding)))
     # outputs = tf.layers.average_pooling1d(prev_layer.outputs, filter_size, strides, padding=padding, data_format=data_format, name=name)
     #
@@ -202,7 +162,6 @@
         self.outputs = tf.layers.average_pooling1d(
             prev_layer.outputs, filter_size, strides, padding=padding, data_format=data_format, name=name
         )
->>>>>>> 98291f0d
 
         # update layer (customized)
         self.all_layers.append(self.outputs)
@@ -225,43 +184,12 @@
         A unique layer name.
 
     """
-<<<<<<< HEAD
-    if strides is None:
-        strides = filter_size
-    if tf.__version__ > '1.5':
-        outputs = tf.layers.max_pooling2d(
-            prev_layer.outputs,
-            filter_size,
-            strides,
-            padding=padding,
-            data_format='channels_last',
-            name=name
-        )
-        net_new = copy.copy(prev_layer)
-        net_new.outputs = outputs
-        net_new.all_layers.extend([outputs])
-        return net_new
-    else:
-=======
->>>>>>> 98291f0d
 
     @deprecated_alias(net='prev_layer', end_support_version=1.9)  # TODO remove this line for the 1.9 release
     def __init__(self, prev_layer, filter_size=(3, 3), strides=(2, 2), padding='SAME', name='maxpool2d'):
         if strides is None:
             strides = filter_size
 
-<<<<<<< HEAD
-        prev_layer = PoolLayer(
-            prev_layer,
-            ksize=[1, filter_size[0], filter_size[1], 1],
-            strides=[1, strides[0], strides[1], 1],
-            padding=padding,
-            pool=tf.nn.max_pool,
-            name=name
-        )
-
-        return prev_layer
-=======
         super(MaxPool2d, self).__init__(prev_layer=prev_layer, name=name)
         logging.info(
             "MaxPool2d %s: filter_size:%s strides:%s padding:%s" % (name, str(filter_size), str(strides), str(padding))
@@ -280,7 +208,6 @@
             self.outputs = tf.nn.max_pool(self.inputs, ksize=ksize, strides=strides, padding=padding, name=name)
         # update layer (customized)
         self.all_layers.append(self.outputs)
->>>>>>> 98291f0d
 
 
 class MeanPool2d(Layer):
@@ -300,42 +227,12 @@
         A unique layer name.
 
     """
-<<<<<<< HEAD
-    if strides is None:
-        strides = filter_size
-    if tf.__version__ > '1.5':
-        outputs = tf.layers.average_pooling2d(
-            prev_layer.outputs,
-            filter_size,
-            strides,
-            padding=padding,
-            data_format='channels_last',
-            name=name
-        )
-        net_new = copy.copy(prev_layer)
-        net_new.outputs = outputs
-        net_new.all_layers.extend([outputs])
-        return net_new
-    else:
-=======
->>>>>>> 98291f0d
 
     @deprecated_alias(net='prev_layer', end_support_version=1.9)  # TODO remove this line for the 1.9 release
     def __init__(self, prev_layer, filter_size=(3, 3), strides=(2, 2), padding='SAME', name='meanpool2d'):
         if strides is None:
             strides = filter_size
 
-<<<<<<< HEAD
-        prev_layer = PoolLayer(
-            prev_layer,
-            ksize=[1, filter_size[0], filter_size[1], 1],
-            strides=[1, strides[0], strides[1], 1],
-            padding=padding,
-            pool=tf.nn.avg_pool,
-            name=name
-        )
-        return prev_layer
-=======
         super(MeanPool2d, self).__init__(prev_layer=prev_layer, name=name)
         logging.info(
             "MeanPool2d %s: filter_size:%s strides:%s padding:%s" %
@@ -355,7 +252,6 @@
             self.outputs = tf.nn.avg_pool(self.inputs, ksize=ksize, strides=strides, padding=padding, name=name)
         # update layer (customized)
         self.all_layers.append(self.outputs)
->>>>>>> 98291f0d
 
 
 # def maxpool3d(net, filter_size=(3, 3, 3), strides=(2, 2, 2), padding='valid', data_format='channels_last', name='maxpool3d'):
@@ -389,25 +285,6 @@
 
     @deprecated_alias(layer='prev_layer', end_support_version=1.9)  # TODO remove this line for the 1.9 release
     def __init__(
-<<<<<<< HEAD
-        self,
-        prev_layer,
-        filter_size=(3, 3, 3),
-        strides=(2, 2, 2),
-        padding='valid',
-        data_format='channels_last',
-        name='maxpool3d'
-    ):
-
-        super(MaxPool3d, self).__init__(prev_layer=prev_layer, name=name)
-        logging.info(
-            "MaxPool3d %s: filter_size:%s strides:%s padding:%s" % (name,
-                                                                    str(filter_size),
-                                                                    str(strides),
-                                                                    str(padding))
-        )
-
-=======
             self, prev_layer, filter_size=(3, 3, 3), strides=(2, 2, 2), padding='valid', data_format='channels_last',
             name='maxpool3d'
     ):
@@ -416,23 +293,11 @@
             "MaxPool3d %s: filter_size:%s strides:%s padding:%s" % (name, str(filter_size), str(strides), str(padding))
         )
         # operation (customized)
->>>>>>> 98291f0d
         self.inputs = prev_layer.outputs
         self.outputs = tf.layers.max_pooling3d(
             self.inputs, filter_size, strides, padding=padding, data_format=data_format, name=name
         )
 
-<<<<<<< HEAD
-        self.outputs = tf.layers.max_pooling3d(
-            prev_layer.outputs,
-            filter_size,
-            strides,
-            padding=padding,
-            data_format=data_format,
-            name=name
-        )
-=======
->>>>>>> 98291f0d
         # update layer (customized)
         self.all_layers.append(self.outputs)
 
@@ -468,47 +333,21 @@
 
     @deprecated_alias(layer='prev_layer', end_support_version=1.9)  # TODO remove this line for the 1.9 release
     def __init__(
-<<<<<<< HEAD
-        self,
-        prev_layer,
-        filter_size=(3, 3, 3),
-        strides=(2, 2, 2),
-        padding='valid',
-        data_format='channels_last',
-        name='meanpool3d'
-=======
             self, prev_layer, filter_size=(3, 3, 3), strides=(2, 2, 2), padding='valid', data_format='channels_last',
             name='meanpool3d'
->>>>>>> 98291f0d
     ):
 
         super(MeanPool3d, self).__init__(prev_layer=prev_layer, name=name)
         logging.info(
             "MeanPool3d %s: filter_size:%s strides:%s padding:%s" %
-<<<<<<< HEAD
-            (name,
-             str(filter_size),
-             str(strides),
-             str(padding))
-=======
             (name, str(filter_size), str(strides), str(padding))
->>>>>>> 98291f0d
         )
 
         self.inputs = prev_layer.outputs
 
         # operation (customized)
         self.outputs = tf.layers.average_pooling3d(
-<<<<<<< HEAD
-            prev_layer.outputs,
-            filter_size,
-            strides,
-            padding=padding,
-            data_format=data_format,
-            name=name
-=======
             prev_layer.outputs, filter_size, strides, padding=padding, data_format=data_format, name=name
->>>>>>> 98291f0d
         )
 
         # update layer (customized)
