--- conflicted
+++ resolved
@@ -50,15 +50,6 @@
         self.all_layers.append(self.outputs)
 
 
-<<<<<<< HEAD
-=======
-        # self.all_layers = list(layer.all_layers)
-        # self.all_params = list(layer.all_params)
-        # self.all_drop = dict(layer.all_drop)
-        self.all_layers.append(self.outputs)
-
-
->>>>>>> 68e40b5c
 class ZeroPad1d(Layer):
     """
     The :class:`ZeroPad1d` class is a 1D padding layer for signal [batch, length, channel].
@@ -145,4 +136,93 @@
         self.inputs = prev_layer.outputs
         logging.info("ZeroPad3d   %s: padding:%s" % (self.name, str(padding)))
         self.outputs = tf.keras.layers.ZeroPadding3D(padding=padding, name=name)(self.inputs)
+        self.all_layers.append(self.outputs)
+
+
+class ZeroPad1d(Layer):
+    """
+    The :class:`ZeroPad1d` class is a 1D padding layer for signal [batch, length, channel].
+
+    Parameters
+    ----------
+    layer : :class:`Layer`
+        The previous layer.
+    padding : int, or tuple of 2 ints
+            - If int, zeros to add at the beginning and end of the padding dimension (axis 1).
+            - If tuple of 2 ints, zeros to add at the beginning and at the end of the padding dimension.
+    name : str
+        A unique layer name.
+
+    """
+
+    def __init__(
+            self,
+            prev_layer,
+            padding,
+            name='zeropad1d',
+    ):
+        Layer.__init__(self, prev_layer=prev_layer, name=name)
+        self.inputs = prev_layer.outputs
+        logging.info("ZeroPad1d   %s: padding:%s" % (self.name, str(padding)))
+        self.outputs = tf.keras.layers.ZeroPadding1D(padding=padding, name=name)(self.inputs)
+        self.all_layers.append(self.outputs)
+
+
+class ZeroPad2d(Layer):
+    """
+    The :class:`ZeroPad2d` class is a 2D padding layer for image [batch, height, width, channel].
+
+    Parameters
+    ----------
+    layer : :class:`Layer`
+        The previous layer.
+    padding : int, or tuple of 2 ints, or tuple of 2 tuples of 2 ints.
+            - If int, the same symmetric padding is applied to width and height.
+            - If tuple of 2 ints, interpreted as two different symmetric padding values for height and width as ``(symmetric_height_pad, symmetric_width_pad)``.
+            - If tuple of 2 tuples of 2 ints, interpreted as ``((top_pad, bottom_pad), (left_pad, right_pad))``.
+    name : str
+        A unique layer name.
+
+    """
+
+    def __init__(
+            self,
+            prev_layer,
+            padding,
+            name='zeropad2d',
+    ):
+        Layer.__init__(self, prev_layer=prev_layer, name=name)
+        self.inputs = prev_layer.outputs
+        logging.info("ZeroPad2d   %s: padding:%s" % (self.name, str(padding)))
+        self.outputs = tf.keras.layers.ZeroPadding2D(padding=padding, name=name)(self.inputs)
+        self.all_layers.append(self.outputs)
+
+
+class ZeroPad3d(Layer):
+    """
+    The :class:`ZeroPad3d` class is a 3D padding layer for volume [batch, height, width, depth, channel].
+
+    Parameters
+    ----------
+    layer : :class:`Layer`
+        The previous layer.
+    padding : int, or tuple of 2 ints, or tuple of 2 tuples of 2 ints.
+            - If int, the same symmetric padding is applied to width and height.
+            - If tuple of 2 ints, interpreted as two different symmetric padding values for height and width as ``(symmetric_dim1_pad, symmetric_dim2_pad, symmetric_dim3_pad)``.
+            - If tuple of 2 tuples of 2 ints, interpreted as ``((left_dim1_pad, right_dim1_pad), (left_dim2_pad, right_dim2_pad), (left_dim3_pad, right_dim3_pad))``.
+    name : str
+        A unique layer name.
+
+    """
+
+    def __init__(
+            self,
+            prev_layer,
+            padding,
+            name='zeropad3d',
+    ):
+        Layer.__init__(self, prev_layer=prev_layer, name=name)
+        self.inputs = prev_layer.outputs
+        logging.info("ZeroPad3d   %s: padding:%s" % (self.name, str(padding)))
+        self.outputs = tf.keras.layers.ZeroPadding3D(padding=padding, name=name)(self.inputs)
         self.all_layers.append(self.outputs)