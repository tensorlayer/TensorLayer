#! /usr/bin/python
# -*- coding: utf-8 -*-

import tensorflow as tf

from tensorlayer.layers.core import Layer
from tensorlayer.layers.core import TF_GRAPHKEYS_VARIABLES

from tensorlayer.decorators import deprecated_alias
from tensorlayer.decorators import deprecated_args

__all__ = [
    # 'DeConv1d'  # TODO: Needs to be implemented
    'DeConv2d',
    'DeConv3d',
]


class DeConv2d(Layer):
    """Simplified version of :class:`DeConv2dLayer`.

    Parameters
    ----------
    n_filter : int
        The number of filters.
    filter_size : tuple of int
        The filter size (height, width).
    strides : tuple of int
        The stride step (height, width).
    padding : str
        The padding algorithm type: "SAME" or "VALID".
<<<<<<< HEAD
        If None, try to find the `batch_size` from the first dim of net.outputs (you should define the `batch_size` in the input placeholder).
=======
>>>>>>> 5191231a
    act : activation function
        The activation function of this layer.
    data_format : str
        "channels_last" (NHWC, default) or "channels_first" (NCHW).
    W_init : initializer
        The initializer for the weight matrix.
    b_init : initializer or None
        The initializer for the bias vector. If None, skip biases.
    W_init_args : dictionary
        The arguments for the weight matrix initializer (For TF < 1.3).
    b_init_args : dictionary
        The arguments for the bias vector initializer (For TF < 1.3).
    name : str
        A unique layer name.

    """

    def __init__(
<<<<<<< HEAD
        self,
        n_filter=32,
        filter_size=(3, 3),
        strides=(2, 2),
        padding='valid',
        data_format='channels_last',
        W_init=tf.truncated_normal_initializer(stddev=0.02),
        b_init=tf.constant_initializer(value=0.0),
        W_init_args=None,  # TODO: Remove when TF <1.3 not supported
        b_init_args=None,  # TODO: Remove when TF <1.3 not supported
        act=None,
        name='deconv2d'
=======
            self,
            prev_layer,
            n_filter=32,
            filter_size=(3, 3),
            # out_size=(30, 30),  # remove
            strides=(2, 2),
            padding='SAME',
            # batch_size=None,  # remove
            act=None,
            data_format='channels_last',
            W_init=tf.truncated_normal_initializer(stddev=0.02),
            b_init=tf.constant_initializer(value=0.0),
            W_init_args=None,  # TODO: Remove when TF <1.3 not supported
            b_init_args=None,  # TODO: Remove when TF <1.3 not supported
            name='decnn2d'
>>>>>>> 5191231a
    ):

        if data_format not in ["channels_last", "channels_first"]:
            raise ValueError("`data_format` value is not valid, should be either: 'channels_last' or 'channels_first'")

        padding = padding.upper()
        if padding not in ["SAME", "VALID"]:
            raise ValueError("`padding` value is not valid, should be either: 'SAME' or 'VALID'")

        if len(strides) != 2:
            raise ValueError("len(strides) should be 2, DeConv2d and DeConv2dLayer are different.")

<<<<<<< HEAD
        self.n_filter = n_filter
        self.filter_size = filter_size
        self.strides = strides
        self.padding = padding
        self.data_format = data_format
        self.W_init = W_init
        self.b_init = b_init
        self.act = act
        self.name = name

        super(DeConv2d, self).__init__(W_init_args=W_init_args, b_init_args=b_init_args)

    def __str__(self):
        additional_str = []

        try:
            additional_str.append("n_filter: %d" % self.n_filter)
        except AttributeError:
            pass

        try:
            additional_str.append("filter_size: %s" % str(self.filter_size))
        except AttributeError:
            pass

        try:
            additional_str.append("stride: %s" % str(self.strides))
        except AttributeError:
            pass

        try:
            additional_str.append("padding: %s" % self.padding)
        except AttributeError:
            pass

        return self._str(additional_str)

    def compile(self):

        is_name_reuse = tf.get_variable_scope().reuse

        with tf.variable_scope(self.name) as vs:

            self._temp_data['outputs'] = tf.layers.conv2d_transpose(
                inputs=self._temp_data['inputs'],
                filters=self.n_filter,
                kernel_size=self.filter_size,
                strides=self.strides,
                padding=self.padding,
                data_format=self.data_format,
                activation=None,
                kernel_initializer=self.W_init,
                bias_initializer=self.b_init,
                use_bias=(True if self.b_init else False),
                reuse=is_name_reuse,
                trainable=self._temp_data['is_train'],
                name=None
            )
=======
        conv2d_transpose = tf.layers.Conv2DTranspose(
            filters=n_filter, kernel_size=filter_size, strides=strides, padding=padding, data_format=data_format,
            activation=self.act, kernel_initializer=W_init, bias_initializer=b_init, name=name
        )
>>>>>>> 5191231a

            self._apply_activation(self._temp_data['outputs'])

            self._temp_data['local_weights'] = tf.get_collection(TF_GRAPHKEYS_VARIABLES, scope=vs.name)


class DeConv3d(Layer):
    """Simplified version of The :class:`DeConv3dLayer`, see `tf.contrib.layers.conv3d_transpose <https://www.tensorflow.org/api_docs/python/tf/contrib/layers/conv3d_transpose>`__.

    Parameters
    ----------
    n_filter : int
        The number of filters.
    filter_size : tuple of int
        The filter size (depth, height, width).
    stride : tuple of int
        The stride step (depth, height, width).
    padding : str
        The padding algorithm type: "SAME" or "VALID".
    act : activation function
        The activation function of this layer.
    data_format : str
        "channels_last" (NDHWC, default) or "channels_first" (NCDHW). 
    W_init : initializer
        The initializer for the weight matrix.
    b_init : initializer or None
        The initializer for the bias vector. If None, skip bias.
    W_init_args : dictionary
        The arguments for the weight matrix initializer (For TF < 1.3).
    b_init_args : dictionary
        The arguments for the bias vector initializer (For TF < 1.3).
    name : str
        A unique layer name.
    """

    def __init__(
<<<<<<< HEAD
        self,
        n_filter=32,
        filter_size=(3, 3, 3),
        strides=(2, 2, 2),
        padding='valid',
        data_format='channels_last',
        W_init=tf.truncated_normal_initializer(stddev=0.02),
        b_init=tf.constant_initializer(value=0.0),
        W_init_args=None,  # TODO: Remove when TF <1.3 not supported
        b_init_args=None,  # TODO: Remove when TF <1.3 not supported
        act=None,
        name='deconv3d'
=======
            self,
            prev_layer,
            n_filter=32,
            filter_size=(3, 3, 3),
            strides=(2, 2, 2),
            padding='SAME',
            act=None,
            data_format='channels_last',
            W_init=tf.truncated_normal_initializer(stddev=0.02),
            b_init=tf.constant_initializer(value=0.0),
            W_init_args=None,  # TODO: Remove when TF <1.3 not supported
            b_init_args=None,  # TODO: Remove when TF <1.3 not supported
            name='decnn3d'
>>>>>>> 5191231a
    ):

        if data_format not in ["channels_last", "channels_first"]:
            raise ValueError("`data_format` value is not valid, should be either: 'channels_last' or 'channels_first'")

        padding = padding.upper()
        if padding not in ["SAME", "VALID"]:
            raise ValueError("`padding` value is not valid, should be either: 'SAME' or 'VALID'")

        self.n_filter = n_filter
        self.filter_size = filter_size
        self.strides = strides
        self.padding = padding
        self.data_format = data_format
        self.W_init = W_init
        self.b_init = b_init
        self.act = act
        self.name = name

        super(DeConv3d, self).__init__(W_init_args=W_init_args, b_init_args=b_init_args)

    def __str__(self):
        additional_str = []

        try:
            additional_str.append("n_filter: %d" % self.n_filter)
        except AttributeError:
            pass

        try:
            additional_str.append("filter_size: %s" % str(self.filter_size))
        except AttributeError:
            pass

        try:
            additional_str.append("stride: %s" % str(self.strides))
        except AttributeError:
            pass

        try:
            additional_str.append("padding: %s" % self.padding)
        except AttributeError:
            pass

        return self._str(additional_str)

    def compile(self):

        is_name_reuse = tf.get_variable_scope().reuse

        with tf.variable_scope(self.name) as vs:

            self._temp_data['outputs'] = tf.layers.conv3d_transpose(
                inputs=self._temp_data['inputs'],
                filters=self.n_filter,
                kernel_size=self.filter_size,
                strides=self.strides,
                padding=self.padding,
                data_format=self.data_format,
                activation=None,
                kernel_initializer=self.W_init,
                bias_initializer=self.b_init,
                use_bias=(True if self.b_init else False),
                reuse=is_name_reuse,
                trainable=self._temp_data['is_train'],
                name=None
            )
<<<<<<< HEAD
=======
        )

        # with tf.variable_scope(name) as vs:
        nn = tf.layers.Conv3DTranspose(
            filters=n_filter, kernel_size=filter_size, strides=strides, padding=padding, activation=self.act,
            data_format=data_format, kernel_initializer=W_init, bias_initializer=b_init, name=name
        )
>>>>>>> 5191231a

            self._apply_activation(self._temp_data['outputs'])

            self._temp_data['local_weights'] = tf.get_collection(TF_GRAPHKEYS_VARIABLES, scope=vs.name)<|MERGE_RESOLUTION|>--- conflicted
+++ resolved
@@ -29,10 +29,6 @@
         The stride step (height, width).
     padding : str
         The padding algorithm type: "SAME" or "VALID".
-<<<<<<< HEAD
-        If None, try to find the `batch_size` from the first dim of net.outputs (you should define the `batch_size` in the input placeholder).
-=======
->>>>>>> 5191231a
     act : activation function
         The activation function of this layer.
     data_format : str
@@ -51,7 +47,6 @@
     """
 
     def __init__(
-<<<<<<< HEAD
         self,
         n_filter=32,
         filter_size=(3, 3),
@@ -64,23 +59,6 @@
         b_init_args=None,  # TODO: Remove when TF <1.3 not supported
         act=None,
         name='deconv2d'
-=======
-            self,
-            prev_layer,
-            n_filter=32,
-            filter_size=(3, 3),
-            # out_size=(30, 30),  # remove
-            strides=(2, 2),
-            padding='SAME',
-            # batch_size=None,  # remove
-            act=None,
-            data_format='channels_last',
-            W_init=tf.truncated_normal_initializer(stddev=0.02),
-            b_init=tf.constant_initializer(value=0.0),
-            W_init_args=None,  # TODO: Remove when TF <1.3 not supported
-            b_init_args=None,  # TODO: Remove when TF <1.3 not supported
-            name='decnn2d'
->>>>>>> 5191231a
     ):
 
         if data_format not in ["channels_last", "channels_first"]:
@@ -93,7 +71,6 @@
         if len(strides) != 2:
             raise ValueError("len(strides) should be 2, DeConv2d and DeConv2dLayer are different.")
 
-<<<<<<< HEAD
         self.n_filter = n_filter
         self.filter_size = filter_size
         self.strides = strides
@@ -152,12 +129,6 @@
                 trainable=self._temp_data['is_train'],
                 name=None
             )
-=======
-        conv2d_transpose = tf.layers.Conv2DTranspose(
-            filters=n_filter, kernel_size=filter_size, strides=strides, padding=padding, data_format=data_format,
-            activation=self.act, kernel_initializer=W_init, bias_initializer=b_init, name=name
-        )
->>>>>>> 5191231a
 
             self._apply_activation(self._temp_data['outputs'])
 
@@ -194,7 +165,6 @@
     """
 
     def __init__(
-<<<<<<< HEAD
         self,
         n_filter=32,
         filter_size=(3, 3, 3),
@@ -207,21 +177,6 @@
         b_init_args=None,  # TODO: Remove when TF <1.3 not supported
         act=None,
         name='deconv3d'
-=======
-            self,
-            prev_layer,
-            n_filter=32,
-            filter_size=(3, 3, 3),
-            strides=(2, 2, 2),
-            padding='SAME',
-            act=None,
-            data_format='channels_last',
-            W_init=tf.truncated_normal_initializer(stddev=0.02),
-            b_init=tf.constant_initializer(value=0.0),
-            W_init_args=None,  # TODO: Remove when TF <1.3 not supported
-            b_init_args=None,  # TODO: Remove when TF <1.3 not supported
-            name='decnn3d'
->>>>>>> 5191231a
     ):
 
         if data_format not in ["channels_last", "channels_first"]:
@@ -289,16 +244,6 @@
                 trainable=self._temp_data['is_train'],
                 name=None
             )
-<<<<<<< HEAD
-=======
-        )
-
-        # with tf.variable_scope(name) as vs:
-        nn = tf.layers.Conv3DTranspose(
-            filters=n_filter, kernel_size=filter_size, strides=strides, padding=padding, activation=self.act,
-            data_format=data_format, kernel_initializer=W_init, bias_initializer=b_init, name=name
-        )
->>>>>>> 5191231a
 
             self._apply_activation(self._temp_data['outputs'])
 
