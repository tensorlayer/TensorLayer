--- conflicted
+++ resolved
@@ -71,16 +71,12 @@
     - tflearn's `grouped_conv_2d <https://github.com/tflearn/tflearn/blob/3e0c3298ff508394f3ef191bcd7d732eb8860b2e/tflearn/layers/conv.py>`__
     - keras's `separableconv2d <https://keras.io/layers/convolutional/#separableconv2d>`__
 
+    # https://zhuanlan.zhihu.com/p/31551004  https://github.com/xiaohu2015/DeepLearning_tutorials/blob/master/CNNs/MobileNet.py
     """
 
-<<<<<<< HEAD
     @deprecated_alias(
         layer='prev_layer', end_support_version="2.0.0"
     )  # TODO: remove this line before releasing TL 2.0.0
-=======
-    # https://zhuanlan.zhihu.com/p/31551004  https://github.com/xiaohu2015/DeepLearning_tutorials/blob/master/CNNs/MobileNet.py
-    @deprecated_alias(layer='prev_layer', end_support_version=1.9)  # TODO remove this line for the 1.9 release
->>>>>>> fd1cf2f9
     def __init__(
             self,
             prev_layer=None,
