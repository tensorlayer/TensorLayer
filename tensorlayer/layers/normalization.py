#! /usr/bin/python
# -*- coding: utf-8 -*-

import inspect

import tensorflow as tf
from tensorflow.python.training import moving_averages

from tensorlayer.layers.core import Layer
from tensorlayer.layers.core import TF_GRAPHKEYS_VARIABLES
from tensorlayer.layers.utils import get_collection_trainable

from tensorlayer.decorators import deprecated_alias
from tensorlayer.decorators import deprecated_args

__all__ = [
    'BatchNormLayer',
    'InstanceNormLayer',
    'LayerNormLayer',
    'LocalResponseNormLayer',
    'GroupNormLayer',
    'SwitchNormLayer',
]


class BatchNormLayer(Layer):
    """
    The :class:`BatchNormLayer` is a batch normalization layer for both fully-connected and convolution outputs.
    See ``tf.nn.batch_normalization`` and ``tf.nn.moments``.

    Parameters
    ----------
    decay : float
        A decay factor for `ExponentialMovingAverage`.
        Suggest to use a large value for large dataset.
    epsilon : float
        Eplison.
    act : activation function
        The activation function of this layer.
    beta_init : initializer or None
        The initializer for initializing beta, if None, skip beta.
        Usually you should not skip beta unless you know what happened.
    gamma_init : initializer or None
        The initializer for initializing gamma, if None, skip gamma.
        When the batch normalization layer is use instead of 'biases', or the next layer is linear, this can be
        disabled since the scaling can be done by the next layer. see `Inception-ResNet-v2 <https://github.com/tensorflow/models/blob/master/research/slim/nets/inception_resnet_v2.py>`__
    name : str
        A unique layer name.

    References
    ----------
    - `Source <https://github.com/ry/tensorflow-resnet/blob/master/resnet.py>`__
    - `stackoverflow <http://stackoverflow.com/questions/38312668/how-does-one-do-inference-with-batch-normalization-with-tensor-flow>`__

    """

    def __init__(
        self,
        decay=0.99,
        epsilon=1e-5,
        beta_init=tf.zeros_initializer,
        gamma_init=tf.random_normal_initializer(mean=1.0, stddev=0.002),
        moving_mean_init=tf.zeros_initializer,
        moving_var_init=tf.constant_initializer(1.),
        act=None,
        name='batchnorm_layer',
    ):

        if decay > 1:
            raise ValueError("`decay` should be between 0 to 1")

        self.decay = decay
        self.epsilon = epsilon
        self.beta_init = beta_init
        self.gamma_init = gamma_init
        self.moving_mean_init = moving_mean_init
        self.moving_var_init = moving_var_init
        self.act = act
        self.name = name

        for initializer in ['beta_init', 'gamma_init', 'moving_mean_init', 'moving_var_init']:
            _init = getattr(self, initializer)
            if inspect.isclass(_init):
                setattr(self, initializer, _init())

        super(BatchNormLayer, self).__init__()

    def __str__(self):
        additional_str = []

        try:
            additional_str.append("decay: %s" % self.decay)
        except AttributeError:
            pass

        try:
            additional_str.append("epsilon: %s" % self.epsilon)
        except AttributeError:
            pass

        try:
            additional_str.append("is_train: %s" % self._temp_data['is_train'])
        except AttributeError:
            pass

        return self._str(additional_str)

    def build(self):
        x_shape = self._temp_data['inputs'].get_shape()
        params_shape = x_shape[-1:]

        with tf.variable_scope(self.name):
            axis = list(range(len(x_shape) - 1))

            # 1. beta, gamma

            if self.beta_init:

                beta = self._get_tf_variable(
                    name='beta',
                    shape=params_shape,
                    dtype=self._temp_data['inputs'].dtype,
                    trainable=self._temp_data['is_train'],
                    initializer=self.beta_init,
                )

            else:
                beta = None

            if self.gamma_init:
                gamma = self._get_tf_variable(
                    name='gamma',
                    shape=params_shape,
                    dtype=self._temp_data['inputs'].dtype,
                    trainable=self._temp_data['is_train'],
                    initializer=self.gamma_init,
                )
            else:
                gamma = None

            # 2.

            moving_mean = self._get_tf_variable(
                name='moving_mean',
                shape=params_shape,
                dtype=self._temp_data['inputs'].dtype,
                trainable=False,
                initializer=self.moving_mean_init,
            )

            moving_variance = self._get_tf_variable(
                name='moving_variance',
                shape=params_shape,
                dtype=self._temp_data['inputs'].dtype,
                trainable=False,
                initializer=self.moving_var_init,
            )

            # 3.
            # These ops will only be preformed when training.
            mean, variance = tf.nn.moments(self._temp_data['inputs'], axis)

            update_moving_mean = moving_averages.assign_moving_average(
                moving_mean, mean, self.decay, zero_debias=False
            )  # if zero_debias=True, has bias

            update_moving_variance = moving_averages.assign_moving_average(
                moving_variance, variance, self.decay, zero_debias=False
            )  # if zero_debias=True, has bias

            def mean_var_with_update():
                with tf.control_dependencies([update_moving_mean, update_moving_variance]):
                    return tf.identity(mean), tf.identity(variance)

            if self._temp_data['is_train']:
                mean, var = mean_var_with_update()
            else:
                mean, var = moving_mean, moving_variance

            self._temp_data['outputs'] = self._apply_activation(
                tf.nn.batch_normalization(self._temp_data['inputs'], mean, var, beta, gamma, self.epsilon)
            )


class InstanceNormLayer(Layer):
    """The :class:`InstanceNormLayer` class is a for instance normalization.

    Parameters
    -----------
    act : activation function.
        The activation function of this layer.
    epsilon : float
        Eplison.
    name : str
        A unique layer name
    """

    def __init__(
        self,
        epsilon=1e-5,
        act=None,
        name='instance_norm',
    ):

        self.epsilon = epsilon
        self.act = act
        self.name = name

        super(InstanceNormLayer, self).__init__()

    def __str__(self):
        additional_str = []

        try:
            additional_str.append("epsilon: %s" % self.epsilon)
        except AttributeError:
            pass

        return self._str(additional_str)

    def build(self):
        if len(self._temp_data['inputs'].shape) not in [3, 4]:
            raise RuntimeError("`%s` only accepts input Tensor of dimension 3 or 4." % self.__class__.__name__)

        with tf.variable_scope(self.name):
            mean, var = tf.nn.moments(self._temp_data['inputs'], [1, 2], keep_dims=True)

            scale = self._get_tf_variable(
                name='scale',
                shape=[
                    self._temp_data['inputs'].get_shape()[-1],
                ],
                dtype=self._temp_data['inputs'].dtype,
                trainable=self._temp_data['is_train'],
                initializer=tf.truncated_normal_initializer(mean=1.0, stddev=0.02)
            )

            offset = self._get_tf_variable(
                name='offset',
                shape=[
                    self._temp_data['inputs'].get_shape()[-1],
                ],
                dtype=self._temp_data['inputs'].dtype,
                trainable=self._temp_data['is_train'],
                initializer=tf.constant_initializer(0.0)
            )

            self._temp_data['outputs'] = tf.multiply(
                scale, tf.div(self._temp_data['inputs'] - mean, tf.sqrt(var + self.epsilon))
            )
            self._temp_data['outputs'] = tf.add(self._temp_data['outputs'], offset)
            self._temp_data['outputs'] = self._apply_activation(self._temp_data['outputs'])


class GroupNormLayer(Layer):
    """The :class:`GroupNormLayer` layer is for Group Normalization.
    See `tf.contrib.layers.group_norm <https://www.tensorflow.org/api_docs/python/tf/contrib/layers/group_norm>`__.

    Parameters
    -----------
    prev_layer : :class:`Layer`
        The previous layer.
    act : activation function
        The activation function of this layer.
    epsilon : float
         Epsilon.
    name : str
        A unique layer name

    """

    def __init__(self, groups=32, epsilon=1e-06, act=None, data_format='channels_last', name='groupnorm'):
        self.groups = groups
        self.epsilon = epsilon
        self.act = act
        self.data_format = data_format
        self.name = name

        super(GroupNormLayer, self).__init__()

    def build(self):
        shape = self._temp_data['inputs'].get_shape().as_list()

        if len(shape) != 4:
            raise Exception("GroupNormLayer only supports 2D images.")

        if self.data_format == 'channels_last':
            n_channels = shape[-1]
            int_shape = tf.concat(
                [tf.shape(self._temp_data['inputs'])[0:3],
                 tf.convert_to_tensor([self.groups, n_channels // self.groups])], axis=0
            )

        elif self.data_format == 'channels_first':
            n_channels = shape[1]
            int_shape = tf.concat(
                [
<<<<<<< HEAD
                    tf.shape(inputs)[0:1],
                    tf.convert_to_tensor([self.groups, channels // self.groups]),
                    tf.shape(inputs)[2:4]
=======
                    tf.shape(self.self._temp_data['inputs'])[0:1],
                    tf.convert_to_tensor([self.groups, n_channels // self.groups]),
                    tf.shape(self.self._temp_data['inputs'])[2:4]
>>>>>>> cfd982d6
                ],
                axis=0
            )

        else:
            raise ValueError("data_format must be 'channels_last' or 'channels_first'.")

        if self.groups > n_channels:
            raise ValueError('Invalid groups %d for %d n_channels.' % (self.groups, n_channels))

        if n_channels % self.groups != 0:
            raise ValueError('%d n_channels is not commensurate with %d groups.' % (n_channels, self.groups))

        with tf.variable_scope(self.name):

            x = tf.reshape(self._temp_data['inputs'], int_shape)

            if self.data_format == 'channels_last':
<<<<<<< HEAD
                mean, var = tf.nn.moments(x, [1, 2, 4], keep_dims=True)
                gamma = self._get_tf_variable(name='gamma', shape=channels, initializer=tf.ones_initializer())
                beta = self._get_tf_variable(name='beta', shape=channels, initializer=tf.zeros_initializer())
            else:
                mean, var = tf.nn.moments(x, [2, 3, 4], keep_dims=True)
                gamma = self._get_tf_variable(name='gamma', shape=[1, channels, 1, 1], initializer=tf.ones_initializer())
                beta = self._get_tf_variable(name='beta', shape=[1, channels, 1, 1], initializer=tf.zeros_initializer())
=======
                moments_shape = [1, 2, 4]
                weight_shape = n_channels

            else:
                moments_shape = [2, 3, 4]
                weight_shape = [1, n_channels, 1, 1]
>>>>>>> cfd982d6

            mean, var = tf.nn.moments(x, moments_shape, keep_dims=True)

            gamma = self._get_tf_variable(
                name='gamma',
                shape=weight_shape,
                dtype=self._temp_data['inputs'].dtype,
                trainable=self._temp_data['is_train'],
                initializer=tf.ones_initializer()
            )

<<<<<<< HEAD
        self._temp_data['outputs'] = outputs
=======
            beta = self._get_tf_variable(
                name='beta',
                shape=weight_shape,
                dtype=self._temp_data['inputs'].dtype,
                trainable=self._temp_data['is_train'],
                initializer=tf.zeros_initializer()
            )

            x = (x - mean) / tf.sqrt(var + self.epsilon)

            self._temp_data['outputs'] = tf.reshape(x, tf.shape(self._temp_data['inputs'])) * gamma + beta
            self._temp_data['outputs'] = self._apply_activation(self._temp_data['outputs'])
>>>>>>> cfd982d6


class LayerNormLayer(Layer):
    """
    The :class:`LayerNormLayer` class is for layer normalization, see `tf.contrib.layers.layer_norm <https://www.tensorflow.org/api_docs/python/tf/contrib/layers/layer_norm>`__.

    Parameters
    ----------
    act : activation function
        The activation function of this layer.
    """

    def __init__(
        self,
        center=True,
        scale=True,
        variables_collections=None,
        outputs_collections=None,
        begin_norm_axis=1,
        begin_params_axis=-1,
        act=None,
        name='layernorm'
    ):

        self.center = center
        self.scale = scale
        self.variables_collections = variables_collections
        self.outputs_collections = outputs_collections
        self.begin_norm_axis = begin_norm_axis
        self.begin_params_axis = begin_params_axis
        self.act = act
        self.name = name

        super(LayerNormLayer, self).__init__()

    def __str__(self):
        additional_str = []

        try:
            additional_str.append("center: %s" % self.center)
        except AttributeError:
            pass

        try:
            additional_str.append("scale: %s" % self.scale)
        except AttributeError:
            pass

        try:
            additional_str.append("variables_collections: %s" % self.variables_collections)
        except AttributeError:
            pass

        try:
            additional_str.append("outputs_collections: %s" % self.outputs_collections)
        except AttributeError:
            pass

        try:
            additional_str.append("begin_norm_axis: %s" % self.begin_norm_axis)
        except AttributeError:
            pass

        try:
            additional_str.append("begin_params_axis: %s" % self.begin_params_axis)
        except AttributeError:
            pass

        return self._str(additional_str)

    def build(self):

        with tf.variable_scope(self.name) as vs:

            self._temp_data['outputs'] = tf.contrib.layers.layer_norm(
                self._temp_data['inputs'],
                center=self.center,
                scale=self.scale,
                activation_fn=None,
                variables_collections=self.variables_collections,
                outputs_collections=self.outputs_collections,
                begin_norm_axis=self.begin_norm_axis,
                begin_params_axis=self.begin_params_axis,
                reuse=tf.get_variable_scope().reuse,
                trainable=self._temp_data['is_train'],
                scope='var',
            )

            self._temp_data['outputs'] = self._apply_activation(self._temp_data['outputs'])

            self._temp_data['local_weights'] = tf.get_collection(TF_GRAPHKEYS_VARIABLES, scope=vs.name)


class LocalResponseNormLayer(Layer):
    """The :class:`LocalResponseNormLayer` layer is for Local Response Normalization.
    See ``tf.nn.local_response_normalization`` or ``tf.nn.lrn`` for new TF version.
    The 4-D input tensor is a 3-D array of 1-D vectors (along the last dimension), and each vector is normalized independently.
    Within a given vector, each component is divided by the weighted square-sum of inputs within depth_radius.

    Parameters
    -----------
    depth_radius : int
        Depth radius. 0-D. Half-width of the 1-D normalization window.
    bias : float
        An offset which is usually positive and shall avoid dividing by 0.
    alpha : float
        A scale factor which is usually positive.
    beta : float
        An exponent.
    name : str
        A unique layer name.
    """

    def __init__(
        self,
        depth_radius=None,
        bias=None,
        alpha=None,
        beta=None,
        name='lrn_layer',
    ):

        self.depth_radius = depth_radius
        self.bias = bias
        self.alpha = alpha
        self.beta = beta
        self.name = name

        super(LocalResponseNormLayer, self).__init__()

    def __str__(self):
        additional_str = []

        try:
            additional_str.append("depth_radius: %s" % self.depth_radius)
        except AttributeError:
            pass

        try:
            additional_str.append("bias: %s" % self.bias)
        except AttributeError:
            pass

        try:
            additional_str.append("alpha: %s" % self.alpha)
        except AttributeError:
            pass

        try:
            additional_str.append("beta: %s" % self.beta)
        except AttributeError:
            pass

        return self._str(additional_str)

    def build(self):

        with tf.variable_scope(self.name):

            self._temp_data['outputs'] = tf.nn.local_response_normalization(
                self._temp_data['inputs'],
                depth_radius=self.depth_radius,
                bias=self.bias,
                alpha=self.alpha,
                beta=self.beta
            )


class SwitchNormLayer(Layer):
    """
    The :class:`SwitchNormLayer` is a switchable normalization.

    Parameters
    ----------
    act : activation function
        The activation function of this layer.
    epsilon : float
        Eplison.
    beta_init : initializer or None
        The initializer for initializing beta, if None, skip beta.
        Usually you should not skip beta unless you know what happened.
    gamma_init : initializer or None
        The initializer for initializing gamma, if None, skip gamma.
        When the batch normalization layer is use instead of 'biases', or the next layer is linear, this can be
        disabled since the scaling can be done by the next layer. see `Inception-ResNet-v2 <https://github.com/tensorflow/models/blob/master/research/slim/nets/inception_resnet_v2.py>`__
    name : str
        A unique layer name.

    References
    ----------
    - `Differentiable Learning-to-Normalize via Switchable Normalization <https://arxiv.org/abs/1806.10779>`__
    - `Zhihu (CN) <https://zhuanlan.zhihu.com/p/39296570?utm_source=wechat_session&utm_medium=social&utm_oi=984862267107651584>`__

    """

    def __init__(
        self,
        epsilon=1e-5,
        beta_init=tf.constant_initializer(0.0),
        gamma_init=tf.constant_initializer(1.0),
        act=None,
        name='switchnorm_layer',
    ):

        self.epsilon = epsilon
        self.beta_init = beta_init
        self.gamma_init = gamma_init
        self.act = act
        self.name = name

        super(SwitchNormLayer, self).__init__()

    def __str__(self):
        additional_str = []

        try:
            additional_str.append("epsilon: %s" % self.epsilon)
        except AttributeError:
            pass

        return self._str(additional_str)

    def build(self):

        if len(self._temp_data['inputs'].shape) not in [3, 4]:
            raise RuntimeError("`%s` only accepts input Tensor of dimension 3 or 4." % self.__class__.__name__)

        with tf.variable_scope(self.name):
            ch = self._temp_data['inputs'].shape[-1]

            batch_mean, batch_var = tf.nn.moments(self._temp_data['inputs'], [0, 1, 2], keep_dims=True)
            ins_mean, ins_var = tf.nn.moments(self._temp_data['inputs'], [1, 2], keep_dims=True)
            layer_mean, layer_var = tf.nn.moments(self._temp_data['inputs'], [1, 2, 3], keep_dims=True)

            gamma = self._get_tf_variable(
                name="gamma",
                shape=[
                    ch,
                ],
                dtype=self._temp_data['inputs'].dtype,
                trainable=self._temp_data['is_train'],
                initializer=self.gamma_init
            )

            beta = self._get_tf_variable(
                name="beta",
                shape=[ch],
                dtype=self._temp_data['inputs'].dtype,
                trainable=self._temp_data['is_train'],
                initializer=self.beta_init
            )

            mean_weight_var = self._get_tf_variable(
                name="mean_weight",
                shape=[3],
                dtype=self._temp_data['inputs'].dtype,
                trainable=self._temp_data['is_train'],
                initializer=tf.constant_initializer(1.0)
            )

            var_weight_var = self._get_tf_variable(
                name="var_weight",
                shape=[3],
                dtype=self._temp_data['inputs'].dtype,
                trainable=self._temp_data['is_train'],
                initializer=tf.constant_initializer(1.0)
            )

            mean_weight = tf.nn.softmax(mean_weight_var)
            var_weight = tf.nn.softmax(var_weight_var)

            mean = mean_weight[0] * batch_mean + mean_weight[1] * ins_mean + mean_weight[2] * layer_mean
            var = var_weight[0] * batch_var + var_weight[1] * ins_var + var_weight[2] * layer_var

            x = (self._temp_data['inputs'] - mean) / (tf.sqrt(var + self.epsilon))

            self._temp_data['outputs'] = tf.add(tf.multiply(x, gamma), beta)
            self._temp_data['outputs'] = self._apply_activation(self._temp_data['outputs'])<|MERGE_RESOLUTION|>--- conflicted
+++ resolved
@@ -263,12 +263,13 @@
     act : activation function
         The activation function of this layer.
     epsilon : float
-         Epsilon.
+        Eplison.
     name : str
         A unique layer name
 
     """
 
+    @deprecated_alias(layer='prev_layer', end_support_version=1.9)  # TODO remove this line for the 1.9 release
     def __init__(self, groups=32, epsilon=1e-06, act=None, data_format='channels_last', name='groupnorm'):
         self.groups = groups
         self.epsilon = epsilon
@@ -276,7 +277,7 @@
         self.data_format = data_format
         self.name = name
 
-        super(GroupNormLayer, self).__init__()
+        super(GroupNormLayer, self).__init__(act=act, name=name)
 
     def build(self):
         shape = self._temp_data['inputs'].get_shape().as_list()
@@ -295,15 +296,9 @@
             n_channels = shape[1]
             int_shape = tf.concat(
                 [
-<<<<<<< HEAD
-                    tf.shape(inputs)[0:1],
-                    tf.convert_to_tensor([self.groups, channels // self.groups]),
-                    tf.shape(inputs)[2:4]
-=======
                     tf.shape(self.self._temp_data['inputs'])[0:1],
                     tf.convert_to_tensor([self.groups, n_channels // self.groups]),
                     tf.shape(self.self._temp_data['inputs'])[2:4]
->>>>>>> cfd982d6
                 ],
                 axis=0
             )
@@ -322,22 +317,12 @@
             x = tf.reshape(self._temp_data['inputs'], int_shape)
 
             if self.data_format == 'channels_last':
-<<<<<<< HEAD
-                mean, var = tf.nn.moments(x, [1, 2, 4], keep_dims=True)
-                gamma = self._get_tf_variable(name='gamma', shape=channels, initializer=tf.ones_initializer())
-                beta = self._get_tf_variable(name='beta', shape=channels, initializer=tf.zeros_initializer())
-            else:
-                mean, var = tf.nn.moments(x, [2, 3, 4], keep_dims=True)
-                gamma = self._get_tf_variable(name='gamma', shape=[1, channels, 1, 1], initializer=tf.ones_initializer())
-                beta = self._get_tf_variable(name='beta', shape=[1, channels, 1, 1], initializer=tf.zeros_initializer())
-=======
                 moments_shape = [1, 2, 4]
                 weight_shape = n_channels
 
             else:
                 moments_shape = [2, 3, 4]
                 weight_shape = [1, n_channels, 1, 1]
->>>>>>> cfd982d6
 
             mean, var = tf.nn.moments(x, moments_shape, keep_dims=True)
 
@@ -349,9 +334,6 @@
                 initializer=tf.ones_initializer()
             )
 
-<<<<<<< HEAD
-        self._temp_data['outputs'] = outputs
-=======
             beta = self._get_tf_variable(
                 name='beta',
                 shape=weight_shape,
@@ -364,7 +346,6 @@
 
             self._temp_data['outputs'] = tf.reshape(x, tf.shape(self._temp_data['inputs'])) * gamma + beta
             self._temp_data['outputs'] = self._apply_activation(self._temp_data['outputs'])
->>>>>>> cfd982d6
 
 
 class LayerNormLayer(Layer):
