#! /usr/bin/python
# -*- coding: utf-8 -*-

import tensorflow as tf

import tensorlayer as tl
from tensorlayer import logging
from tensorlayer.decorators import deprecated_alias
from tensorlayer.layers.core import Layer

# from tensorflow.python.ops import array_ops
# from tensorflow.python.util.tf_inspect import getfullargspec
# from tensorflow.contrib.rnn import stack_bidirectional_dynamic_rnn
# from tensorflow.python.ops.rnn_cell import LSTMStateTuple

# from tensorlayer.layers.core import LayersConfig
# from tensorlayer.layers.core import TF_GRAPHKEYS_VARIABLES

# TODO: uncomment
__all__ = [
    'RNN',
    'BiRNN',
    # 'ConvRNNCell',
    # 'BasicConvLSTMCell',
    # 'ConvLSTM',
    'retrieve_seq_length_op',
    'retrieve_seq_length_op2',
    'retrieve_seq_length_op3',
    # 'target_mask_op',
    # 'Seq2Seq',
]


class RNN(Layer):
    """
    The :class:`RNN` class is a fixed length recurrent layer for implementing simple RNN,
    LSTM, GRU and etc.

    Parameters
    ----------
    cell : TensorFlow cell function
        A RNN cell implemented by tf.keras
            - E.g. tf.keras.layers.SimpleRNNCell, tf.keras.layers.LSTMCell, tf.keras.layers.GRUCell
            - Note TF2.0+, TF1.0+ and TF1.0- are different
    return_last : boolean
        Whether return last output or all outputs in a sequence.
            - If True, return the last output, "Sequence input and single output"
            - If False, return all outputs, "Synced sequence input and output"
            - In other word, if you want to stack more RNNs on this layer, set to False.
        In a dynamic model, `return_last` can be updated when it is called in customised forward().
        By default, `False`.
    return_seq_2d : boolean
        Only consider this argument when `return_last` is `False`
            - If True, return 2D Tensor [batch_size * n_steps, n_hidden], for stacking Dense layer after it.
            - If False, return 3D Tensor [batch_size, n_steps, n_hidden], for stacking multiple RNN after it.
        In a dynamic model, `return_seq_2d` can be updated when it is called in customised forward().
        By default, `False`.
    return_state: boolean
        Whether to return the last state of the RNN cell. The state is a list of Tensor.
            - If True, the layer will return outputs and the final state of the cell.
            - If False, the layer will return outputs only.
        In a dynamic model, `return_state` can be updated when it is called in customised forward().
        By default, `False`.
    in_channels: int
        Optional, the number of channels of the previous layer which is normally the size of embedding.
        If given, the layer will be built when init.
        If None, it will be automatically detected when the layer is forwarded for the first time.
    name : str
        A unique layer name.

    Examples
    --------
    - For synced sequence input and output, see `PTB example <https://github.com/tensorlayer/tensorlayer/blob/master/example/tutorial_ptb_lstm_state_is_tuple.py>`__

    - A simple regression model below.
    >>> inputs = tl.layers.Input([batch_size, num_steps, embedding_size])
    >>> rnn_out, lstm_state = tl.layers.RNN(
    >>>     cell=tf.keras.layers.LSTMCell(units=hidden_size, dropout=0.1),
    >>>     in_channels=embedding_size,
    >>>     return_last=True, return_state=True, name='lstmrnn'
    >>> )(inputs)
    >>> outputs = tl.layers.Dense(n_units=1)(rnn_out)
    >>> rnn_model = tl.models.Model(inputs=inputs, outputs=[outputs, rnn_state[0], rnn_state[1]], name='rnn_model')
    >>> # If LSTMCell is applied, the rnn_state is [h, c] where h the hidden state and c the cell state of LSTM.

    - A stacked RNN model.
    >>> inputs = tl.layers.Input([batch_size, num_steps, embedding_size])
    >>> rnn_out1 = tl.layers.RNN(
    >>>     cell=tf.keras.layers.SimpleRNNCell(units=hidden_size, dropout=0.1),
    >>>     return_last=False, return_seq_2d=False, return_state=False
    >>> )(inputs)
    >>> rnn_out2 = tl.layers.RNN(
    >>>     cell=tf.keras.layers.SimpleRNNCell(units=hidden_size, dropout=0.1),
    >>>     return_last=True, return_state=False
    >>> )(rnn_out1)
    >>> outputs = tl.layers.Dense(n_units=1)(rnn_out2)
    >>> rnn_model = tl.models.Model(inputs=inputs, outputs=outputs)

    Notes
    -----
    Input dimension should be rank 3 : [batch_size, n_steps, n_features], if no, please see layer :class:`Reshape`.


    """

    def __init__(
            self,
            cell,
            return_last=False,
            return_seq_2d=False,
            return_state=False,
            in_channels=None,
            name=None,  # 'rnn'
    ):

        super(RNN, self).__init__(name=name)

        self.cell = cell
        self.return_last = return_last
        self.return_seq_2d = return_seq_2d
        self.return_state = return_state

        if in_channels is not None:
            self.build((None, None, in_channels))
            self._built = True

        logging.info("RNN %s: cell: %s, n_units: %s" % (self.name, self.cell.__class__.__name__, self.cell.units))

    def __repr__(self):
        s = ('{classname}(cell={cellname}, n_units={n_units}')
        s += ', name=\'{name}\''
        s += ')'
        return s.format(
            classname=self.__class__.__name__, cellname=self.cell.__class__.__name__, n_units=self.cell.units,
            **self.__dict__
        )

    def build(self, inputs_shape):
        """
        Parameters
        ----------
        inputs_shape : tuple
            the shape of inputs tensor
        """
        # Input dimension should be rank 3 [batch_size, n_steps(max), n_features]
        if len(inputs_shape) != 3:
            raise Exception("RNN : Input dimension should be rank 3 : [batch_size, n_steps, n_features]")

        with tf.name_scope(self.name) as scope:
            self.cell.build(tuple(inputs_shape))

        if self._weights is None:
            self._weights = list()
        for var in self.cell.trainable_variables:
            self._weights.append(var)

    # @tf.function
    def forward(self, inputs, initial_state=None, **kwargs):
        """
        Parameters
        ----------
        inputs : input tensor
            The input of a network
        initial_state : None or list of Tensor (RNN State)
            If None, `initial_state` is zero state.
        **kwargs: dict
            Some attributes can be updated during forwarding
            such as `return_last`, `return_seq_2d`, `return_state`.
        """

        if kwargs:
            for attr in kwargs:
                setattr(self, attr, kwargs[attr])

        if self.return_last:
            outputs = [-1]
        else:
            outputs = list()

        states = initial_state if initial_state is not None else self.cell.get_initial_state(inputs)
        if not isinstance(states, list):
            states = [states]

        total_steps = inputs.get_shape().as_list()[1]

        self.cell.reset_dropout_mask()
        self.cell.reset_recurrent_dropout_mask()

        for time_step in range(total_steps):

            cell_output, states = self.cell.call(inputs[:, time_step, :], states, training=self.is_train)

            if self.return_last:
                outputs[-1] = cell_output
            else:
                outputs.append(cell_output)

        if self.return_last:
            outputs = outputs[-1]
        else:
            if self.return_seq_2d:
                # PTB tutorial: stack dense layer after that, or compute the cost from the output
                # 2D Tensor [batch_size * n_steps, n_hidden]
                outputs = tf.reshape(tf.concat(outputs, 1), [-1, self.cell.units])
            else:
                # <akara>: stack more RNN layer after that
                # 3D Tensor [batch_size, n_steps, n_hidden]
                outputs = tf.reshape(tf.concat(outputs, 1), [-1, total_steps, self.cell.units])

        if self.return_state:
            return outputs, states
        else:
            return outputs


# TODO: write tl.layers.SimpleRNN, tl.layers.GRU, tl.layers.LSTM


class BiRNN(Layer):
    """
    The :class:`BiRNN` class is a fixed length Bidirectional recurrent layer.

    Parameters
    ----------
    fw_cell : TensorFlow cell function for forward direction
        A RNN cell implemented by tf.keras
            - E.g. tf.keras.layers.SimpleRNNCell, tf.keras.layers.LSTMCell, tf.keras.layers.GRUCell
            - Note TF2.0+, TF1.0+ and TF1.0- are different
    bw_cell: TensorFlow cell function for backward direction similar with `fw_cell`
    return_seq_2d : boolean
            - If True, return 2D Tensor [batch_size * n_steps, n_hidden], for stacking Dense layer after it.
            - If False, return 3D Tensor [batch_size, n_steps, n_hidden], for stacking multiple RNN after it.
        In a dynamic model, `return_seq_2d` can be updated when it is called in customised forward().
        By default, `False`.
    return_state: boolean
        Whether to return the last state of the two cells. The state is a list of Tensor.
            - If True, the layer will return outputs, the final state of `fw_cell` and the final state of `bw_cell`.
            - If False, the layer will return outputs only.
        In a dynamic model, `return_state` can be updated when it is called in customised forward().
        By default, `False`.
    in_channels: int
        Optional, the number of channels of the previous layer which is normally the size of embedding.
        If given, the layer will be built when init.
        If None, it will be automatically detected when the layer is forwarded for the first time.
    name : str
        A unique layer name.

    Examples
    --------
    - A simple regression model below.
    >>> inputs = tl.layers.Input([batch_size, num_steps, embedding_size])
    >>> # the fw_cell and bw_cell can be different
    >>> rnnlayer = tl.layers.BiRNN(
    >>>     fw_cell=tf.keras.layers.SimpleRNNCell(units=hidden_size, dropout=0.1),
    >>>     bw_cell=tf.keras.layers.SimpleRNNCell(units=hidden_size + 1, dropout=0.1),
    >>>     return_seq_2d=True, return_state=True
    >>> )
    >>> # if return_state=True, the final state of the two cells will be returned together with the outputs
    >>> # if return_state=False, only the outputs will be returned
    >>> rnn_out, rnn_fw_state, rnn_bw_state = rnnlayer(inputs)
    >>> # if the BiRNN is followed by a Dense, return_seq_2d should be True.
    >>> # if the BiRNN is followed by other RNN, return_seq_2d can be False.
    >>> dense = tl.layers.Dense(n_units=1)(rnn_out)
    >>> outputs = tl.layers.Reshape([-1, num_steps])(dense)
    >>> rnn_model = tl.models.Model(inputs=inputs, outputs=[outputs, rnn_out, rnn_fw_state[0], rnn_bw_state[0]])

    - A stacked BiRNN model.
    >>> inputs = tl.layers.Input([batch_size, num_steps, embedding_size])
    >>> rnn_out1 = tl.layers.BiRNN(
    >>>     fw_cell=tf.keras.layers.SimpleRNNCell(units=hidden_size, dropout=0.1),
    >>>     bw_cell=tf.keras.layers.SimpleRNNCell(units=hidden_size + 1, dropout=0.1),
    >>>     return_seq_2d=False, return_state=False
    >>> )(inputs)
    >>> rnn_out2 = tl.layers.BiRNN(
    >>>     fw_cell=tf.keras.layers.SimpleRNNCell(units=hidden_size, dropout=0.1),
    >>>     bw_cell=tf.keras.layers.SimpleRNNCell(units=hidden_size + 1, dropout=0.1),
    >>>     return_seq_2d=True, return_state=False
    >>> )(rnn_out1)
    >>> dense = tl.layers.Dense(n_units=1)(rnn_out2)
    >>> outputs = tl.layers.Reshape([-1, num_steps])(dense)
    >>> rnn_model = tl.models.Model(inputs=inputs, outputs=outputs)


    Notes
    -----
    Input dimension should be rank 3 : [batch_size, n_steps, n_features]. If not, please see layer :class:`Reshape`.

    """

    def __init__(
            self,
            fw_cell,
            bw_cell,
            return_seq_2d=False,
            return_state=False,
            in_channels=None,
<<<<<<< HEAD
            name=None,  # 'birnn'
    ):
        super(BiRNN, self).__init__(name)

        self.fw_cell = fw_cell
        self.bw_cell = bw_cell
        self.return_seq_2d = return_seq_2d
        self.return_state = return_state

        if in_channels is not None:
            self.build((None, None, in_channels))
            self._built = True

        logging.info(
            "RNN %s: fw_cell: %s, fw_n_units: %s, bw_cell: %s, bw_n_units： %s" % (
                self.name, self.fw_cell.__class__.__name__, self.fw_cell.units, self.bw_cell.__class__.__name__,
                self.bw_cell.units
            )
        )

    def __repr__(self):
        s = (
            '{classname}(fw_cell={fw_cellname}, fw_n_units={fw_n_units}'
            ', bw_cell={bw_cellname}, bw_n_units={bw_n_units}'
        )
        s += ', name=\'{name}\''
        s += ')'
        return s.format(
            classname=self.__class__.__name__, fw_cellname=self.fw_cell.__class__.__name__,
            fw_n_units=self.fw_cell.units, bw_cellname=self.bw_cell.__class__.__name__, bw_n_units=self.bw_cell.units,
            **self.__dict__
        )

=======
            name=None, # 'birnn'
    ):
        super(BiRNN, self).__init__(name)

        self.fw_cell = fw_cell
        self.bw_cell = bw_cell
        self.return_seq_2d = return_seq_2d
        self.return_state = return_state

        if in_channels is not None:
            self.build((None, None, in_channels))
            self._built = True

        logging.info("RNN %s: fw_cell: %s, fw_n_units: %s, bw_cell: %s, bw_n_units： %s" %
                     (self.name, self.fw_cell.__class__.__name__, self.fw_cell.units,
                      self.bw_cell.__class__.__name__, self.bw_cell.units))

    def __repr__(self):
        s = ('{classname}(fw_cell={fw_cellname}, fw_n_units={fw_n_units}'
             ', bw_cell={bw_cellname}, bw_n_units={bw_n_units}')
        s += ', name=\'{name}\''
        s += ')'
        return s.format(
            classname=self.__class__.__name__,
            fw_cellname=self.fw_cell.__class__.__name__,
            fw_n_units=self.fw_cell.units,
            bw_cellname=self.bw_cell.__class__.__name__,
            bw_n_units=self.bw_cell.units,
            **self.__dict__
        )

>>>>>>> 2eb86fa6
    def build(self, inputs_shape):
        """
        Parameters
        ----------
        inputs_shape : tuple
            the shape of inputs tensor
        """
        # Input dimension should be rank 3 [batch_size, n_steps(max), n_features]
        if len(inputs_shape) != 3:
            raise Exception("RNN : Input dimension should be rank 3 : [batch_size, n_steps, n_features]")

        with tf.name_scope(self.name) as scope:
            self.fw_cell.build(tuple(inputs_shape))
            self.bw_cell.build(tuple(inputs_shape))
<<<<<<< HEAD

        if self._weights is None:
            self._weights = list()
        for var in self.fw_cell.trainable_variables:
            self._weights.append(var)
        for var in self.bw_cell.trainable_variables:
            self._weights.append(var)

    # @tf.function
    def forward(self, inputs, fw_initial_state=None, bw_initial_state=None, **kwargs):
        """
        Parameters
        ----------
        inputs : input tensor
            The input of a network
        fw_initial_state : None or list of Tensor (RNN State)
            If None, `fw_initial_state` is zero state.
        bw_initial_state : None or list of Tensor (RNN State)
            If None, `bw_initial_state` is zero state.
        **kwargs: dict
            Some attributes can be updated during forwarding
            such as `return_last`, `return_seq_2d`, `return_state`.
        """

        if kwargs:
            for attr in kwargs:
                setattr(self, attr, kwargs[attr])

        fw_outputs = list()
        bw_outputs = list()

        fw_states = fw_initial_state if fw_initial_state is not None else self.fw_cell.get_initial_state(inputs)
        bw_states = bw_initial_state if bw_initial_state is not None else self.bw_cell.get_initial_state(inputs)

        if not isinstance(fw_states, list):
            fw_states = [fw_states]
        if not isinstance(bw_states, list):
            bw_states = [bw_states]

        total_steps = inputs.get_shape().as_list()[1]

        self.fw_cell.reset_dropout_mask()
        self.fw_cell.reset_recurrent_dropout_mask()
        self.bw_cell.reset_dropout_mask()
        self.bw_cell.reset_recurrent_dropout_mask()
=======

        if self._weights is None:
            self._weights = list()
        for var in self.fw_cell.trainable_variables:
            self._weights.append(var)
        for var in self.bw_cell.trainable_variables:
            self._weights.append(var)

    @tf.function
    def forward(self, inputs, fw_initial_state=None, bw_initial_state=None, **kwargs):
        """
        Parameters
        ----------
        inputs : input tensor
            The input of a network
        fw_initial_state : None or list of Tensor (RNN State)
            If None, `fw_initial_state` is zero state.
        bw_initial_state : None or list of Tensor (RNN State)
            If None, `bw_initial_state` is zero state.
        **kwargs: dict
            Some attributes can be updated during forwarding
            such as `return_last`, `return_seq_2d`, `return_state`.
        """

        if kwargs:
            for attr in kwargs:
                setattr(self, attr, kwargs[attr])

        fw_outputs = list()
        bw_outputs = list()

        fw_states = fw_initial_state if fw_initial_state is not None else self.fw_cell.get_initial_state(inputs)
        bw_states = bw_initial_state if bw_initial_state is not None else self.bw_cell.get_initial_state(inputs)

        if not isinstance(fw_states, list):
            fw_states = [fw_states]
        if not isinstance(bw_states, list):
            bw_states = [bw_states]

        total_steps = inputs.get_shape().as_list()[1]
>>>>>>> 2eb86fa6

        for time_step in range(total_steps):

            fw_cell_output, fw_states = self.fw_cell.call(inputs[:, time_step, :], fw_states, training=self.is_train)
<<<<<<< HEAD
            bw_cell_output, bw_states = self.bw_cell.call(
                inputs[:, -time_step - 1, :], bw_states, training=self.is_train
            )
=======
            bw_cell_output, bw_states = self.bw_cell.call(inputs[:, - time_step - 1, :], bw_states, training=self.is_train)
>>>>>>> 2eb86fa6

            fw_outputs.append(fw_cell_output)
            bw_outputs.append(bw_cell_output)

        if self.return_seq_2d:
            # PTB tutorial: stack dense layer after that, or compute the cost from the output
            # 2D Tensor [batch_size * n_steps, n_hidden]
            fw_outputs = tf.reshape(tf.concat(fw_outputs, 1), [-1, self.fw_cell.units])
            bw_outputs = tf.reshape(tf.concat(bw_outputs, 1), [-1, self.bw_cell.units])
        else:
            # <akara>: stack more RNN layer after that
            # 3D Tensor [batch_size, n_steps, n_hidden]
            fw_outputs = tf.reshape(tf.concat(fw_outputs, 1), [-1, total_steps, self.fw_cell.units])
            bw_outputs = tf.reshape(tf.concat(bw_outputs, 1), [-1, total_steps, self.bw_cell.units])

        outputs = tf.concat([fw_outputs, bw_outputs], -1)

        if self.return_state:
            return outputs, fw_states, bw_states
        else:
            return outputs


class ConvRNNCell(object):
    """Abstract object representing an Convolutional RNN Cell."""

    def __call__(self, inputs, state, scope=None):
        """Run this RNN cell on inputs, starting from the given state."""
        raise NotImplementedError("Abstract method")

    @property
    def state_size(self):
        """size(s) of state(s) used by this cell."""
        raise NotImplementedError("Abstract method")

    @property
    def output_size(self):
        """Integer or TensorShape: size of outputs produced by this cell."""
        raise NotImplementedError("Abstract method")

    def zero_state(self, batch_size):  #, dtype=LayersConfig.tf_dtype):
        """Return zero-filled state tensor(s).
        Args:
          batch_size: int, float, or unit Tensor representing the batch size.
        Returns:
          tensor of shape '[batch_size x shape[0] x shape[1] x num_features]
          filled with zeros

        """
        dtype = LayersConfig.tf_dtype
        shape = self.shape
        num_features = self.num_features
        # TODO : TypeError: 'NoneType' object is not subscriptable
        zeros = tf.zeros([batch_size, shape[0], shape[1], num_features * 2], dtype=dtype)
        return zeros


class BasicConvLSTMCell(ConvRNNCell):
    """Basic Conv LSTM recurrent network cell.

    Parameters
    -----------
    shape : tuple of int
        The height and width of the cell.
    filter_size : tuple of int
        The height and width of the filter
    num_features : int
        The hidden size of the cell
    forget_bias : float
        The bias added to forget gates (see above).
    input_size : int
        Deprecated and unused.
    state_is_tuple : boolen
        If True, accepted and returned states are 2-tuples of the `c_state` and `m_state`.
        If False, they are concatenated along the column axis. The latter behavior will soon be deprecated.
    act : activation function
        The activation function of this layer, tanh as default.

    """

    def __init__(
            self, shape, filter_size, num_features, forget_bias=1.0, input_size=None, state_is_tuple=False,
            act=tf.nn.tanh
    ):
        """Initialize the basic Conv LSTM cell."""
        # if not state_is_tuple:
        # logging.warn("%s: Using a concatenated state is slower and will soon be "
        #             "deprecated.  Use state_is_tuple=True.", self)
        if input_size is not None:
            logging.warn("%s: The input_size parameter is deprecated.", self)
        self.shape = shape
        self.filter_size = filter_size
        self.num_features = num_features
        self._forget_bias = forget_bias
        self._state_is_tuple = state_is_tuple
        self._activation = act

    @property
    def state_size(self):
        """State size of the LSTMStateTuple."""
        return (LSTMStateTuple(self._num_units, self._num_units) if self._state_is_tuple else 2 * self._num_units)

    @property
    def output_size(self):
        """Number of units in outputs."""
        return self._num_units

    def __call__(self, inputs, state, scope=None):
        """Long short-term memory cell (LSTM)."""
        with tf.compat.v1.variable_scope(scope or type(self).__name__):  # "BasicLSTMCell"
            # Parameters of gates are concatenated into one multiply for efficiency.
            if self._state_is_tuple:
                c, h = state
            else:
                # print state
                # c, h = tf.split(3, 2, state)
                c, h = tf.split(state, 2, 3)
            concat = _conv_linear([inputs, h], self.filter_size, self.num_features * 4, True)

            # i = input_gate, j = new_input, f = forget_gate, o = output_gate
            # i, j, f, o = tf.split(3, 4, concat)
            i, j, f, o = tf.split(concat, 4, 3)

            new_c = (c * tf.nn.sigmoid(f + self._forget_bias) + tf.nn.sigmoid(i) * self._activation(j))
            new_h = self._activation(new_c) * tf.nn.sigmoid(o)

            if self._state_is_tuple:
                new_state = LSTMStateTuple(new_c, new_h)
            else:
                new_state = tf.concat([new_c, new_h], 3)
            return new_h, new_state


def _conv_linear(args, filter_size, num_features, bias, bias_start=0.0, scope=None):
    """convolution:

    Parameters
    ----------
    args : tensor
        4D Tensor or a list of 4D, batch x n, Tensors.
    filter_size : tuple of int
        Filter height and width.
    num_features : int
        Nnumber of features.
    bias_start : float
        Starting value to initialize the bias; 0 by default.
    scope : VariableScope
        For the created subgraph; defaults to "Linear".

    Returns
    --------
    - A 4D Tensor with shape [batch h w num_features]

    Raises
    -------
    - ValueError : if some of the arguments has unspecified or wrong shape.

    """
    # Calculate the total size of arguments on dimension 1.
    total_arg_size_depth = 0
    shapes = [a.get_shape().as_list() for a in args]
    for shape in shapes:
        if len(shape) != 4:
            raise ValueError("Linear is expecting 4D arguments: %s" % str(shapes))
        if not shape[3]:
            raise ValueError("Linear expects shape[4] of arguments: %s" % str(shapes))
        else:
            total_arg_size_depth += shape[3]

    dtype = [a.dtype for a in args][0]

    # Now the computation.
    with tf.compat.v1.variable_scope(scope or "Conv"):
        matrix = tf.compat.v1.get_variable(
            "Matrix", [filter_size[0], filter_size[1], total_arg_size_depth, num_features], dtype=dtype
        )
        if len(args) == 1:
            res = tf.nn.conv2d(args[0], matrix, strides=[1, 1, 1, 1], padding='SAME')
        else:
            res = tf.nn.conv2d(tf.concat(args, 3), matrix, strides=[1, 1, 1, 1], padding='SAME')
        if not bias:
            return res
        bias_term = tf.compat.v1.get_variable(
            "Bias", [num_features], dtype=dtype,
            initializer=tf.compat.v1.initializers.constant(bias_start, dtype=dtype)
        )
    return res + bias_term


class ConvLSTM(Layer):
    """A fixed length Convolutional LSTM layer.

    See this `paper <https://arxiv.org/abs/1506.04214>`__ .

    Parameters
    ----------
    prev_layer : :class:`Layer`
        Previous layer
    cell_shape : tuple of int
        The shape of each cell width * height
    filter_size : tuple of int
        The size of filter width * height
    cell_fn : a convolutional RNN cell
        Cell function like :class:`BasicConvLSTMCell`
    feature_map : int
        The number of feature map in the layer.
    initializer : initializer
        The initializer for initializing the parameters.
    n_steps : int
        The sequence length.
    initial_state : None or ConvLSTM State
        If None, `initial_state` is zero state.
    return_last : boolean
        Whether return last output or all outputs in each step.
            - If True, return the last output, "Sequence input and single output".
            - If False, return all outputs, "Synced sequence input and output".
            - In other word, if you want to stack more RNNs on this layer, set to False.
    return_seq_2d : boolean
        Only consider this argument when `return_last` is `False`
            - If True, return 2D Tensor [n_example, n_hidden], for stacking DenseLayer after it.
            - If False, return 3D Tensor [n_example/n_steps, n_steps, n_hidden], for stacking multiple RNN after it.
    name : str
        A unique layer name.

    Attributes
    ----------
    outputs : tensor
        The output of this RNN. return_last = False, outputs = all cell_output, which is the hidden state.
        cell_output.get_shape() = (?, h, w, c])

    final_state : tensor or StateTuple
        The finial state of this layer.
            - When state_is_tuple = False, it is the final hidden and cell states,
            - When state_is_tuple = True, You can get the final state after each iteration during training, then feed it to the initial state of next iteration.

    initial_state : tensor or StateTuple
        It is the initial state of this ConvLSTM layer, you can use it to initialize
        your state at the beginning of each epoch or iteration according to your
        training procedure.

    batch_size : int or tensor
        Is int, if able to compute the batch_size, otherwise, tensor for ``?``.

    """

    @deprecated_alias(layer='prev_layer', end_support_version=1.9)  # TODO remove this line for the 1.9 release
    def __init__(
            self,
            prev_layer,
            cell_shape=None,
            feature_map=1,
            filter_size=(3, 3),
            cell_fn=BasicConvLSTMCell,
            initializer=tf.compat.v1.initializers.random_uniform(-0.1, 0.1),
            n_steps=5,
            initial_state=None,
            return_last=False,
            return_seq_2d=False,
            name='convlstm',
    ):
        super(ConvLSTM, self).__init__(prev_layer=prev_layer, name=name)

        logging.info(
            "ConvLSTM %s: feature_map: %d, n_steps: %d, "
            "in_dim: %d %s, cell_fn: %s " %
            (self.name, feature_map, n_steps, self.inputs.get_shape().ndims, self.inputs.get_shape(), cell_fn.__name__)
        )
        # You can get the dimension by .get_shape() or ._shape, and check the
        # dimension by .with_rank() as follow.
        # self.inputs.get_shape().with_rank(2)
        # self.inputs.get_shape().with_rank(3)

        # Input dimension should be rank 5 [batch_size, n_steps(max), h, w, c]
        try:
            self.inputs.get_shape().with_rank(5)
        except Exception:
            raise Exception(
                "RNN : Input dimension should be rank 5 : [batch_size, n_steps, input_x, "
                "input_y, feature_map]"
            )

        fixed_batch_size = self.inputs.get_shape().with_rank_at_least(1)[0]

        if fixed_batch_size.value:
            batch_size = fixed_batch_size.value
            logging.info("     RNN batch_size (concurrent processes): %d" % batch_size)

        else:
            batch_size = array_ops.shape(self.inputs)[0]
            logging.info("     non specified batch_size, uses a tensor instead.")
        self.batch_size = batch_size
        outputs = []
        self.cell = cell = cell_fn(shape=cell_shape, filter_size=filter_size, num_features=feature_map)

        if initial_state is None:
            self.initial_state = cell.zero_state(batch_size, dtype=LayersConfig.tf_dtype)
        else:
            self.initial_state = initial_state

        state = self.initial_state

        # with tf.variable_scope("model", reuse=None, initializer=initializer):
        with tf.compat.v1.variable_scope(name, initializer=initializer) as vs:
            for time_step in range(n_steps):
                if time_step > 0: tf.compat.v1.get_variable_scope().reuse_variables()
                (cell_output, state) = cell(self.inputs[:, time_step, :, :, :], state)
                outputs.append(cell_output)

            # Retrieve just the RNN variables.
            # rnn_variables = [v for v in tf.all_variables() if v.name.startswith(vs.name)]
            rnn_variables = tf.compat.v1.get_collection(tf.compat.v1.GraphKeys.VARIABLES, scope=vs.name)

            logging.info(" n_params : %d" % (len(rnn_variables)))

            if return_last:
                # 2D Tensor [batch_size, n_hidden]
                self.outputs = outputs[-1]
            else:
                if return_seq_2d:
                    # PTB tutorial: stack dense layer after that, or compute the cost from the output
                    # 4D Tensor [n_example, h, w, c]
                    self.outputs = tf.reshape(tf.concat(outputs, 1), [-1, cell_shape[0] * cell_shape[1] * feature_map])
                else:
                    # <akara>: stack more RNN layer after that
                    # 5D Tensor [n_example/n_steps, n_steps, h, w, c]
                    self.outputs = tf.reshape(
                        tf.concat(outputs, 1), [-1, n_steps, cell_shape[0], cell_shape[1], feature_map]
                    )

        self.final_state = state

        self._add_layers(self.outputs)
        self._add_params(rnn_variables)


# @tf.function
def retrieve_seq_length_op(data):
    """An op to compute the length of a sequence from input shape of [batch_size, n_step(max), n_features],
    it can be used when the features of padding (on right hand side) are all zeros.

    Parameters
    -----------
    data : tensor
        [batch_size, n_step(max), n_features] with zero padding on right hand side.

    Examples
    -----------
    Single feature

    >>> data = [[[1],[2],[0],[0],[0]],
    >>>         [[1],[2],[3],[0],[0]],
    >>>         [[1],[2],[6],[1],[0]]]
    >>> data = tf.convert_to_tensor(data, dtype=tf.float32)
    >>> length = tl.layers.retrieve_seq_length_op(data)
    [2 3 4]

    Multiple features

    >>> data = [[[1,2],[2,2],[1,2],[1,2],[0,0]],
    >>>          [[2,3],[2,4],[3,2],[0,0],[0,0]],
    >>>          [[3,3],[2,2],[5,3],[1,2],[0,0]]]
    >>> data = tf.convert_to_tensor(data, dtype=tf.float32)
    >>> length = tl.layers.retrieve_seq_length_op(data)
    [4 3 4]

    References
    ------------
    Borrow from `TFlearn <https://github.com/tflearn/tflearn/blob/master/tflearn/layers/recurrent.py>`__.

    """
    with tf.name_scope('GetLength'):
        used = tf.sign(tf.reduce_max(input_tensor=tf.abs(data), axis=2))
        length = tf.reduce_sum(input_tensor=used, axis=1)

        return tf.cast(length, tf.int32)


# @tf.function
def retrieve_seq_length_op2(data):
    """An op to compute the length of a sequence, from input shape of [batch_size, n_step(max)],
    it can be used when the features of padding (on right hand side) are all zeros.

    Parameters
    -----------
    data : tensor
        [batch_size, n_step(max)] with zero padding on right hand side.

    Examples
    -----------
    >>> data = [[1,2,0,0,0],
    >>>         [1,2,3,0,0],
    >>>         [1,2,6,1,0]]
    >>> data = tf.convert_to_tensor(data, dtype=tf.float32)
    >>> length = tl.layers.retrieve_seq_length_op2(data)
    [2 3 4]

    """
    return tf.reduce_sum(input_tensor=tf.cast(tf.greater(data, tf.zeros_like(data)), tf.int32), axis=1)


# @tf.function
def retrieve_seq_length_op3(data, pad_val=0):
    """An op to compute the length of a sequence, the data shape can be [batch_size, n_step(max)] or
    [batch_size, n_step(max), n_features].

    If the data has type of tf.string and pad_val is assigned as empty string (''), this op will compute the
    length of the string sequence.

    Parameters:
    -----------
    data : tensor
        [batch_size, n_step(max)] or [batch_size, n_step(max), n_features] with zero padding on the right hand side.
    pad_val:
        By default 0. If the data is tf.string, please assign this as empty string ('')

    Examples
    -----------
    >>> data = [[[1],[2],[0],[0],[0]],
    >>>         [[1],[2],[3],[0],[0]],
    >>>         [[1],[2],[6],[1],[0]]]
    >>> data = tf.convert_to_tensor(data, dtype=tf.float32)
    >>> length = tl.layers.retrieve_seq_length_op3(data)
    [2, 3, 4]
    >>> data = [[[1,2],[2,2],[1,2],[1,2],[0,0]],
    >>>         [[2,3],[2,4],[3,2],[0,0],[0,0]],
    >>>         [[3,3],[2,2],[5,3],[1,2],[0,0]]]
    >>> data = tf.convert_to_tensor(data, dtype=tf.float32)
    >>> length = tl.layers.retrieve_seq_length_op3(data)
    [4, 3, 4]
    >>> data = [[1,2,0,0,0],
    >>>         [1,2,3,0,0],
    >>>         [1,2,6,1,0]]
    >>> data = tf.convert_to_tensor(data, dtype=tf.float32)
    >>> length = tl.layers.retrieve_seq_length_op3(data)
    [2, 3, 4]
    >>> data = [['hello','world','','',''],
    >>>         ['hello','world','tensorlayer','',''],
    >>>         ['hello','world','tensorlayer','2.0','']]
    >>> data = tf.convert_to_tensor(data, dtype=tf.string)
    >>> length = tl.layers.retrieve_seq_length_op3(data, pad_val='')
    [2, 3, 4]

    """
    data_shape_size = data.get_shape().ndims
    if data_shape_size == 3:
        return tf.reduce_sum(
            input_tensor=tf.cast(tf.reduce_any(input_tensor=tf.not_equal(data, pad_val), axis=2), dtype=tf.int32),
            axis=1
        )
    elif data_shape_size == 2:
        return tf.reduce_sum(input_tensor=tf.cast(tf.not_equal(data, pad_val), dtype=tf.int32), axis=1)
    elif data_shape_size == 1:
        raise ValueError("retrieve_seq_length_op3: data has wrong shape! Shape got ", data.get_shape().as_list())
    else:
        raise ValueError(
            "retrieve_seq_length_op3: handling data with num of dims %s hasn't been implemented!" % (data_shape_size)
        )


def target_mask_op(data, pad_val=0):  # HangSheng: return tensor for mask,if input is tf.string
    """Return tensor for mask, if input is ``tf.string``."""
    data_shape_size = data.get_shape().ndims
    if data_shape_size == 3:
        return tf.cast(tf.reduce_any(input_tensor=tf.not_equal(data, pad_val), axis=2), dtype=tf.int32)
    elif data_shape_size == 2:
        return tf.cast(tf.not_equal(data, pad_val), dtype=tf.int32)
    elif data_shape_size == 1:
        raise ValueError("target_mask_op: data has wrong shape!")
    else:
        raise ValueError("target_mask_op: handling data_shape_size %s hasn't been implemented!" % (data_shape_size))


class Seq2Seq(Layer):
    """
    The :class:`Seq2Seq` class is a simple :class:`DynamicRNNLayer` based Seq2seq layer without using `tl.contrib.seq2seq <https://www.tensorflow.org/api_guides/python/contrib.seq2seq>`__.
    See `Model <https://camo.githubusercontent.com/9e88497fcdec5a9c716e0de5bc4b6d1793c6e23f/687474703a2f2f73757269796164656570616e2e6769746875622e696f2f696d672f736571327365712f73657132736571322e706e67>`__
    and `Sequence to Sequence Learning with Neural Networks <https://arxiv.org/abs/1409.3215>`__.

    - Please check this example `Chatbot in 200 lines of code <https://github.com/tensorlayer/seq2seq-chatbot>`__.
    - The Author recommends users to read the source code of :class:`DynamicRNNLayer` and :class:`Seq2Seq`.

    Parameters
    ----------
    net_encode_in : :class:`Layer`
        Encode sequences, [batch_size, None, n_features].
    net_decode_in : :class:`Layer`
        Decode sequences, [batch_size, None, n_features].
    cell_fn : TensorFlow cell function
        A TensorFlow core RNN cell
            - see `RNN Cells in TensorFlow <https://www.tensorflow.org/api_docs/python/>`__
            - Note TF1.0+ and TF1.0- are different
    cell_init_args : dictionary or None
        The arguments for the cell initializer.
    n_hidden : int
        The number of hidden units in the layer.
    initializer : initializer
        The initializer for the parameters.
    encode_sequence_length : tensor
        For encoder sequence length, see :class:`DynamicRNNLayer` .
    decode_sequence_length : tensor
        For decoder sequence length, see :class:`DynamicRNNLayer` .
    initial_state_encode : None or RNN state
        If None, `initial_state_encode` is zero state, it can be set by placeholder or other RNN.
    initial_state_decode : None or RNN state
        If None, `initial_state_decode` is the final state of the RNN encoder, it can be set by placeholder or other RNN.
    dropout : tuple of float or int
        The input and output keep probability (input_keep_prob, output_keep_prob).
            - If one int, input and output keep probability are the same.
    n_layer : int
        The number of RNN layers, default is 1.
    return_seq_2d : boolean
        Only consider this argument when `return_last` is `False`
            - If True, return 2D Tensor [n_example, 2 * n_hidden], for stacking DenseLayer after it.
            - If False, return 3D Tensor [n_example/n_steps, n_steps, 2 * n_hidden], for stacking multiple RNN after it.
    name : str
        A unique layer name.

    Attributes
    ------------
    outputs : tensor
        The output of RNN decoder.
    initial_state_encode : tensor or StateTuple
        Initial state of RNN encoder.
    initial_state_decode : tensor or StateTuple
        Initial state of RNN decoder.
    final_state_encode : tensor or StateTuple
        Final state of RNN encoder.
    final_state_decode : tensor or StateTuple
        Final state of RNN decoder.

    Notes
    --------
    - How to feed data: `Sequence to Sequence Learning with Neural Networks <https://arxiv.org/pdf/1409.3215v3.pdf>`__
    - input_seqs : ``['how', 'are', 'you', '<PAD_ID>']``
    - decode_seqs : ``['<START_ID>', 'I', 'am', 'fine', '<PAD_ID>']``
    - target_seqs : ``['I', 'am', 'fine', '<END_ID>', '<PAD_ID>']``
    - target_mask : ``[1, 1, 1, 1, 0]``
    - related functions : tl.prepro <pad_sequences, precess_sequences, sequences_add_start_id, sequences_get_mask>

    Examples
    ----------
    >>> from tensorlayer.layers import *
    >>> batch_size = 32
    >>> encode_seqs = tf.placeholder(dtype=tf.int64, shape=[batch_size, None], name="encode_seqs")
    >>> decode_seqs = tf.placeholder(dtype=tf.int64, shape=[batch_size, None], name="decode_seqs")
    >>> target_seqs = tf.placeholder(dtype=tf.int64, shape=[batch_size, None], name="target_seqs")
    >>> target_mask = tf.placeholder(dtype=tf.int64, shape=[batch_size, None], name="target_mask") # tl.prepro.sequences_get_mask()
    >>> with tf.variable_scope("model"):
    >>>     # for chatbot, you can use the same embedding layer,
    >>>     # for translation, you may want to use 2 seperated embedding layers
    >>>     with tf.variable_scope("embedding") as vs:
    >>>         net_encode = EmbeddingInput(
    ...                 inputs = encode_seqs,
    ...                 vocabulary_size = 10000,
    ...                 embedding_size = 200,
    ...                 name = 'seq_embedding')
    >>>         vs.reuse_variables()
    >>>         net_decode = EmbeddingInput(
    ...                 inputs = decode_seqs,
    ...                 vocabulary_size = 10000,
    ...                 embedding_size = 200,
    ...                 name = 'seq_embedding')
    >>>     net = Seq2Seq(net_encode, net_decode,
    ...             cell_fn = tf.contrib.rnn.BasicLSTMCell,
    ...             n_hidden = 200,
    ...             initializer = tf.random_uniform_initializer(-0.1, 0.1),
    ...             encode_sequence_length = retrieve_seq_length_op2(encode_seqs),
    ...             decode_sequence_length = retrieve_seq_length_op2(decode_seqs),
    ...             initial_state_encode = None,
    ...             dropout = None,
    ...             n_layer = 1,
    ...             return_seq_2d = True,
    ...             name = 'seq2seq')
    >>> net_out = Dense(net, n_units=10000, act=None, name='output')
    >>> e_loss = tl.cost.cross_entropy_seq_with_mask(logits=net_out.outputs, target_seqs=target_seqs, input_mask=target_mask, return_details=False, name='cost')
    >>> y = tf.nn.softmax(net_out.outputs)
    >>> net_out.print_params(False)

    """

    def __init__(
            self,
            net_encode_in,
            net_decode_in,
            cell_fn,  #tf.nn.rnn_cell.LSTMCell,
            cell_init_args=None,
            n_hidden=256,
            initializer=tf.compat.v1.initializers.random_uniform(-0.1, 0.1),
            encode_sequence_length=None,
            decode_sequence_length=None,
            initial_state_encode=None,
            initial_state_decode=None,
            dropout=None,
            n_layer=1,
            return_seq_2d=False,
            name='seq2seq',
    ):
        super(Seq2Seq,
              self).__init__(prev_layer=[net_encode_in, net_decode_in], cell_init_args=cell_init_args, name=name)

        if self.cell_init_args:
            self.cell_init_args['state_is_tuple'] = True  # 'use_peepholes': True,

        if cell_fn is None:
            raise ValueError("cell_fn cannot be set to None")

        if 'GRU' in cell_fn.__name__:
            try:
                cell_init_args.pop('state_is_tuple')
            except Exception:
                logging.warning("pop state_is_tuple fails.")

        logging.info(
            "[*] Seq2Seq %s: n_hidden: %d cell_fn: %s dropout: %s n_layer: %d" %
            (self.name, n_hidden, cell_fn.__name__, dropout, n_layer)
        )

        with tf.compat.v1.variable_scope(name):
            # tl.layers.set_name_reuse(reuse)
            # network = InputLayer(self.inputs, name=name+'/input')
            network_encode = DynamicRNN(
                net_encode_in, cell_fn=cell_fn, cell_init_args=self.cell_init_args, n_hidden=n_hidden,
                initializer=initializer, initial_state=initial_state_encode, dropout=dropout, n_layer=n_layer,
                sequence_length=encode_sequence_length, return_last=False, return_seq_2d=True, name='encode'
            )
            # vs.reuse_variables()
            # tl.layers.set_name_reuse(True)
            network_decode = DynamicRNN(
                net_decode_in, cell_fn=cell_fn, cell_init_args=self.cell_init_args, n_hidden=n_hidden,
                initializer=initializer,
                initial_state=(network_encode.final_state if initial_state_decode is None else initial_state_decode),
                dropout=dropout, n_layer=n_layer, sequence_length=decode_sequence_length, return_last=False,
                return_seq_2d=return_seq_2d, name='decode'
            )
            self.outputs = network_decode.outputs

            # rnn_variables = tf.get_collection(TF_GRAPHKEYS_VARIABLES, scope=vs.name)

        # Initial state
        self.initial_state_encode = network_encode.initial_state
        self.initial_state_decode = network_decode.initial_state

        # Final state
        self.final_state_encode = network_encode.final_state
        self.final_state_decode = network_decode.final_state

        # self.sequence_length = sequence_length
        self._add_layers(network_encode.all_layers)
        self._add_params(network_encode.all_params)
        self._add_dropout_layers(network_encode.all_drop)

        self._add_layers(network_decode.all_layers)
        self._add_params(network_decode.all_params)
        self._add_dropout_layers(network_decode.all_drop)

        self._add_layers(self.outputs)<|MERGE_RESOLUTION|>--- conflicted
+++ resolved
@@ -294,8 +294,7 @@
             return_seq_2d=False,
             return_state=False,
             in_channels=None,
-<<<<<<< HEAD
-            name=None,  # 'birnn'
+            name=None, # 'birnn'
     ):
         super(BiRNN, self).__init__(name)
 
@@ -308,41 +307,7 @@
             self.build((None, None, in_channels))
             self._built = True
 
-        logging.info(
-            "RNN %s: fw_cell: %s, fw_n_units: %s, bw_cell: %s, bw_n_units： %s" % (
-                self.name, self.fw_cell.__class__.__name__, self.fw_cell.units, self.bw_cell.__class__.__name__,
-                self.bw_cell.units
-            )
-        )
-
-    def __repr__(self):
-        s = (
-            '{classname}(fw_cell={fw_cellname}, fw_n_units={fw_n_units}'
-            ', bw_cell={bw_cellname}, bw_n_units={bw_n_units}'
-        )
-        s += ', name=\'{name}\''
-        s += ')'
-        return s.format(
-            classname=self.__class__.__name__, fw_cellname=self.fw_cell.__class__.__name__,
-            fw_n_units=self.fw_cell.units, bw_cellname=self.bw_cell.__class__.__name__, bw_n_units=self.bw_cell.units,
-            **self.__dict__
-        )
-
-=======
-            name=None, # 'birnn'
-    ):
-        super(BiRNN, self).__init__(name)
-
-        self.fw_cell = fw_cell
-        self.bw_cell = bw_cell
-        self.return_seq_2d = return_seq_2d
-        self.return_state = return_state
-
-        if in_channels is not None:
-            self.build((None, None, in_channels))
-            self._built = True
-
-        logging.info("RNN %s: fw_cell: %s, fw_n_units: %s, bw_cell: %s, bw_n_units： %s" %
+        logging.info("BiRNN %s: fw_cell: %s, fw_n_units: %s, bw_cell: %s, bw_n_units： %s" %
                      (self.name, self.fw_cell.__class__.__name__, self.fw_cell.units,
                       self.bw_cell.__class__.__name__, self.bw_cell.units))
 
@@ -360,7 +325,6 @@
             **self.__dict__
         )
 
->>>>>>> 2eb86fa6
     def build(self, inputs_shape):
         """
         Parameters
@@ -375,7 +339,6 @@
         with tf.name_scope(self.name) as scope:
             self.fw_cell.build(tuple(inputs_shape))
             self.bw_cell.build(tuple(inputs_shape))
-<<<<<<< HEAD
 
         if self._weights is None:
             self._weights = list()
@@ -421,59 +384,13 @@
         self.fw_cell.reset_recurrent_dropout_mask()
         self.bw_cell.reset_dropout_mask()
         self.bw_cell.reset_recurrent_dropout_mask()
-=======
-
-        if self._weights is None:
-            self._weights = list()
-        for var in self.fw_cell.trainable_variables:
-            self._weights.append(var)
-        for var in self.bw_cell.trainable_variables:
-            self._weights.append(var)
-
-    @tf.function
-    def forward(self, inputs, fw_initial_state=None, bw_initial_state=None, **kwargs):
-        """
-        Parameters
-        ----------
-        inputs : input tensor
-            The input of a network
-        fw_initial_state : None or list of Tensor (RNN State)
-            If None, `fw_initial_state` is zero state.
-        bw_initial_state : None or list of Tensor (RNN State)
-            If None, `bw_initial_state` is zero state.
-        **kwargs: dict
-            Some attributes can be updated during forwarding
-            such as `return_last`, `return_seq_2d`, `return_state`.
-        """
-
-        if kwargs:
-            for attr in kwargs:
-                setattr(self, attr, kwargs[attr])
-
-        fw_outputs = list()
-        bw_outputs = list()
-
-        fw_states = fw_initial_state if fw_initial_state is not None else self.fw_cell.get_initial_state(inputs)
-        bw_states = bw_initial_state if bw_initial_state is not None else self.bw_cell.get_initial_state(inputs)
-
-        if not isinstance(fw_states, list):
-            fw_states = [fw_states]
-        if not isinstance(bw_states, list):
-            bw_states = [bw_states]
-
-        total_steps = inputs.get_shape().as_list()[1]
->>>>>>> 2eb86fa6
 
         for time_step in range(total_steps):
 
             fw_cell_output, fw_states = self.fw_cell.call(inputs[:, time_step, :], fw_states, training=self.is_train)
-<<<<<<< HEAD
             bw_cell_output, bw_states = self.bw_cell.call(
                 inputs[:, -time_step - 1, :], bw_states, training=self.is_train
             )
-=======
-            bw_cell_output, bw_states = self.bw_cell.call(inputs[:, - time_step - 1, :], bw_states, training=self.is_train)
->>>>>>> 2eb86fa6
 
             fw_outputs.append(fw_cell_output)
             bw_outputs.append(bw_cell_output)
