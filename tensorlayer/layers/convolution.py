# -*- coding: utf-8 -*-

import tensorflow as tf

from .. import _logging as logging
from .core import *

from ..deprecation import deprecated_alias

__all__ = [
    'Conv1dLayer',
    'Conv2dLayer',
    'DeConv2dLayer',
    'Conv3dLayer',
    'DeConv3dLayer',
    'UpSampling2dLayer',
    'DownSampling2dLayer',
    'DeformableConv2d',
    'AtrousConv1dLayer',
    'AtrousConv2dLayer',
    'deconv2d_bilinear_upsampling_initializer',
    'Conv1d',
    'Conv2d',
    'DeConv2d',
    'DeConv3d',
    'DepthwiseConv2d',
    'SeparableConv2d',
    'GroupConv2d',
]


class Conv1dLayer(Layer):
    """
    The :class:`Conv1dLayer` class is a 1D CNN layer, see `tf.nn.convolution <https://www.tensorflow.org/api_docs/python/tf/nn/convolution>`__.

    Parameters
    ----------
    prev_layer : :class:`Layer`
        Previous layer.
    act : activation function
        The activation function of this layer.
    shape : tuple of int
        The shape of the filters: (filter_length, in_channels, out_channels).
    stride : int
        The number of entries by which the filter is moved right at a step.
    dilation_rate : int
        Filter up-sampling/input down-sampling rate.
    padding : str
        The padding algorithm type: "SAME" or "VALID".
    data_format : str
        Default is 'NWC' as it is a 1D CNN.
    W_init : initializer
        The initializer for the weight matrix.
    b_init : initializer or None
        The initializer for the bias vector. If None, skip biases.
    W_init_args : dictionary
        The arguments for the weight matrix initializer.
    b_init_args : dictionary
        The arguments for the bias vector initializer.
    name : str
        A unique layer name

    """

    @deprecated_alias(layer='prev_layer', end_support_version=1.9)  # TODO remove this line for the 1.9 release
    def __init__(
        self,
        prev_layer,
        act=tf.identity,
        shape=(5, 1, 5),
        stride=1,
        dilation_rate=1,
        padding='SAME',
        data_format='NWC',
        W_init=tf.truncated_normal_initializer(stddev=0.02),
        b_init=tf.constant_initializer(value=0.0),
        W_init_args=None,
        b_init_args=None,
        name='cnn1d',
    ):
        super(Conv1dLayer, self).__init__(prev_layer=prev_layer, name=name)
        logging.info(
<<<<<<< HEAD
            "Conv1dLayer %s: shape:%s stride:%s pad:%s act:%s" % (name,
                                                                  str(shape),
                                                                  str(stride),
                                                                  padding, act.__name__)
=======
            "Conv1dLayer %s: shape:%s stride:%s pad:%s act:%s" % (name, str(shape), str(stride), padding, act.__name__)
>>>>>>> 98291f0d
        )

        self.inputs = prev_layer.outputs

        if act is None:
            act = tf.identity

        if W_init_args is None:
            W_init_args = {}
        if b_init_args is None:
            b_init_args = {}

        with tf.variable_scope(name):
            W = tf.get_variable(
<<<<<<< HEAD
                name='W_conv1d',
                shape=shape,
                initializer=W_init,
                dtype=LayersConfig.tf_dtype,
                **W_init_args
            )
            self.outputs = tf.nn.convolution(
                self.inputs,
                W,
                strides=(stride, ),
                padding=padding,
                dilation_rate=(dilation_rate, )
            )  # 1.2
            if b_init:
                b = tf.get_variable(
                    name='b_conv1d',
                    shape=(shape[-1]),
                    initializer=b_init,
                    dtype=LayersConfig.tf_dtype,
                    **b_init_args
=======
                name='W_conv1d', shape=shape, initializer=W_init, dtype=LayersConfig.tf_dtype, **W_init_args
            )
            self.outputs = tf.nn.convolution(
                self.inputs, W, strides=(stride, ), padding=padding, dilation_rate=(dilation_rate, )
            )  # 1.2
            if b_init:
                b = tf.get_variable(
                    name='b_conv1d', shape=(shape[-1]), initializer=b_init, dtype=LayersConfig.tf_dtype, **b_init_args
>>>>>>> 98291f0d
                )
                self.outputs = self.outputs + b

            self.outputs = act(self.outputs)

        self.all_layers.append(self.outputs)
        if b_init:
            self.all_params.extend([W, b])
        else:
            self.all_params.append(W)


class Conv2dLayer(Layer):
    """
    The :class:`Conv2dLayer` class is a 2D CNN layer, see `tf.nn.conv2d <https://www.tensorflow.org/versions/master/api_docs/python/nn.html#conv2d>`__.

    Parameters
    ----------
    prev_layer : :class:`Layer`
        Previous layer.
    act : activation function
        The activation function of this layer.
    shape : tuple of int
        The shape of the filters: (filter_height, filter_width, in_channels, out_channels).
    strides : tuple of int
        The sliding window strides of corresponding input dimensions.
        It must be in the same order as the ``shape`` parameter.
    padding : str
        The padding algorithm type: "SAME" or "VALID".
    W_init : initializer
        The initializer for the weight matrix.
    b_init : initializer or None
        The initializer for the bias vector. If None, skip biases.
    W_init_args : dictionary
        The arguments for the weight matrix initializer.
    b_init_args : dictionary
        The arguments for the bias vector initializer.
    use_cudnn_on_gpu : bool
        Default is False.
    data_format : str
        "NHWC" or "NCHW", default is "NHWC".
    name : str
        A unique layer name.

    Notes
    -----
    - shape = [h, w, the number of output channel of previous layer, the number of output channels]
    - the number of output channel of a layer is its last dimension.

    Examples
    --------
    With TensorLayer

    >>> x = tf.placeholder(tf.float32, shape=(None, 28, 28, 1))
    >>> net = tl.layers.InputLayer(x, name='input_layer')
    >>> net = tl.layers.Conv2dLayer(net,
    ...                   act = tf.nn.relu,
    ...                   shape = (5, 5, 1, 32),  # 32 features for each 5x5 patch
    ...                   strides = (1, 1, 1, 1),
    ...                   padding='SAME',
    ...                   W_init=tf.truncated_normal_initializer(stddev=5e-2),
    ...                   b_init = tf.constant_initializer(value=0.0),
    ...                   name ='cnn_layer1')     # output: (?, 28, 28, 32)
    >>> net = tl.layers.PoolLayer(net,
    ...                   ksize=(1, 2, 2, 1),
    ...                   strides=(1, 2, 2, 1),
    ...                   padding='SAME',
    ...                   pool = tf.nn.max_pool,
    ...                   name ='pool_layer1',)   # output: (?, 14, 14, 32)

    Without TensorLayer, you can implement 2D convolution as follow.

    >>> W = tf.Variable(W_init(shape=[5, 5, 1, 32], ), name='W_conv')
    >>> b = tf.Variable(b_init(shape=[32], ), name='b_conv')
    >>> outputs = tf.nn.relu( tf.nn.conv2d(inputs, W,
    ...                       strides=[1, 1, 1, 1],
    ...                       padding='SAME') + b )

    """

    @deprecated_alias(layer='prev_layer', end_support_version=1.9)  # TODO remove this line for the 1.9 release
    def __init__(
        self,
        prev_layer,
        act=tf.identity,
        shape=(5, 5, 1, 100),
        strides=(1, 1, 1, 1),
        padding='SAME',
        W_init=tf.truncated_normal_initializer(stddev=0.02),
        b_init=tf.constant_initializer(value=0.0),
        W_init_args=None,
        b_init_args=None,
        use_cudnn_on_gpu=None,
        data_format=None,
        name='cnn_layer',
    ):
        super(Conv2dLayer, self).__init__(prev_layer=prev_layer, name=name)
        logging.info(
            "Conv2dLayer %s: shape:%s strides:%s pad:%s act:%s" %
<<<<<<< HEAD
            (name,
             str(shape),
             str(strides),
             padding, act.__name__)
=======
            (name, str(shape), str(strides), padding, act.__name__)
>>>>>>> 98291f0d
        )

        self.inputs = prev_layer.outputs

        if W_init_args is None:
            W_init_args = {}
        if b_init_args is None:
            b_init_args = {}
        if act is None:
            act = tf.identity

        with tf.variable_scope(name):
            W = tf.get_variable(
<<<<<<< HEAD
                name='W_conv2d',
                shape=shape,
                initializer=W_init,
                dtype=LayersConfig.tf_dtype,
                **W_init_args
            )
            if b_init:
                b = tf.get_variable(
                    name='b_conv2d',
                    shape=(shape[-1]),
                    initializer=b_init,
                    dtype=LayersConfig.tf_dtype,
                    **b_init_args
                )
                self.outputs = act(
                    tf.nn.conv2d(
                        self.inputs,
                        W,
                        strides=strides,
                        padding=padding,
                        use_cudnn_on_gpu=use_cudnn_on_gpu,
=======
                name='W_conv2d', shape=shape, initializer=W_init, dtype=LayersConfig.tf_dtype, **W_init_args
            )
            if b_init:
                b = tf.get_variable(
                    name='b_conv2d', shape=(shape[-1]), initializer=b_init, dtype=LayersConfig.tf_dtype, **b_init_args
                )
                self.outputs = act(
                    tf.nn.conv2d(
                        self.inputs, W, strides=strides, padding=padding, use_cudnn_on_gpu=use_cudnn_on_gpu,
>>>>>>> 98291f0d
                        data_format=data_format
                    ) + b
                )
            else:
                self.outputs = act(
                    tf.nn.conv2d(
<<<<<<< HEAD
                        self.inputs,
                        W,
                        strides=strides,
                        padding=padding,
                        use_cudnn_on_gpu=use_cudnn_on_gpu,
=======
                        self.inputs, W, strides=strides, padding=padding, use_cudnn_on_gpu=use_cudnn_on_gpu,
>>>>>>> 98291f0d
                        data_format=data_format
                    )
                )

        self.all_layers.append(self.outputs)
        if b_init:
            self.all_params.extend([W, b])
        else:
            self.all_params.append(W)


class DeConv2dLayer(Layer):
    """A de-convolution 2D layer.

    See `tf.nn.conv2d_transpose <https://www.tensorflow.org/versions/master/api_docs/python/nn.html#conv2d_transpose>`__.

    Parameters
    ----------
    prev_layer : :class:`Layer`
        Previous layer.
    act : activation function
        The activation function of this layer.
    shape : tuple of int
        Shape of the filters: (height, width, output_channels, in_channels).
        The filter's ``in_channels`` dimension must match that of value.
    output_shape : tuple of int
        Output shape of the deconvolution,
    strides : tuple of int
        The sliding window strides for corresponding input dimensions.
    padding : str
        The padding algorithm type: "SAME" or "VALID".
    W_init : initializer
        The initializer for the weight matrix.
    b_init : initializer or None
        The initializer for the bias vector. If None, skip biases.
    W_init_args : dictionary
        The arguments for initializing the weight matrix.
    b_init_args : dictionary
        The arguments for initializing the bias vector.
    name : str
        A unique layer name.

    Notes
    -----
    - We recommend to use `DeConv2d` with TensorFlow version higher than 1.3.
    - shape = [h, w, the number of output channels of this layer, the number of output channel of the previous layer].
    - output_shape = [batch_size, any, any, the number of output channels of this layer].
    - the number of output channel of a layer is its last dimension.

    Examples
    --------
    A part of the generator in DCGAN example

    >>> batch_size = 64
    >>> inputs = tf.placeholder(tf.float32, [batch_size, 100], name='z_noise')
    >>> net_in = tl.layers.InputLayer(inputs, name='g/in')
    >>> net_h0 = tl.layers.DenseLayer(net_in, n_units = 8192,
    ...                            W_init = tf.random_normal_initializer(stddev=0.02),
    ...                            act = tf.identity, name='g/h0/lin')
    >>> print(net_h0.outputs._shape)
    ... (64, 8192)
    >>> net_h0 = tl.layers.ReshapeLayer(net_h0, shape=(-1, 4, 4, 512), name='g/h0/reshape')
    >>> net_h0 = tl.layers.BatchNormLayer(net_h0, act=tf.nn.relu, is_train=is_train, name='g/h0/batch_norm')
    >>> print(net_h0.outputs._shape)
    ... (64, 4, 4, 512)
    >>> net_h1 = tl.layers.DeConv2dLayer(net_h0,
    ...                            shape=(5, 5, 256, 512),
    ...                            output_shape=(batch_size, 8, 8, 256),
    ...                            strides=(1, 2, 2, 1),
    ...                            act=tf.identity, name='g/h1/decon2d')
    >>> net_h1 = tl.layers.BatchNormLayer(net_h1, act=tf.nn.relu, is_train=is_train, name='g/h1/batch_norm')
    >>> print(net_h1.outputs._shape)
    ... (64, 8, 8, 256)

    U-Net

    >>> ....
    >>> conv10 = tl.layers.Conv2dLayer(conv9, act=tf.nn.relu,
    ...        shape=(3,3,1024,1024), strides=(1,1,1,1), padding='SAME',
    ...        W_init=w_init, b_init=b_init, name='conv10')
    >>> print(conv10.outputs)
    ... (batch_size, 32, 32, 1024)
    >>> deconv1 = tl.layers.DeConv2dLayer(conv10, act=tf.nn.relu,
    ...         shape=(3,3,512,1024), strides=(1,2,2,1), output_shape=(batch_size,64,64,512),
    ...         padding='SAME', W_init=w_init, b_init=b_init, name='devcon1_1')

    """

    @deprecated_alias(layer='prev_layer', end_support_version=1.9)  # TODO remove this line for the 1.9 release
    def __init__(
        self,
        prev_layer,
        act=tf.identity,
        shape=(3, 3, 128, 256),
        output_shape=(1, 256, 256, 128),
        strides=(1, 2, 2, 1),
        padding='SAME',
        W_init=tf.truncated_normal_initializer(stddev=0.02),
        b_init=tf.constant_initializer(value=0.0),
        W_init_args=None,
        b_init_args=None,
        name='decnn2d_layer',
    ):
        super(DeConv2dLayer, self).__init__(prev_layer=prev_layer, name=name)
        logging.info(
            "DeConv2dLayer %s: shape:%s out_shape:%s strides:%s pad:%s act:%s" %
<<<<<<< HEAD
            (name,
             str(shape),
             str(output_shape),
             str(strides),
             padding, act.__name__)
=======
            (name, str(shape), str(output_shape), str(strides), padding, act.__name__)
>>>>>>> 98291f0d
        )

        self.inputs = prev_layer.outputs

        if W_init_args is None:
            W_init_args = {}
        if b_init_args is None:
            b_init_args = {}
        if act is None:
            act = tf.identity

        # logging.info("  DeConv2dLayer: Untested")
        with tf.variable_scope(name):
            W = tf.get_variable(
<<<<<<< HEAD
                name='W_deconv2d',
                shape=shape,
                initializer=W_init,
                dtype=LayersConfig.tf_dtype,
                **W_init_args
            )
            if b_init:
                b = tf.get_variable(
                    name='b_deconv2d',
                    shape=(shape[-2]),
                    initializer=b_init,
                    dtype=LayersConfig.tf_dtype,
                    **b_init_args
=======
                name='W_deconv2d', shape=shape, initializer=W_init, dtype=LayersConfig.tf_dtype, **W_init_args
            )
            if b_init:
                b = tf.get_variable(
                    name='b_deconv2d', shape=(shape[-2]), initializer=b_init, dtype=LayersConfig.tf_dtype, **b_init_args
>>>>>>> 98291f0d
                )
                self.outputs = act(
                    tf.nn.conv2d_transpose(self.inputs, W, output_shape=output_shape, strides=strides, padding=padding)
                    + b
                )
            else:
                self.outputs = act(
<<<<<<< HEAD
                    tf.nn.conv2d_transpose(self.inputs,
                                           W,
                                           output_shape=output_shape,
                                           strides=strides,
                                           padding=padding)
=======
                    tf.nn.conv2d_transpose(self.inputs, W, output_shape=output_shape, strides=strides, padding=padding)
>>>>>>> 98291f0d
                )

        # self.all_layers = list(layer.all_layers)
        # self.all_params = list(layer.all_params)
        # self.all_drop = dict(layer.all_drop)
        self.all_layers.append(self.outputs)
        if b_init:
            self.all_params.extend([W, b])
        else:
            self.all_params.append(W)


class Conv3dLayer(Layer):
    """
    The :class:`Conv3dLayer` class is a 3D CNN layer, see `tf.nn.conv3d <https://www.tensorflow.org/versions/master/api_docs/python/nn.html#conv3d>`__.

    Parameters
    ----------
    prev_layer : :class:`Layer`
        Previous layer.
    act : activation function
        The activation function of this layer.
    shape : tuple of int
        Shape of the filters: (filter_depth, filter_height, filter_width, in_channels, out_channels).
    strides : tuple of int
        The sliding window strides for corresponding input dimensions.
        Must be in the same order as the shape dimension.
    padding : str
        The padding algorithm type: "SAME" or "VALID".
    W_init : initializer
        The initializer for the weight matrix.
    b_init : initializer or None
        The initializer for the bias vector. If None, skip biases.
    W_init_args : dictionary
        The arguments for the weight matrix initializer.
    b_init_args : dictionary
        The arguments for the bias vector initializer.
    name : str
        A unique layer name.

    Examples
    ---------
    >>> x = tf.placeholder(tf.float32, (None, 100, 100, 100, 3))
    >>> n = tl.layers.InputLayer(x, name='in3')
    >>> n = tl.layers.Conv3dLayer(n, shape=(2, 2, 2, 3, 32), strides=(1, 2, 2, 2, 1))
    ... [None, 50, 50, 50, 32]
    """

    @deprecated_alias(layer='prev_layer', end_support_version=1.9)  # TODO remove this line for the 1.9 release
    def __init__(
        self,
        prev_layer,
        act=tf.identity,
        shape=(2, 2, 2, 3, 32),
        strides=(1, 2, 2, 2, 1),
        padding='SAME',
        W_init=tf.truncated_normal_initializer(stddev=0.02),
        b_init=tf.constant_initializer(value=0.0),
        W_init_args=None,
        b_init_args=None,
        name='cnn3d_layer',
    ):
        super(Conv3dLayer, self).__init__(prev_layer=prev_layer, name=name)
        logging.info(
            "Conv3dLayer %s: shape:%s strides:%s pad:%s act:%s" %
<<<<<<< HEAD
            (name,
             str(shape),
             str(strides),
             padding, act.__name__)
=======
            (name, str(shape), str(strides), padding, act.__name__)
>>>>>>> 98291f0d
        )

        self.inputs = prev_layer.outputs

        if W_init_args is None:
            W_init_args = {}
        if b_init_args is None:
            b_init_args = {}
        if act is None:
            act = tf.identity

        with tf.variable_scope(name):
            # W = tf.Variable(W_init(shape=shape, **W_init_args), name='W_conv')
            # b = tf.Variable(b_init(shape=[shape[-1]], **b_init_args), name='b_conv')
            W = tf.get_variable(
<<<<<<< HEAD
                name='W_conv3d',
                shape=shape,
                initializer=W_init,
                dtype=LayersConfig.tf_dtype,
                **W_init_args
            )
            if b_init:
                b = tf.get_variable(
                    name='b_conv3d',
                    shape=(shape[-1]),
                    initializer=b_init,
                    dtype=LayersConfig.tf_dtype,
                    **b_init_args
=======
                name='W_conv3d', shape=shape, initializer=W_init, dtype=LayersConfig.tf_dtype, **W_init_args
            )
            if b_init:
                b = tf.get_variable(
                    name='b_conv3d', shape=(shape[-1]), initializer=b_init, dtype=LayersConfig.tf_dtype, **b_init_args
>>>>>>> 98291f0d
                )
                self.outputs = act(tf.nn.conv3d(self.inputs, W, strides=strides, padding=padding, name=None) + b)
            else:
                self.outputs = act(tf.nn.conv3d(self.inputs, W, strides=strides, padding=padding, name=None))

        # self.outputs = act( tf.nn.conv3d(self.inputs, W, strides=strides, padding=padding, name=None) + b )

        # self.all_layers = list(layer.all_layers)
        # self.all_params = list(layer.all_params)
        # self.all_drop = dict(layer.all_drop)
        self.all_layers.append(self.outputs)
        if b_init:
            self.all_params.extend([W, b])
        else:
            self.all_params.extend([W])


class DeConv3dLayer(Layer):
    """The :class:`DeConv3dLayer` class is deconvolutional 3D layer, see `tf.nn.conv3d_transpose <https://www.tensorflow.org/versions/master/api_docs/python/nn.html#conv3d_transpose>`__.

    Parameters
    ----------
    prev_layer : :class:`Layer`
        Previous layer.
    act : activation function
        The activation function of this layer.
    shape : tuple of int
        The shape of the filters: (depth, height, width, output_channels, in_channels).
        The filter's in_channels dimension must match that of value.
    output_shape : tuple of int
        The output shape of the deconvolution.
    strides : tuple of int
        The sliding window strides for corresponding input dimensions.
    padding : str
        The padding algorithm type: "SAME" or "VALID".
    W_init : initializer
        The initializer for the weight matrix.
    b_init : initializer or None
        The initializer for the bias vector. If None, skip biases.
    W_init_args : dictionary
        The arguments for the weight matrix initializer.
    b_init_args : dictionary
        The arguments for the bias vector initializer.
    name : str
        A unique layer name.

    """

    @deprecated_alias(layer='prev_layer', end_support_version=1.9)  # TODO remove this line for the 1.9 release
    def __init__(
        self,
        prev_layer,
        act=tf.identity,
        shape=(2, 2, 2, 128, 256),
        output_shape=(1, 12, 32, 32, 128),
        strides=(1, 2, 2, 2, 1),
        padding='SAME',
        W_init=tf.truncated_normal_initializer(stddev=0.02),
        b_init=tf.constant_initializer(value=0.0),
        W_init_args=None,
        b_init_args=None,
        name='decnn3d_layer',
    ):
        super(DeConv3dLayer, self).__init__(prev_layer=prev_layer, name=name)
        logging.info(
            "DeConv3dLayer %s: shape:%s out_shape:%s strides:%s pad:%s act:%s" %
<<<<<<< HEAD
            (name,
             str(shape),
             str(output_shape),
             str(strides),
             padding, act.__name__)
=======
            (name, str(shape), str(output_shape), str(strides), padding, act.__name__)
>>>>>>> 98291f0d
        )

        self.inputs = prev_layer.outputs

        if W_init_args is None:
            W_init_args = {}
        if b_init_args is None:
            b_init_args = {}
        if act is None:
            act = tf.identity

        with tf.variable_scope(name):
            W = tf.get_variable(
<<<<<<< HEAD
                name='W_deconv3d',
                shape=shape,
                initializer=W_init,
                dtype=LayersConfig.tf_dtype,
                **W_init_args
            )
            if b_init:
                b = tf.get_variable(
                    name='b_deconv3d',
                    shape=(shape[-2]),
                    initializer=b_init,
                    dtype=LayersConfig.tf_dtype,
                    **b_init_args
=======
                name='W_deconv3d', shape=shape, initializer=W_init, dtype=LayersConfig.tf_dtype, **W_init_args
            )
            if b_init:
                b = tf.get_variable(
                    name='b_deconv3d', shape=(shape[-2]), initializer=b_init, dtype=LayersConfig.tf_dtype, **b_init_args
>>>>>>> 98291f0d
                )
                self.outputs = act(
                    tf.nn.conv3d_transpose(self.inputs, W, output_shape=output_shape, strides=strides, padding=padding)
                    + b
                )
            else:
                self.outputs = act(
<<<<<<< HEAD
                    tf.nn.conv3d_transpose(self.inputs,
                                           W,
                                           output_shape=output_shape,
                                           strides=strides,
                                           padding=padding)
=======
                    tf.nn.conv3d_transpose(self.inputs, W, output_shape=output_shape, strides=strides, padding=padding)
>>>>>>> 98291f0d
                )

        # self.all_layers = list(layer.all_layers)
        # self.all_params = list(layer.all_params)
        # self.all_drop = dict(layer.all_drop)
        self.all_layers.append(self.outputs)
        if b_init:
            self.all_params.extend([W, b])
        else:
            self.all_params.extend([W])


class UpSampling2dLayer(Layer):
    """The :class:`UpSampling2dLayer` class is a up-sampling 2D layer, see `tf.image.resize_images <https://www.tensorflow.org/api_docs/python/tf/image/resize_images>`__.

    Parameters
    ----------
    prev_layer : :class:`Layer`
        Previous layer with 4-D Tensor of the shape (batch, height, width, channels) or 3-D Tensor of the shape (height, width, channels).
    size : tuple of int/float
        (height, width) scale factor or new size of height and width.
    is_scale : boolean
        If True (default), the `size` is a scale factor; otherwise, the `size` is the numbers of pixels of height and width.
    method : int
        The resize method selected through the index. Defaults index is 0 which is ResizeMethod.BILINEAR.
            - Index 0 is ResizeMethod.BILINEAR, Bilinear interpolation.
            - Index 1 is ResizeMethod.NEAREST_NEIGHBOR, Nearest neighbor interpolation.
            - Index 2 is ResizeMethod.BICUBIC, Bicubic interpolation.
            - Index 3 ResizeMethod.AREA, Area interpolation.
    align_corners : boolean
        If True, align the corners of the input and output. Default is False.
    name : str
        A unique layer name.

    """

    @deprecated_alias(layer='prev_layer', end_support_version=1.9)  # TODO remove this line for the 1.9 release
    def __init__(
        self,
        prev_layer,
        size,
        is_scale=True,
        method=0,
        align_corners=False,
        name='upsample2d_layer',
    ):
        super(UpSampling2dLayer, self).__init__(prev_layer=prev_layer, name=name)
        logging.info(
            "UpSampling2dLayer %s: is_scale:%s size:%s method:%d align_corners:%s" %
<<<<<<< HEAD
            (name,
             is_scale,
             size,
             method,
             align_corners)
=======
            (name, is_scale, size, method, align_corners)
>>>>>>> 98291f0d
        )

        self.inputs = prev_layer.outputs

        if not isinstance(size, (list, tuple)) and len(size) == 2:
            raise AssertionError()

        if len(self.inputs.get_shape()) == 3:
            if is_scale:
                size_h = size[0] * int(self.inputs.get_shape()[0])
                size_w = size[1] * int(self.inputs.get_shape()[1])
                size = [int(size_h), int(size_w)]

        elif len(self.inputs.get_shape()) == 4:
            if is_scale:
                size_h = size[0] * int(self.inputs.get_shape()[1])
                size_w = size[1] * int(self.inputs.get_shape()[2])
                size = [int(size_h), int(size_w)]

        else:
            raise Exception("Donot support shape %s" % self.inputs.get_shape())

        with tf.variable_scope(name):
            try:
                self.outputs = tf.image.resize_images(
<<<<<<< HEAD
                    self.inputs,
                    size=size,
                    method=method,
                    align_corners=align_corners
                )
            except Exception:  # for TF 0.10
                self.outputs = tf.image.resize_images(
                    self.inputs,
                    new_height=size[0],
                    new_width=size[1],
                    method=method,
                    align_corners=align_corners
=======
                    self.inputs, size=size, method=method, align_corners=align_corners
                )
            except Exception:  # for TF 0.10
                self.outputs = tf.image.resize_images(
                    self.inputs, new_height=size[0], new_width=size[1], method=method, align_corners=align_corners
>>>>>>> 98291f0d
                )

        # self.all_layers = list(layer.all_layers)
        # self.all_params = list(layer.all_params)
        # self.all_drop = dict(layer.all_drop)
        self.all_layers.append(self.outputs)


class DownSampling2dLayer(Layer):
    """The :class:`DownSampling2dLayer` class is down-sampling 2D layer, see `tf.image.resize_images <https://www.tensorflow.org/versions/master/api_docs/python/image/resizing#resize_images>`__.

    Parameters
    ----------
    prev_layer : :class:`Layer`
        Previous layer with 4-D Tensor in the shape of (batch, height, width, channels) or 3-D Tensor in the shape of (height, width, channels).
    size : tuple of int/float
        (height, width) scale factor or new size of height and width.
    is_scale : boolean
        If True (default), the `size` is the scale factor; otherwise, the `size` are numbers of pixels of height and width.
    method : int
        The resize method selected through the index. Defaults index is 0 which is ResizeMethod.BILINEAR.
            - Index 0 is ResizeMethod.BILINEAR, Bilinear interpolation.
            - Index 1 is ResizeMethod.NEAREST_NEIGHBOR, Nearest neighbor interpolation.
            - Index 2 is ResizeMethod.BICUBIC, Bicubic interpolation.
            - Index 3 ResizeMethod.AREA, Area interpolation.
    align_corners : boolean
        If True, exactly align all 4 corners of the input and output. Default is False.
    name : str
        A unique layer name.

    """

    @deprecated_alias(layer='prev_layer', end_support_version=1.9)  # TODO remove this line for the 1.9 release
    def __init__(
        self,
        prev_layer,
        size,
        is_scale=True,
        method=0,
        align_corners=False,
        name='downsample2d_layer',
    ):
        super(DownSampling2dLayer, self).__init__(prev_layer=prev_layer, name=name)
        logging.info(
            "DownSampling2dLayer %s: is_scale:%s size:%s method:%d, align_corners:%s" %
<<<<<<< HEAD
            (name,
             is_scale,
             size,
             method,
             align_corners)
=======
            (name, is_scale, size, method, align_corners)
>>>>>>> 98291f0d
        )

        self.inputs = prev_layer.outputs

        if not isinstance(size, (list, tuple)) and len(size) == 2:
            raise AssertionError()

        if len(self.inputs.get_shape()) == 3:
            if is_scale:
                size_h = size[0] * int(self.inputs.get_shape()[0])
                size_w = size[1] * int(self.inputs.get_shape()[1])
                size = [int(size_h), int(size_w)]
        elif len(self.inputs.get_shape()) == 4:
            if is_scale:
                size_h = size[0] * int(self.inputs.get_shape()[1])
                size_w = size[1] * int(self.inputs.get_shape()[2])
                size = [int(size_h), int(size_w)]
        else:
            raise Exception("Do not support shape %s" % self.inputs.get_shape())

        with tf.variable_scope(name):
            try:
                self.outputs = tf.image.resize_images(
<<<<<<< HEAD
                    self.inputs,
                    size=size,
                    method=method,
                    align_corners=align_corners
                )
            except Exception:  # for TF 0.10
                self.outputs = tf.image.resize_images(
                    self.inputs,
                    new_height=size[0],
                    new_width=size[1],
                    method=method,
                    align_corners=align_corners
=======
                    self.inputs, size=size, method=method, align_corners=align_corners
                )
            except Exception:  # for TF 0.10
                self.outputs = tf.image.resize_images(
                    self.inputs, new_height=size[0], new_width=size[1], method=method, align_corners=align_corners
>>>>>>> 98291f0d
                )

        # self.all_layers = list(layer.all_layers)
        # self.all_params = list(layer.all_params)
        # self.all_drop = dict(layer.all_drop)
        self.all_layers.append(self.outputs)


class DeformableConv2d(Layer):
    """The :class:`DeformableConv2d` class is a 2D
    `Deformable Convolutional Networks <https://arxiv.org/abs/1703.06211>`__.

    Parameters
    ----------
    prev_layer : :class:`Layer`
        Previous layer.
    offset_layer : :class:`Layer`
        To predict the offset of convolution operations.
        The output shape is (batchsize, input height, input width, 2*(number of element in the convolution kernel))
        e.g. if apply a 3*3 kernel, the number of the last dimension should be 18 (2*3*3)
    n_filter : int
        The number of filters.
    filter_size : tuple of int
        The filter size (height, width).
    act : activation function
        The activation function of this layer.
    W_init : initializer
        The initializer for the weight matrix.
    b_init : initializer or None
        The initializer for the bias vector. If None, skip biases.
    W_init_args : dictionary
        The arguments for the weight matrix initializer.
    b_init_args : dictionary
        The arguments for the bias vector initializer.
    name : str
        A unique layer name.

    Examples
    --------
    >>> net = tl.layers.InputLayer(x, name='input_layer')
    >>> offset1 = tl.layers.Conv2d(net, 18, (3, 3), (1, 1), act=act, padding='SAME', name='offset1')
    >>> net = tl.layers.DeformableConv2d(net, offset1, 32, (3, 3), act=act, name='deformable1')
    >>> offset2 = tl.layers.Conv2d(net, 18, (3, 3), (1, 1), act=act, padding='SAME', name='offset2')
    >>> net = tl.layers.DeformableConv2d(net, offset2, 64, (3, 3), act=act, name='deformable2')

    References
    ----------
    - The deformation operation was adapted from the implementation in `here <https://github.com/felixlaumon/deform-conv>`__

    Notes
    -----
    - The padding is fixed to 'SAME'.
    - The current implementation is not optimized for memory usgae. Please use it carefully.

    """

    @deprecated_alias(layer='prev_layer', end_support_version=1.9)  # TODO remove this line for the 1.9 release
    def __init__(
<<<<<<< HEAD
        self,
        prev_layer,
        offset_layer=None,
        # shape=(3, 3, 1, 100),
        n_filter=32,
        filter_size=(3, 3),
        act=tf.identity,
        name='deformable_conv_2d',
        W_init=tf.truncated_normal_initializer(stddev=0.02),
        b_init=tf.constant_initializer(value=0.0),
        W_init_args=None,
        b_init_args=None
=======
            self,
            prev_layer,
            offset_layer=None,
            # shape=(3, 3, 1, 100),
            n_filter=32,
            filter_size=(3, 3),
            act=tf.identity,
            name='deformable_conv_2d',
            W_init=tf.truncated_normal_initializer(stddev=0.02),
            b_init=tf.constant_initializer(value=0.0),
            W_init_args=None,
            b_init_args=None
>>>>>>> 98291f0d
    ):

        if tf.__version__ < "1.4":
            raise Exception(
                "Deformable CNN layer requires tensrflow 1.4 or higher version | current version %s" % tf.__version__
            )

        if W_init_args is None:
            W_init_args = {}
        if b_init_args is None:
            b_init_args = {}

        def _to_bc_h_w(x, x_shape):
            """(b, h, w, c) -> (b*c, h, w)"""
            x = tf.transpose(x, [0, 3, 1, 2])
            x = tf.reshape(x, (-1, x_shape[1], x_shape[2]))
            return x

        def _to_b_h_w_n_c(x, x_shape):
            """(b*c, h, w, n) -> (b, h, w, n, c)"""
            x = tf.reshape(x, (-1, x_shape[4], x_shape[1], x_shape[2], x_shape[3]))
            x = tf.transpose(x, [0, 2, 3, 4, 1])
            return x

        def tf_flatten(a):
            """Flatten tensor"""
            return tf.reshape(a, [-1])

        def _get_vals_by_coords(inputs, coords, idx, out_shape):
            indices = tf.stack([idx, tf_flatten(coords[:, :, :, :, 0]), tf_flatten(coords[:, :, :, :, 1])], axis=-1)
            vals = tf.gather_nd(inputs, indices)
            vals = tf.reshape(vals, out_shape)
            return vals

        def _tf_repeat(a, repeats):
            """Tensorflow version of np.repeat for 1D"""
            # https://github.com/tensorflow/tensorflow/issues/8521
            assert len(a.get_shape()) == 1

            a = tf.expand_dims(a, -1)
            a = tf.tile(a, [1, repeats])
            a = tf_flatten(a)
            return a

        def _tf_batch_map_coordinates(inputs, coords):
            """Batch version of tf_map_coordinates

            Only supports 2D feature maps

            Parameters
            ----------
            inputs : ``tf.Tensor``
                shape = (b*c, h, w)
            coords : ``tf.Tensor``
                shape = (b*c, h, w, n, 2)

            Returns
            -------
            ``tf.Tensor``
                A Tensor with the shape as (b*c, h, w, n)

            """
            input_shape = inputs.get_shape()
            coords_shape = coords.get_shape()
            batch_channel = tf.shape(inputs)[0]
            input_h = int(input_shape[1])
            input_w = int(input_shape[2])
            kernel_n = int(coords_shape[3])
            n_coords = input_h * input_w * kernel_n

            coords_lt = tf.cast(tf.floor(coords), 'int32')
            coords_rb = tf.cast(tf.ceil(coords), 'int32')
            coords_lb = tf.stack([coords_lt[:, :, :, :, 0], coords_rb[:, :, :, :, 1]], axis=-1)
            coords_rt = tf.stack([coords_rb[:, :, :, :, 0], coords_lt[:, :, :, :, 1]], axis=-1)

            idx = _tf_repeat(tf.range(batch_channel), n_coords)

            vals_lt = _get_vals_by_coords(inputs, coords_lt, idx, (batch_channel, input_h, input_w, kernel_n))
            vals_rb = _get_vals_by_coords(inputs, coords_rb, idx, (batch_channel, input_h, input_w, kernel_n))
            vals_lb = _get_vals_by_coords(inputs, coords_lb, idx, (batch_channel, input_h, input_w, kernel_n))
            vals_rt = _get_vals_by_coords(inputs, coords_rt, idx, (batch_channel, input_h, input_w, kernel_n))

            coords_offset_lt = coords - tf.cast(coords_lt, 'float32')

            vals_t = vals_lt + (vals_rt - vals_lt) * coords_offset_lt[:, :, :, :, 0]
            vals_b = vals_lb + (vals_rb - vals_lb) * coords_offset_lt[:, :, :, :, 0]
            mapped_vals = vals_t + (vals_b - vals_t) * coords_offset_lt[:, :, :, :, 1]

            return mapped_vals

        def _tf_batch_map_offsets(inputs, offsets, grid_offset):
            """Batch map offsets into input

            Parameters
            ------------
            inputs : ``tf.Tensor``
                shape = (b, h, w, c)
            offsets: ``tf.Tensor``
                shape = (b, h, w, 2*n)
            grid_offset: `tf.Tensor``
                Offset grids shape = (h, w, n, 2)

            Returns
            -------
            ``tf.Tensor``
                A Tensor with the shape as (b, h, w, c)

            """
            input_shape = inputs.get_shape()
            batch_size = tf.shape(inputs)[0]
            kernel_n = int(int(offsets.get_shape()[3]) / 2)
            input_h = input_shape[1]
            input_w = input_shape[2]
            channel = input_shape[3]

            # inputs (b, h, w, c) --> (b*c, h, w)
            inputs = _to_bc_h_w(inputs, input_shape)

            # offsets (b, h, w, 2*n) --> (b, h, w, n, 2)
            offsets = tf.reshape(offsets, (batch_size, input_h, input_w, kernel_n, 2))
            # offsets (b, h, w, n, 2) --> (b*c, h, w, n, 2)
            # offsets = tf.tile(offsets, [channel, 1, 1, 1, 1])

            coords = tf.expand_dims(grid_offset, 0)  # grid_offset --> (1, h, w, n, 2)
            coords = tf.tile(coords, [batch_size, 1, 1, 1, 1]) + offsets  # grid_offset --> (b, h, w, n, 2)

            # clip out of bound
<<<<<<< HEAD
            coords = tf.stack([
                tf.clip_by_value(coords[:, :, :, :, 0], 0.0, tf.cast(input_h - 1, 'float32')),
                tf.clip_by_value(coords[:, :, :, :, 1], 0.0, tf.cast(input_w - 1, 'float32'))
            ],
                              axis=-1)
=======
            coords = tf.stack(
                [
                    tf.clip_by_value(coords[:, :, :, :, 0], 0.0, tf.cast(input_h - 1, 'float32')),
                    tf.clip_by_value(coords[:, :, :, :, 1], 0.0, tf.cast(input_w - 1, 'float32'))
                ], axis=-1
            )
>>>>>>> 98291f0d
            coords = tf.tile(coords, [channel, 1, 1, 1, 1])

            mapped_vals = _tf_batch_map_coordinates(inputs, coords)
            # (b*c, h, w, n) --> (b, h, w, n, c)
            mapped_vals = _to_b_h_w_n_c(mapped_vals, [batch_size, input_h, input_w, kernel_n, channel])

            return mapped_vals

        super(DeformableConv2d, self).__init__(prev_layer=prev_layer, name=name)
        logging.info(
            "DeformableConv2d %s: n_filter: %d, filter_size: %s act:%s" %
<<<<<<< HEAD
            (name,
             n_filter,
             str(filter_size),
             act.__name__)
=======
            (name, n_filter, str(filter_size), act.__name__)
>>>>>>> 98291f0d
        )

        self.inputs = prev_layer.outputs

        self.offset_layer = offset_layer
        if act is None:
            act = tf.identity

        try:
            pre_channel = int(prev_layer.outputs.get_shape()[-1])
        except Exception:  # if pre_channel is ?, it happens when using Spatial Transformer Net
            pre_channel = 1
            logging.info("[warnings] unknow input channels, set to 1")
        shape = (filter_size[0], filter_size[1], pre_channel, n_filter)

        with tf.variable_scope(name):
            offset = self.offset_layer.outputs
            assert offset.get_shape()[-1] == 2 * shape[0] * shape[1]

            # Grid initialisation
            input_h = int(self.inputs.get_shape()[1])
            input_w = int(self.inputs.get_shape()[2])
            kernel_n = shape[0] * shape[1]
            initial_offsets = tf.stack(tf.meshgrid(tf.range(shape[0]), tf.range(shape[1]),
                                                   indexing='ij'))  # initial_offsets --> (kh, kw, 2)
            initial_offsets = tf.reshape(initial_offsets, (-1, 2))  # initial_offsets --> (n, 2)
            initial_offsets = tf.expand_dims(initial_offsets, 0)  # initial_offsets --> (1, n, 2)
            initial_offsets = tf.expand_dims(initial_offsets, 0)  # initial_offsets --> (1, 1, n, 2)
            initial_offsets = tf.tile(initial_offsets, [input_h, input_w, 1, 1])  # initial_offsets --> (h, w, n, 2)
            initial_offsets = tf.cast(initial_offsets, 'float32')
            grid = tf.meshgrid(
                tf.range(-int((shape[0] - 1) / 2.0), int(input_h - int((shape[0] - 1) / 2.0)), 1),
<<<<<<< HEAD
                tf.range(-int((shape[1] - 1) / 2.0), int(input_w - int((shape[1] - 1) / 2.0)), 1),
                indexing='ij'
=======
                tf.range(-int((shape[1] - 1) / 2.0), int(input_w - int((shape[1] - 1) / 2.0)), 1), indexing='ij'
>>>>>>> 98291f0d
            )

            grid = tf.stack(grid, axis=-1)
            grid = tf.cast(grid, 'float32')  # grid --> (h, w, 2)
            grid = tf.expand_dims(grid, 2)  # grid --> (h, w, 1, 2)
            grid = tf.tile(grid, [1, 1, kernel_n, 1])  # grid --> (h, w, n, 2)
            grid_offset = grid + initial_offsets  # grid_offset --> (h, w, n, 2)

            input_deform = _tf_batch_map_offsets(self.inputs, offset, grid_offset)

            W = tf.get_variable(
<<<<<<< HEAD
                name='W_deformableconv2d',
                shape=[
                    1,
                    1,
                    shape[0] * shape[1],
                    shape[-2],
                    shape[-1]
                ],
                initializer=W_init,
                dtype=LayersConfig.tf_dtype,
                **W_init_args
=======
                name='W_deformableconv2d', shape=[1, 1, shape[0] * shape[1], shape[-2], shape[-1]], initializer=W_init,
                dtype=LayersConfig.tf_dtype, **W_init_args
>>>>>>> 98291f0d
            )

            if b_init:
                b = tf.get_variable(
<<<<<<< HEAD
                    name='b_deformableconv2d',
                    shape=(shape[-1]),
                    initializer=b_init,
                    dtype=LayersConfig.tf_dtype,
=======
                    name='b_deformableconv2d', shape=(shape[-1]), initializer=b_init, dtype=LayersConfig.tf_dtype,
>>>>>>> 98291f0d
                    **b_init_args
                )
                tf.reshape()
                self.outputs = tf.reshape(
                    tensor=act(tf.nn.conv3d(input_deform, W, strides=[1, 1, 1, 1, 1], padding='VALID', name=None) + b),
<<<<<<< HEAD
                    shape=(tf.shape(self.inputs)[0],
                           input_h,
                           input_w,
                           shape[-1])
                )
            else:
                self.outputs = tf.reshape(
                    tensor=act(tf.nn.conv3d(
                        input_deform,
                        W,
                        strides=[
                            1,
                            1,
                            1,
                            1,
                            1
                        ],
                        padding='VALID',
                        name=None
                    )),
                    shape=[tf.shape(self.inputs)[0],
                           input_h,
                           input_w,
                           shape[-1]]
=======
                    shape=(tf.shape(self.inputs)[0], input_h, input_w, shape[-1])
                )
            else:
                self.outputs = tf.reshape(
                    tensor=act(tf.nn.conv3d(input_deform, W, strides=[1, 1, 1, 1, 1], padding='VALID', name=None)),
                    shape=[tf.shape(self.inputs)[0], input_h, input_w, shape[-1]]
>>>>>>> 98291f0d
                )

        # fixed
        # self.all_layers = list(layer.all_layers)
        # self.all_params = list(layer.all_params)
        # self.all_drop = dict(layer.all_drop)

        # add offset_layer properties
        # offset_params = [osparam for osparam in offset_layer.all_params if osparam not in layer.all_params]
        # offset_layers = [oslayer for oslayer in offset_layer.all_layers if oslayer not in layer.all_layers]
        #
        # self.all_params.extend(list(offset_params))
        # self.all_layers.extend(list(offset_layers))
        # self.all_drop.update(dict(offset_layer.all_drop))

        # this layer
        self.all_layers.append(self.outputs)
        if b_init:
            self.all_params.extend([W, b])
        else:
            self.all_params.append(W)


@deprecated_alias(layer='prev_layer', end_support_version=1.9)  # TODO remove this line for the 1.9 release
def atrous_conv1d(
    prev_layer,
    n_filter=32,
    filter_size=2,
    stride=1,
    dilation=1,
    act=tf.identity,
    padding='SAME',
    data_format='NWC',
    W_init=tf.truncated_normal_initializer(stddev=0.02),
    b_init=tf.constant_initializer(value=0.0),
    W_init_args=None,
    b_init_args=None,
    name='conv1d',
):
    """Simplified version of :class:`AtrousConv1dLayer`.

    Parameters
    ----------
    prev_layer : :class:`Layer`
        Previous layer.
    n_filter : int
        The number of filters.
    filter_size : int
        The filter size.
    stride : tuple of int
        The strides: (height, width).
    dilation : int
        The filter dilation size.
    act : activation function
        The activation function of this layer.
    padding : str
        The padding algorithm type: "SAME" or "VALID".
    data_format : str
        Default is 'NWC' as it is a 1D CNN.
    W_init : initializer
        The initializer for the weight matrix.
    b_init : initializer or None
        The initializer for the bias vector. If None, skip biases.
    W_init_args : dictionary
        The arguments for the weight matrix initializer.
    b_init_args : dictionary
        The arguments for the bias vector initializer.
    name : str
        A unique layer name.

    Returns
    -------
    :class:`Layer`
        A :class:`AtrousConv1dLayer` object

    """

    if W_init_args is None:
        W_init_args = {}
    if b_init_args is None:
        b_init_args = {}

    return Conv1dLayer(
        prev_layer=prev_layer,
        act=act,
        shape=(filter_size, int(prev_layer.outputs.get_shape()[-1]), n_filter),
        stride=stride,
        padding=padding,
        dilation_rate=dilation,
        data_format=data_format,
        W_init=W_init,
        b_init=b_init,
        W_init_args=W_init_args,
        b_init_args=b_init_args,
        name=name,
    )


class AtrousConv2dLayer(Layer):
    """The :class:`AtrousConv2dLayer` class is 2D atrous convolution (a.k.a. convolution with holes or dilated
    convolution) 2D layer, see `tf.nn.atrous_conv2d <https://www.tensorflow.org/versions/master/api_docs/python/nn.html#atrous_conv2d>`__.

    Parameters
    ----------
    prev_layer : :class:`Layer`
        Previous layer with a 4D output tensor in the shape of (batch, height, width, channels).
    n_filter : int
        The number of filters.
    filter_size : tuple of int
        The filter size: (height, width).
    rate : int
        The stride that we sample input values in the height and width dimensions.
        This equals the rate that we up-sample the filters by inserting zeros across the height and width dimensions.
        In the literature, this parameter is sometimes mentioned as input stride or dilation.
    act : activation function
        The activation function of this layer.
    padding : str
        The padding algorithm type: "SAME" or "VALID".
    W_init : initializer
        The initializer for the weight matrix.
    b_init : initializer or None
        The initializer for the bias vector. If None, skip biases.
    W_init_args : dictionary
        The arguments for the weight matrix initializer.
    b_init_args : dictionary
        The arguments for the bias vector initializer.
    name : str
        A unique layer name.

    """

    @deprecated_alias(layer='prev_layer', end_support_version=1.9)  # TODO remove this line for the 1.9 release
    def __init__(
<<<<<<< HEAD
        self,
        prev_layer,
        n_filter=32,
        filter_size=(3, 3),
        rate=2,
        act=tf.identity,
        padding='SAME',
        W_init=tf.truncated_normal_initializer(stddev=0.02),
        b_init=tf.constant_initializer(value=0.0),
        W_init_args=None,
        b_init_args=None,
        name='atrou2d'
=======
            self, prev_layer, n_filter=32, filter_size=(3, 3), rate=2, act=tf.identity, padding='SAME',
            W_init=tf.truncated_normal_initializer(stddev=0.02), b_init=tf.constant_initializer(value=0.0),
            W_init_args=None, b_init_args=None, name='atrou2d'
>>>>>>> 98291f0d
    ):

        super(AtrousConv2dLayer, self).__init__(prev_layer=prev_layer, name=name)
        logging.info(
            "AtrousConv2dLayer %s: n_filter:%d filter_size:%s rate:%d pad:%s act:%s" %
<<<<<<< HEAD
            (name,
             n_filter,
             filter_size,
             rate,
             padding,
             act.__name__)
=======
            (name, n_filter, filter_size, rate, padding, act.__name__)
>>>>>>> 98291f0d
        )

        self.inputs = prev_layer.outputs

        if W_init_args is None:
            W_init_args = {}
        if b_init_args is None:
            b_init_args = {}
        if act is None:
            act = tf.identity

        with tf.variable_scope(name):
            shape = [filter_size[0], filter_size[1], int(self.inputs.get_shape()[-1]), n_filter]
            filters = tf.get_variable(
<<<<<<< HEAD
                name='filter',
                shape=shape,
                initializer=W_init,
                dtype=LayersConfig.tf_dtype,
                **W_init_args
            )
            if b_init:
                b = tf.get_variable(
                    name='b',
                    shape=(n_filter),
                    initializer=b_init,
                    dtype=LayersConfig.tf_dtype,
                    **b_init_args
=======
                name='filter', shape=shape, initializer=W_init, dtype=LayersConfig.tf_dtype, **W_init_args
            )
            if b_init:
                b = tf.get_variable(
                    name='b', shape=(n_filter), initializer=b_init, dtype=LayersConfig.tf_dtype, **b_init_args
>>>>>>> 98291f0d
                )
                self.outputs = act(tf.nn.atrous_conv2d(self.inputs, filters, rate, padding) + b)
            else:
                self.outputs = act(tf.nn.atrous_conv2d(self.inputs, filters, rate, padding))

        # self.all_layers = list(layer.all_layers)
        # self.all_params = list(layer.all_params)
        # self.all_drop = dict(layer.all_drop)
        self.all_layers.append(self.outputs)
        if b_init:
            self.all_params.extend([filters, b])
        else:
            self.all_params.append(filters)


class _SeparableConv2dLayer(Layer):  # TODO
    """The :class:`SeparableConv2dLayer` class is 2D convolution with separable filters, see `tf.layers.separable_conv2d <https://www.tensorflow.org/api_docs/python/tf/layers/separable_conv2d>`__.

    This layer has not been fully tested yet.

    Parameters
    ----------
    prev_layer : :class:`Layer`
        Previous layer with a 4D output tensor in the shape of [batch, height, width, channels].
    n_filter : int
        The number of filters.
    filter_size : tuple of int
        The filter size (height, width).
    strides : tuple of int
        The strides (height, width).
        This can be a single integer if you want to specify the same value for all spatial dimensions.
        Specifying any stride value != 1 is incompatible with specifying any dilation_rate value != 1.
    padding : str
        The type of padding algorithm: "SAME" or "VALID"
    data_format : str
        One of channels_last (Default) or channels_first.
        The order must match the input dimensions.
        channels_last corresponds to inputs with shapedata_format = 'NWHC' (batch, width, height, channels) while
        channels_first corresponds to inputs with shape [batch, channels, width, height].
    dilation_rate : int or tuple of ints
        The dilation rate of the convolution.
        It can be a single integer if you want to specify the same value for all spatial dimensions.
        Currently, specifying any dilation_rate value != 1 is incompatible with specifying any stride value != 1.
    depth_multiplier : int
        The number of depthwise convolution output channels for each input channel.
        The total number of depthwise convolution output channels will be equal to num_filters_in * depth_multiplier.
    act : activation function
        The activation function of this layer.
    use_bias : boolean
        Whether the layer uses a bias
    depthwise_initializer : initializer
        The initializer for the depthwise convolution kernel.
    pointwise_initializer : initializer
        The initializer for the pointwise convolution kernel.
    bias_initializer : initializer
        The initializer for the bias vector. If None, skip bias.
    depthwise_regularizer : regularizer
        Optional regularizer for the depthwise convolution kernel.
    pointwise_regularizer : regularizer
        Optional regularizer for the pointwise convolution kernel.
    bias_regularizer : regularizer
        Optional regularizer for the bias vector.
    activity_regularizer : regularizer
        Regularizer function for the output.
    name : str
        A unique layer name.

    """

    @deprecated_alias(layer='prev_layer', end_support_version=1.9)  # TODO remove this line for the 1.9 release
    def __init__(
<<<<<<< HEAD
        self,
        prev_layer,
        n_filter,
        filter_size=5,
        strides=(1, 1),
        padding='valid',
        data_format='channels_last',
        dilation_rate=(1, 1),
        depth_multiplier=1,
        act=tf.identity,
        use_bias=True,
        depthwise_initializer=None,
        pointwise_initializer=None,
        bias_initializer=tf.zeros_initializer,
        depthwise_regularizer=None,
        pointwise_regularizer=None,
        bias_regularizer=None,
        activity_regularizer=None,
        name='atrou2d'
=======
            self, prev_layer, n_filter, filter_size=5, strides=(1, 1), padding='valid', data_format='channels_last',
            dilation_rate=(1, 1), depth_multiplier=1, act=tf.identity, use_bias=True, depthwise_initializer=None,
            pointwise_initializer=None, bias_initializer=tf.zeros_initializer, depthwise_regularizer=None,
            pointwise_regularizer=None, bias_regularizer=None, activity_regularizer=None, name='atrou2d'
>>>>>>> 98291f0d
    ):

        super(_SeparableConv2dLayer, self).__init__(prev_layer=prev_layer, name=name)
        logging.info(
            "SeparableConv2dLayer %s: n_filter:%d filter_size:%s strides:%s padding:%s dilation_rate:%s depth_multiplier:%s act:%s"
            % (
<<<<<<< HEAD
                name,
                n_filter,
                filter_size,
                str(strides),
                padding,
                str(dilation_rate),
                str(depth_multiplier),
=======
                name, n_filter, filter_size, str(strides), padding, str(dilation_rate), str(depth_multiplier),
>>>>>>> 98291f0d
                act.__name__
            )
        )

        self.inputs = prev_layer.outputs

        if tf.__version__ > "0.12.1":
            raise Exception("This layer only supports for TF 1.0+")

        bias_initializer = bias_initializer()

        with tf.variable_scope(name) as vs:
            self.outputs = tf.layers.separable_conv2d(
                self.inputs,
                filters=n_filter,
                kernel_size=filter_size,
                strides=strides,
                padding=padding,
                data_format=data_format,
                dilation_rate=dilation_rate,
                depth_multiplier=depth_multiplier,
                activation=act,
                use_bias=use_bias,
                depthwise_initializer=depthwise_initializer,
                pointwise_initializer=pointwise_initializer,
                bias_initializer=bias_initializer,
                depthwise_regularizer=depthwise_regularizer,
                pointwise_regularizer=pointwise_regularizer,
                bias_regularizer=bias_regularizer,
                activity_regularizer=activity_regularizer,
            )
            # trainable=True, name=None, reuse=None)

            variables = tf.get_collection(TF_GRAPHKEYS_VARIABLES, scope=vs.name)

        # self.all_layers = list(layer.all_layers)
        # self.all_params = list(layer.all_params)
        # self.all_drop = dict(layer.all_drop)
        self.all_layers.append(self.outputs)
        self.all_params.extend(variables)


def deconv2d_bilinear_upsampling_initializer(shape):
    """Returns the initializer that can be passed to DeConv2dLayer for initializ ingthe
    weights in correspondence to channel-wise bilinear up-sampling.
    Used in segmentation approaches such as [FCN](https://arxiv.org/abs/1605.06211)

    Parameters
    ----------
    shape : tuple of int
        The shape of the filters, [height, width, output_channels, in_channels].
        It must match the shape passed to DeConv2dLayer.

    Returns
    -------
    ``tf.constant_initializer``
        A constant initializer with weights set to correspond to per channel bilinear upsampling
        when passed as W_int in DeConv2dLayer

    Examples
    --------
    - Upsampling by a factor of 2, ie e.g 100->200
    >>> rescale_factor = 2
    >>> filter_size = (2 * rescale_factor - rescale_factor % 2) #Corresponding bilinear filter size
    >>> num_in_channels = 3
    >>> num_out_channels = 3
    >>> deconv_filter_shape = (filter_size, filter_size, num_out_channels, num_in_channels)
    >>> x = tf.placeholder(tf.float32, (1, imsize, imsize, num_channels))
    >>> net = tl.layers.InputLayer(x, name='input_layer')
    >>> bilinear_init = deconv2d_bilinear_upsampling_initializer(shape=filter_shape)
    >>> net = tl.layers.DeConv2dLayer(net,
    ...                    shape=filter_shape,
    ...                    output_shape=(1, imsize*rescale_factor, imsize*rescale_factor, num_out_channels),
    ...                    strides=(1, rescale_factor, rescale_factor, 1),
    ...                    W_init=bilinear_init,
    ...                    padding='SAME',
    ...                    act=tf.identity, name='g/h1/decon2d')

    """
    if shape[0] != shape[1]:
        raise Exception('deconv2d_bilinear_upsampling_initializer only supports symmetrical filter sizes')
    if shape[3] < shape[2]:
        raise Exception(
            'deconv2d_bilinear_upsampling_initializer behaviour is not defined for num_in_channels < num_out_channels '
        )

    filter_size = shape[0]
    num_out_channels = shape[2]
    num_in_channels = shape[3]

    # Create bilinear filter kernel as numpy array
    bilinear_kernel = np.zeros([filter_size, filter_size], dtype=np.float32)
    scale_factor = (filter_size + 1) // 2
    if filter_size % 2 == 1:
        center = scale_factor - 1
    else:
        center = scale_factor - 0.5
    for x in range(filter_size):
        for y in range(filter_size):
            bilinear_kernel[x, y] = (1 - abs(x - center) / scale_factor) * (1 - abs(y - center) / scale_factor)
    weights = np.zeros((filter_size, filter_size, num_out_channels, num_in_channels))
    for i in range(num_out_channels):
        weights[:, :, i, i] = bilinear_kernel

    # assign numpy array to constant_initalizer and pass to get_variable
    bilinear_weights_init = tf.constant_initializer(value=weights, dtype=LayersConfig.tf_dtype)  # dtype=tf.float32)
    return bilinear_weights_init


class Conv1d(Layer):
    """Simplified version of :class:`Conv1dLayer`.

    Parameters
    ----------
    prev_layer : :class:`Layer`
        Previous layer
    n_filter : int
        The number of filters
    filter_size : int
        The filter size
    stride : int
        The stride step
    dilation_rate : int
        Specifying the dilation rate to use for dilated convolution.
    act : activation function
        The function that is applied to the layer activations
    padding : str
        The padding algorithm type: "SAME" or "VALID".
    data_format : str
        Default is 'NWC' as it is a 1D CNN.
    W_init : initializer
        The initializer for the weight matrix.
    b_init : initializer or None
        The initializer for the bias vector. If None, skip biases.
    W_init_args : dictionary
        The arguments for the weight matrix initializer (deprecated).
    b_init_args : dictionary
        The arguments for the bias vector initializer (deprecated).
    name : str
        A unique layer name

    Examples
    ---------
    >>> x = tf.placeholder(tf.float32, (batch_size, width))
    >>> y_ = tf.placeholder(tf.int64, shape=(batch_size,))
    >>> n = InputLayer(x, name='in')
    >>> n = ReshapeLayer(n, (-1, width, 1), name='rs')
    >>> n = Conv1d(n, 64, 3, 1, act=tf.nn.relu, name='c1')
    >>> n = MaxPool1d(n, 2, 2, padding='valid', name='m1')
    >>> n = Conv1d(n, 128, 3, 1, act=tf.nn.relu, name='c2')
    >>> n = MaxPool1d(n, 2, 2, padding='valid', name='m2')
    >>> n = Conv1d(n, 128, 3, 1, act=tf.nn.relu, name='c3')
    >>> n = MaxPool1d(n, 2, 2, padding='valid', name='m3')
    >>> n = FlattenLayer(n, name='f')
    >>> n = DenseLayer(n, 500, tf.nn.relu, name='d1')
    >>> n = DenseLayer(n, 100, tf.nn.relu, name='d2')
    >>> n = DenseLayer(n, 2, tf.identity, name='o')

    """

    @deprecated_alias(layer='prev_layer', end_support_version=1.9)  # TODO remove this line for the 1.9 release
    def __init__(
<<<<<<< HEAD
        self,
        prev_layer,
        n_filter=32,
        filter_size=5,
        stride=1,
        dilation_rate=1,
        act=tf.identity,
        padding='SAME',
        data_format="channels_last",
        W_init=tf.truncated_normal_initializer(stddev=0.02),
        b_init=tf.constant_initializer(value=0.0),
        W_init_args=None,
        b_init_args=None,
        name='conv1d'
=======
            self, prev_layer, n_filter=32, filter_size=5, stride=1, dilation_rate=1, act=tf.identity, padding='SAME',
            data_format="channels_last", W_init=tf.truncated_normal_initializer(stddev=0.02),
            b_init=tf.constant_initializer(value=0.0), W_init_args=None, b_init_args=None, name='conv1d'
>>>>>>> 98291f0d
    ):

        super(Conv1d, self).__init__(prev_layer=prev_layer, name=name)
        logging.info(
            "Conv1d %s: n_filter:%d filter_size:%s stride:%d pad:%s act:%s dilation_rate:%d" %
<<<<<<< HEAD
            (name,
             n_filter,
             filter_size,
             stride,
             padding,
             act.__name__,
             dilation_rate)
=======
            (name, n_filter, filter_size, stride, padding, act.__name__, dilation_rate)
>>>>>>> 98291f0d
        )

        self.inputs = prev_layer.outputs
        if tf.__version__ > '1.3':
            con1d = tf.layers.Conv1D(
<<<<<<< HEAD
                filters=n_filter,
                kernel_size=filter_size,
                strides=stride,
                padding=padding,
                data_format=data_format,
                dilation_rate=dilation_rate,
                activation=act,
                use_bias=(True if b_init else False),
                kernel_initializer=W_init,
                bias_initializer=b_init,
                name=name
=======
                filters=n_filter, kernel_size=filter_size, strides=stride, padding=padding, data_format=data_format,
                dilation_rate=dilation_rate, activation=act, use_bias=(True if b_init else False),
                kernel_initializer=W_init, bias_initializer=b_init, name=name
>>>>>>> 98291f0d
            )
            # con1d.dtype = LayersConfig.tf_dtype   # unsupport, it will use the same dtype of inputs
            self.outputs = con1d(self.inputs)
            new_variables = con1d.weights  # new_variables = tf.get_collection(TF_GRAPHKEYS_VARIABLES, scope=vs.name)
            self.all_layers.append(self.outputs)
            self.all_params.extend(new_variables)
        else:
            raise RuntimeError("please update TF > 1.3 or downgrade TL < 1.8.4")
        # if W_init_args is None:
        #     W_init_args = {}
        # if b_init_args is None:
        #     b_init_args = {}
        # data_format='HWC'
        # return Conv1dLayer(

    #     prev_layer=prev_layer,
    #     act=act,
    #     shape=(filter_size, int(prev_layer.outputs.get_shape()[-1]), n_filter),
    #     stride=stride,
    #     dilation_rate=dilation_rate,
    #     padding=padding,
    #     data_format=data_format,
    #     W_init=W_init,
    #     b_init=b_init,
    #     W_init_args=W_init_args,
    #     b_init_args=b_init_args,
    #     name=name,
    # )


# TODO: DeConv1d


class Conv2d(Layer):
    """Simplified version of :class:`Conv2dLayer`.

    Parameters
    ----------
    prev_layer : :class:`Layer`
        Previous layer.
    n_filter : int
        The number of filters.
    filter_size : tuple of int
        The filter size (height, width).
    strides : tuple of int
        The sliding window strides of corresponding input dimensions.
        It must be in the same order as the ``shape`` parameter.
    act : activation function
        The activation function of this layer.
    padding : str
        The padding algorithm type: "SAME" or "VALID".
    W_init : initializer
        The initializer for the the weight matrix.
    b_init : initializer or None
        The initializer for the the bias vector. If None, skip biases.
    W_init_args : dictionary
        The arguments for the weight matrix initializer (for TF < 1.5).
    b_init_args : dictionary
        The arguments for the bias vector initializer (for TF < 1.5).
    use_cudnn_on_gpu : bool
        Default is False (for TF < 1.5).
    data_format : str
        "NHWC" or "NCHW", default is "NHWC" (for TF < 1.5).
    name : str
        A unique layer name.

    Returns
    -------
    :class:`Layer`
        A :class:`Conv2dLayer` object.

    Examples
    --------
    >>> x = tf.placeholder(tf.float32, shape=(None, 28, 28, 1))
    >>> net = InputLayer(x, name='inputs')
    >>> net = Conv2d(net, 64, (3, 3), act=tf.nn.relu, name='conv1_1')
    >>> net = Conv2d(net, 64, (3, 3), act=tf.nn.relu, name='conv1_2')
    >>> net = MaxPool2d(net, (2, 2), name='pool1')
    >>> net = Conv2d(net, 128, (3, 3), act=tf.nn.relu, name='conv2_1')
    >>> net = Conv2d(net, 128, (3, 3), act=tf.nn.relu, name='conv2_2')
    >>> net = MaxPool2d(net, (2, 2), name='pool2')

    """

    @deprecated_alias(layer='prev_layer', end_support_version=1.9)  # TODO remove this line for the 1.9 release
    def __init__(
        self,
        prev_layer,
        n_filter=32,
        filter_size=(3, 3),
        strides=(1, 1),
        act=tf.identity,
        padding='SAME',
        dilation_rate=(1, 1),
        W_init=tf.truncated_normal_initializer(stddev=0.02),
        b_init=tf.constant_initializer(value=0.0),
        W_init_args=None,
        b_init_args=None,
        use_cudnn_on_gpu=None,
        data_format=None,
        name='conv2d',
    ):
        # if W_init_args is None:
        #     W_init_args = {}
        # if b_init_args is None:
        #     b_init_args = {}
        #
        # if len(strides) != 2:
        #     raise ValueError("len(strides) should be 2, Conv2d and Conv2dLayer are different.")
        #
        # try:
        #     pre_channel = int(layer.outputs.get_shape()[-1])
        # except Exception:  # if pre_channel is ?, it happens when using Spatial Transformer Net
        #     pre_channel = 1
        #     logging.info("[warnings] unknow input channels, set to 1")
        # return Conv2dLayer(
        #     layer,
        #     act=act,
        #     shape=(filter_size[0], filter_size[1], pre_channel, n_filter),  # 32 features for each 5x5 patch
        #     strides=(1, strides[0], strides[1], 1),
        #     padding=padding,
        #     W_init=W_init,
        #     W_init_args=W_init_args,
        #     b_init=b_init,
        #     b_init_args=b_init_args,
        #     use_cudnn_on_gpu=use_cudnn_on_gpu,
        #     data_format=data_format,
        #     name=name)

        super(Conv2d, self).__init__(prev_layer=prev_layer, name=name)

        self.inputs = prev_layer.outputs

        if W_init_args is None:
            W_init_args = {}
        if b_init_args is None:
            b_init_args = {}
        if act is None:
            act = tf.identity

        if tf.__version__ > '1.5':
            logging.info(
                "Conv2d %s: n_filter:%d filter_size:%s strides:%s pad:%s act:%s" %
<<<<<<< HEAD
                (self.name,
                 n_filter,
                 str(filter_size),
                 str(strides),
                 padding,
                 act.__name__)
=======
                (self.name, n_filter, str(filter_size), str(strides), padding, act.__name__)
>>>>>>> 98291f0d
            )
            # with tf.variable_scope(name) as vs:
            conv2d = tf.layers.Conv2D(
                # inputs=self.inputs,
                filters=n_filter,
                kernel_size=filter_size,
                strides=strides,
                padding=padding,
                data_format='channels_last',
                dilation_rate=dilation_rate,
                activation=act,
                use_bias=(False if b_init is None else True),
                kernel_initializer=W_init,  #None,
                bias_initializer=b_init,  #f.zeros_initializer(),
                kernel_regularizer=None,
                bias_regularizer=None,
                activity_regularizer=None,
                kernel_constraint=None,
                bias_constraint=None,
                trainable=True,
                name=name,
                # reuse=None,
            )
            self.outputs = conv2d(self.inputs)
            new_variables = conv2d.weights  #trainable_variables #tf.get_collection(TF_GRAPHKEYS_VARIABLES, scope=vs.name)
            self.all_layers.append(self.outputs)
            self.all_params.extend(new_variables)
        else:
            if len(strides) != 2:
                raise ValueError("len(strides) should be 2, Conv2d and Conv2dLayer are different.")
            try:
                pre_channel = int(prev_layer.outputs.get_shape()[-1])
            except Exception:  # if pre_channel is ?, it happens when using Spatial Transformer Net
                pre_channel = 1
                logging.info("[warnings] unknow input channels, set to 1")
            shape = (filter_size[0], filter_size[1], pre_channel, n_filter)  # 32 features for each 5x5 patch
            strides = (1, strides[0], strides[1], 1)

            logging.info(
                "Conv2d %s: shape:%s strides:%s pad:%s act:%s" %
<<<<<<< HEAD
                (self.name,
                 str(shape),
                 str(strides),
                 padding, act.__name__)
=======
                (self.name, str(shape), str(strides), padding, act.__name__)
>>>>>>> 98291f0d
            )

            with tf.variable_scope(name):
                W = tf.get_variable(
<<<<<<< HEAD
                    name='W_conv2d',
                    shape=shape,
                    initializer=W_init,
                    dtype=LayersConfig.tf_dtype,
                    **W_init_args
                )
                if b_init:
                    b = tf.get_variable(
                        name='b_conv2d',
                        shape=(shape[-1]),
                        initializer=b_init,
                        dtype=LayersConfig.tf_dtype,
=======
                    name='W_conv2d', shape=shape, initializer=W_init, dtype=LayersConfig.tf_dtype, **W_init_args
                )
                if b_init:
                    b = tf.get_variable(
                        name='b_conv2d', shape=(shape[-1]), initializer=b_init, dtype=LayersConfig.tf_dtype,
>>>>>>> 98291f0d
                        **b_init_args
                    )
                    self.outputs = act(
                        tf.nn.conv2d(
<<<<<<< HEAD
                            self.inputs,
                            W,
                            strides=strides,
                            padding=padding,
                            use_cudnn_on_gpu=use_cudnn_on_gpu,
=======
                            self.inputs, W, strides=strides, padding=padding, use_cudnn_on_gpu=use_cudnn_on_gpu,
>>>>>>> 98291f0d
                            data_format=data_format
                        ) + b
                    )
                else:
                    self.outputs = act(
                        tf.nn.conv2d(
<<<<<<< HEAD
                            self.inputs,
                            W,
                            strides=strides,
                            padding=padding,
                            use_cudnn_on_gpu=use_cudnn_on_gpu,
=======
                            self.inputs, W, strides=strides, padding=padding, use_cudnn_on_gpu=use_cudnn_on_gpu,
>>>>>>> 98291f0d
                            data_format=data_format
                        )
                    )

            self.all_layers.append(self.outputs)
            if b_init:
                self.all_params.extend([W, b])
            else:
                self.all_params.append(W)


class DeConv2d(Layer):
    """Simplified version of :class:`DeConv2dLayer`.

    Parameters
    ----------
    prev_layer : :class:`Layer`
        Previous layer.
    n_filter : int
        The number of filters.
    filter_size : tuple of int
        The filter size (height, width).
    out_size : tuple of int
        Require if TF version < 1.3, (height, width) of output.
    strides : tuple of int
        The stride step (height, width).
    padding : str
        The padding algorithm type: "SAME" or "VALID".
    batch_size : int or None
        Require if TF < 1.3, int or None.
        If None, try to find the `batch_size` from the first dim of net.outputs (you should define the `batch_size` in the input placeholder).
    act : activation function
        The activation function of this layer.
    W_init : initializer
        The initializer for the weight matrix.
    b_init : initializer or None
        The initializer for the bias vector. If None, skip biases.
    W_init_args : dictionary
        The arguments for the weight matrix initializer (For TF < 1.3).
    b_init_args : dictionary
        The arguments for the bias vector initializer (For TF < 1.3).
    name : str
        A unique layer name.

    """

    @deprecated_alias(
<<<<<<< HEAD
        layer='prev_layer',
        n_out_channel='n_filter',
        end_support_version=1.9
    )  # TODO remove this line for the 1.9 release
    def __init__(
        self,
        prev_layer,
        n_filter=32,
        filter_size=(3, 3),
        out_size=(30, 30),  # remove
        strides=(2, 2),
        padding='SAME',
        batch_size=None,  # remove
        act=tf.identity,
        W_init=tf.truncated_normal_initializer(stddev=0.02),
        b_init=tf.constant_initializer(value=0.0),
        W_init_args=None,  # remove
        b_init_args=None,  # remove
        name='decnn2d'
=======
        layer='prev_layer', n_out_channel='n_filter', end_support_version=1.9
    )  # TODO remove this line for the 1.9 release
    def __init__(
            self,
            prev_layer,
            n_filter=32,
            filter_size=(3, 3),
            out_size=(30, 30),  # remove
            strides=(2, 2),
            padding='SAME',
            batch_size=None,  # remove
            act=tf.identity,
            W_init=tf.truncated_normal_initializer(stddev=0.02),
            b_init=tf.constant_initializer(value=0.0),
            W_init_args=None,  # remove
            b_init_args=None,  # remove
            name='decnn2d'
>>>>>>> 98291f0d
    ):
        super(DeConv2d, self).__init__(prev_layer=prev_layer, name=name)
        logging.info(
            "DeConv2d %s: n_filters:%s strides:%s pad:%s act:%s" %
<<<<<<< HEAD
            (name,
             str(n_filter),
             str(strides),
             padding, act.__name__)
=======
            (name, str(n_filter), str(strides), padding, act.__name__)
>>>>>>> 98291f0d
        )

        if W_init_args is None:
            W_init_args = {}
        if b_init_args is None:
            b_init_args = {}
        if act is None:
            act = tf.identity

        if len(strides) != 2:
            raise ValueError("len(strides) should be 2, DeConv2d and DeConv2dLayer are different.")

        if tf.__version__ > '1.3':
            self.inputs = prev_layer.outputs
            # scope_name = tf.get_variable_scope().name
            conv2d_transpose = tf.layers.Conv2DTranspose(
<<<<<<< HEAD
                filters=n_filter,
                kernel_size=filter_size,
                strides=strides,
                padding=padding,
                activation=act,
                kernel_initializer=W_init,
                bias_initializer=b_init,
                name=name
=======
                filters=n_filter, kernel_size=filter_size, strides=strides, padding=padding, activation=act,
                kernel_initializer=W_init, bias_initializer=b_init, name=name
>>>>>>> 98291f0d
            )
            self.outputs = conv2d_transpose(self.inputs)
            new_variables = conv2d_transpose.weights  # new_variables = tf.get_collection(TF_GRAPHKEYS_VARIABLES, scope=vs.name)
            self.all_layers.append(self.outputs)
            self.all_params.extend(new_variables)
        else:
            raise RuntimeError("please update TF > 1.3 or downgrade TL < 1.8.4")
            # if batch_size is None:
            #     #     batch_size = tf.shape(net.outputs)[0]
            #     fixed_batch_size = prev_layer.outputs.get_shape().with_rank_at_least(1)[0]
            #     if fixed_batch_size.value:
            #         batch_size = fixed_batch_size.value
            #     else:
            #         from tensorflow.python.ops import array_ops
            #         batch_size = array_ops.shape(prev_layer.outputs)[0]
            # return DeConv2dLayer(
            #     prev_layer=prev_layer,
            #     act=act,
            #     shape=(filter_size[0], filter_size[1], n_filter, int(prev_layer.outputs.get_shape()[-1])),
            #     output_shape=(batch_size, int(out_size[0]), int(out_size[1]), n_filter),
            #     strides=(1, strides[0], strides[1], 1),
            #     padding=padding,
            #     W_init=W_init,
            #     b_init=b_init,
            #     W_init_args=W_init_args,
            #     b_init_args=b_init_args,
            #     name=name)


class DeConv3d(Layer):
    """Simplified version of The :class:`DeConv3dLayer`, see `tf.contrib.layers.conv3d_transpose <https://www.tensorflow.org/api_docs/python/tf/contrib/layers/conv3d_transpose>`__.

    Parameters
    ----------
    prev_layer : :class:`Layer`
        Previous layer.
    n_filter : int
        The number of filters.
    filter_size : tuple of int
        The filter size (depth, height, width).
    stride : tuple of int
        The stride step (depth, height, width).
    padding : str
        The padding algorithm type: "SAME" or "VALID".
    act : activation function
        The activation function of this layer.
    W_init : initializer
        The initializer for the weight matrix.
    b_init : initializer or None
        The initializer for the bias vector. If None, skip bias.
    name : str
        A unique layer name.

    """

    @deprecated_alias(layer='prev_layer', end_support_version=1.9)  # TODO remove this line for the 1.9 release
    def __init__(
<<<<<<< HEAD
        self,
        prev_layer,
        n_filter=32,
        filter_size=(3, 3, 3),
        strides=(2, 2, 2),
        padding='SAME',
        act=tf.identity,
        W_init=tf.truncated_normal_initializer(stddev=0.02),
        b_init=tf.constant_initializer(value=0.0),
        name='decnn3d'
=======
            self, prev_layer, n_filter=32, filter_size=(3, 3, 3), strides=(2, 2, 2), padding='SAME', act=tf.identity,
            W_init=tf.truncated_normal_initializer(stddev=0.02), b_init=tf.constant_initializer(value=0.0),
            name='decnn3d'
>>>>>>> 98291f0d
    ):

        super(DeConv3d, self).__init__(prev_layer=prev_layer, name=name)
        logging.info(
            "DeConv3d %s: n_filters:%s strides:%s pad:%s act:%s" %
<<<<<<< HEAD
            (name,
             str(n_filter),
             str(strides),
             padding, act.__name__)
=======
            (name, str(n_filter), str(strides), padding, act.__name__)
>>>>>>> 98291f0d
        )

        self.inputs = prev_layer.outputs

        with tf.variable_scope(name) as vs:
            self.outputs = tf.contrib.layers.conv3d_transpose(
                inputs=self.inputs,
                num_outputs=n_filter,
                kernel_size=filter_size,
                stride=strides,
                padding=padding,
                activation_fn=act,
                weights_initializer=W_init,
                biases_initializer=b_init,
                scope=name,
            )
            new_variables = tf.get_collection(TF_GRAPHKEYS_VARIABLES, scope=vs.name)

        self.all_layers.append(self.outputs)
        self.all_params.extend(new_variables)


class DepthwiseConv2d(Layer):
    """Separable/Depthwise Convolutional 2D layer, see `tf.nn.depthwise_conv2d <https://www.tensorflow.org/versions/master/api_docs/python/tf/nn/depthwise_conv2d>`__.

    Input:
        4-D Tensor (batch, height, width, in_channels).
    Output:
        4-D Tensor (batch, new height, new width, in_channels * depth_multiplier).

    Parameters
    ------------
    prev_layer : :class:`Layer`
        Previous layer.
    filter_size : tuple of int
        The filter size (height, width).
    stride : tuple of int
        The stride step (height, width).
    act : activation function
        The activation function of this layer.
    padding : str
        The padding algorithm type: "SAME" or "VALID".
    dilation_rate: tuple of 2 int
        The dilation rate in which we sample input values across the height and width dimensions in atrous convolution. If it is greater than 1, then all values of strides must be 1.
    depth_multiplier : int
        The number of channels to expand to.
    W_init : initializer
        The initializer for the weight matrix.
    b_init : initializer or None
        The initializer for the bias vector. If None, skip bias.
    W_init_args : dictionary
        The arguments for the weight matrix initializer.
    b_init_args : dictionary
        The arguments for the bias vector initializer.
    name : str
        A unique layer name.

    Examples
    ---------
    >>> net = InputLayer(x, name='input')
    >>> net = Conv2d(net, 32, (3, 3), (2, 2), b_init=None, name='cin')
    >>> net = BatchNormLayer(net, act=tf.nn.relu, is_train=is_train, name='bnin')
    ...
    >>> net = DepthwiseConv2d(net, (3, 3), (1, 1), b_init=None, name='cdw1')
    >>> net = BatchNormLayer(net, act=tf.nn.relu, is_train=is_train, name='bn11')
    >>> net = Conv2d(net, 64, (1, 1), (1, 1), b_init=None, name='c1')
    >>> net = BatchNormLayer(net, act=tf.nn.relu, is_train=is_train, name='bn12')
    ...
    >>> net = DepthwiseConv2d(net, (3, 3), (2, 2), b_init=None, name='cdw2')
    >>> net = BatchNormLayer(net, act=tf.nn.relu, is_train=is_train, name='bn21')
    >>> net = Conv2d(net, 128, (1, 1), (1, 1), b_init=None, name='c2')
    >>> net = BatchNormLayer(net, act=tf.nn.relu, is_train=is_train, name='bn22')

    References
    -----------
    - tflearn's `grouped_conv_2d <https://github.com/tflearn/tflearn/blob/3e0c3298ff508394f3ef191bcd7d732eb8860b2e/tflearn/layers/conv.py>`__
    - keras's `separableconv2d <https://keras.io/layers/convolutional/#separableconv2d>`__

    """ # # https://zhuanlan.zhihu.com/p/31551004  https://github.com/xiaohu2015/DeepLearning_tutorials/blob/master/CNNs/MobileNet.py

    @deprecated_alias(layer='prev_layer', end_support_version=1.9)  # TODO remove this line for the 1.9 release
    def __init__(
        self,
        prev_layer,
        shape=(3, 3),
        strides=(1, 1),
        act=tf.identity,
        padding='SAME',
        dilation_rate=(1, 1),
        depth_multiplier=1,
        W_init=tf.truncated_normal_initializer(stddev=0.02),
        b_init=tf.constant_initializer(value=0.0),
        W_init_args=None,
        b_init_args=None,
        name='depthwise_conv2d',
    ):
        super(DepthwiseConv2d, self).__init__(prev_layer=prev_layer, name=name)
        logging.info(
            "DepthwiseConv2d %s: shape:%s strides:%s pad:%s act:%s" %
<<<<<<< HEAD
            (name,
             str(shape),
             str(strides),
             padding, act.__name__)
=======
            (name, str(shape), str(strides), padding, act.__name__)
>>>>>>> 98291f0d
        )

        self.inputs = prev_layer.outputs

        if W_init_args is None:
            W_init_args = {}
        if b_init_args is None:
            b_init_args = {}
        if act is None:
            act = tf.identity

        try:
            pre_channel = int(prev_layer.outputs.get_shape()[-1])
        except Exception:  # if pre_channel is ?, it happens when using Spatial Transformer Net
            pre_channel = 1
            logging.info("[warnings] unknown input channels, set to 1")

        shape = [shape[0], shape[1], pre_channel, depth_multiplier]

        if len(strides) == 2:
            strides = [1, strides[0], strides[1], 1]

        assert len(strides) == 4, "len(strides) should be 4."

        with tf.variable_scope(name):
            W = tf.get_variable(
<<<<<<< HEAD
                name='W_depthwise2d',
                shape=shape,
                initializer=W_init,
                dtype=LayersConfig.tf_dtype,
                **W_init_args
            )  # [filter_height, filter_width, in_channels, depth_multiplier]
            if b_init:
                b = tf.get_variable(
                    name='b_depthwise2d',
                    shape=(pre_channel * depth_multiplier),
                    initializer=b_init,
                    dtype=LayersConfig.tf_dtype,
                    **b_init_args
=======
                name='W_depthwise2d', shape=shape, initializer=W_init, dtype=LayersConfig.tf_dtype, **W_init_args
            )  # [filter_height, filter_width, in_channels, depth_multiplier]
            if b_init:
                b = tf.get_variable(
                    name='b_depthwise2d', shape=(pre_channel * depth_multiplier), initializer=b_init,
                    dtype=LayersConfig.tf_dtype, **b_init_args
>>>>>>> 98291f0d
                )
                self.outputs = act(
                    tf.nn.depthwise_conv2d(self.inputs, W, strides=strides, padding=padding, rate=dilation_rate) + b
                )
            else:
                self.outputs = act(
<<<<<<< HEAD
                    tf.nn.depthwise_conv2d(self.inputs,
                                           W,
                                           strides=strides,
                                           padding=padding,
                                           rate=dilation_rate)
=======
                    tf.nn.depthwise_conv2d(self.inputs, W, strides=strides, padding=padding, rate=dilation_rate)
>>>>>>> 98291f0d
                )

        # self.all_layers = list(layer.all_layers)
        # self.all_params = list(layer.all_params)
        # self.all_drop = dict(layer.all_drop)
        self.all_layers.append(self.outputs)
        if b_init:
            self.all_params.extend([W, b])
        else:
            self.all_params.append(W)


class SeparableConv2d(Layer):
    """The :class:`SeparableConv2d` class is a 2D depthwise separable convolutional layer, see `tf.layers.separable_conv2d <https://www.tensorflow.org/api_docs/python/tf/layers/separable_conv2d>`__.

    This layer performs a depthwise convolution that acts separately on channels, followed by a pointwise convolution that mixes channels.
    While :class:`DepthwiseConv2d` performs depthwise convolution only, which allow us to add batch normalization between depthwise and pointwise convolution.

    Parameters
    ------------
    prev_layer : :class:`Layer`
        Previous layer.
    n_filter : int
        The dimensionality of the output space (i.e. the number of filters in the convolution).
    filter_size : tuple/list of 2 int
        Specifying the spatial dimensions of the filters. Can be a single integer to specify the same value for all spatial dimensions.
    strides : tuple/list of 2 int
        Specifying the strides of the convolution. Can be a single integer to specify the same value for all spatial dimensions. Specifying any stride value != 1 is incompatible with specifying any dilation_rate value != 1.
    padding : str
        One of "valid" or "same" (case-insensitive).
    data_format : str
        One of channels_last (default) or channels_first. The ordering of the dimensions in the inputs. channels_last corresponds to inputs with shape (batch, height, width, channels) while channels_first corresponds to inputs with shape (batch, channels, height, width).
    dilation_rate : integer or tuple/list of 2 int
        Specifying the dilation rate to use for dilated convolution. Can be a single integer to specify the same value for all spatial dimensions. Currently, specifying any dilation_rate value != 1 is incompatible with specifying any stride value != 1.
    depth_multiplier : int
        The number of depthwise convolution output channels for each input channel. The total number of depthwise convolution output channels will be equal to num_filters_in * depth_multiplier.
    depthwise_init : initializer
        for the depthwise convolution kernel.
    pointwise_init : initializer
        For the pointwise convolution kernel.
    b_init : initializer
        For the bias vector. If None, ignore bias in the pointwise part only.
    name : a str
        A unique layer name.

    """

    @deprecated_alias(layer='prev_layer', end_support_version=1.9)  # TODO remove this line for the 1.9 release
    def __init__(
        self,
        prev_layer,
        n_filter=100,
        filter_size=(3, 3),
        strides=(1, 1),
        act=tf.identity,
        padding='valid',
        data_format='channels_last',
        dilation_rate=(1, 1),
        depth_multiplier=1,
        # activation=None,
        # use_bias=True,
        depthwise_init=None,
        pointwise_init=None,
        b_init=tf.zeros_initializer(),
        # depthwise_regularizer=None,
        # pointwise_regularizer=None,
        # bias_regularizer=None,
        # activity_regularizer=None,
        # depthwise_constraint=None,
        # pointwise_constraint=None,
        # W_init=tf.truncated_normal_initializer(stddev=0.1),
        # b_init=tf.constant_initializer(value=0.0),
        # W_init_args=None,
        # b_init_args=None,
        name='seperable',
    ):
        # if W_init_args is None:
        #     W_init_args = {}
        # if b_init_args is None:
        #     b_init_args = {}

        super(SeparableConv2d, self).__init__(prev_layer=prev_layer, name=name)
        logging.info(
            "SeparableConv2d  %s: n_filter:%d filter_size:%s filter_size:%s depth_multiplier:%d act:%s" %
<<<<<<< HEAD
            (self.name,
             n_filter,
             str(filter_size),
             str(strides),
             depth_multiplier,
             act.__name__)
=======
            (self.name, n_filter, str(filter_size), str(strides), depth_multiplier, act.__name__)
>>>>>>> 98291f0d
        )

        self.inputs = prev_layer.outputs

        with tf.variable_scope(name) as vs:
            self.outputs = tf.layers.separable_conv2d(
                inputs=self.inputs,
                filters=n_filter,
                kernel_size=filter_size,
                strides=strides,
                padding=padding,
                data_format=data_format,
                dilation_rate=dilation_rate,
                depth_multiplier=depth_multiplier,
                activation=act,
                use_bias=(True if b_init is not None else False),
                depthwise_initializer=depthwise_init,
                pointwise_initializer=pointwise_init,
                bias_initializer=b_init,
                # depthwise_regularizer=None,
                # pointwise_regularizer=None,
                # bias_regularizer=None,
                # activity_regularizer=None,
                # depthwise_constraint=None,
                # pointwise_constraint=None,
                # bias_constraint=None,
                trainable=True,
                name=None
            )
            new_variables = tf.get_collection(TF_GRAPHKEYS_VARIABLES, scope=vs.name)

        self.all_layers.append(self.outputs)
        self.all_params.extend(new_variables)


class GroupConv2d(Layer):
    """The :class:`GroupConv2d` class is 2D grouped convolution, see `here <https://blog.yani.io/filter-group-tutorial/>`__.

    Parameters
    --------------
    prev_layer : :class:`Layer`
        Previous layer.
    n_filter : int
        The number of filters.
    filter_size : int
        The filter size.
    stride : int
        The stride step.
    n_group : int
        The number of groups.
    act : activation function
        The activation function of this layer.
    padding : str
        The padding algorithm type: "SAME" or "VALID".
    W_init : initializer
        The initializer for the weight matrix.
    b_init : initializer or None
        The initializer for the bias vector. If None, skip biases.
    W_init_args : dictionary
        The arguments for the weight matrix initializer.
    b_init_args : dictionary
        The arguments for the bias vector initializer.
    name : str
        A unique layer name.
    """

    @deprecated_alias(layer='prev_layer', end_support_version=1.9)  # TODO remove this line for the 1.9 release
    def __init__(
        self,
        prev_layer,
        n_filter=32,
        filter_size=(3, 3),
        strides=(2, 2),
        n_group=2,
        act=tf.identity,
        padding='SAME',
        W_init=tf.truncated_normal_initializer(stddev=0.02),
        b_init=tf.constant_initializer(value=0.0),
        W_init_args=None,
        b_init_args=None,
        name='groupconv',
    ):  # Windaway

        super(GroupConv2d, self).__init__(prev_layer=prev_layer, name=name)
        logging.info(
            "GroupConv2d %s: n_filter:%d size:%s strides:%s n_group:%d pad:%s act:%s" %
<<<<<<< HEAD
            (name,
             n_filter,
             str(filter_size),
             str(strides),
             n_group,
             padding,
             act.__name__)
=======
            (name, n_filter, str(filter_size), str(strides), n_group, padding, act.__name__)
>>>>>>> 98291f0d
        )

        self.inputs = prev_layer.outputs

        if W_init_args is None:
            W_init_args = {}
        if b_init_args is None:
            b_init_args = {}

        groupConv = lambda i, k: tf.nn.conv2d(i, k, strides=[1, strides[0], strides[1], 1], padding=padding)
        channels = int(self.inputs.get_shape()[-1])

        with tf.variable_scope(name):
            We = tf.get_variable(
<<<<<<< HEAD
                name='W',
                shape=[filter_size[0], filter_size[1], channels / n_group, n_filter],
                initializer=W_init,
                dtype=LayersConfig.tf_dtype,
                trainable=True,
                **W_init_args
            )
            if b_init:
                bi = tf.get_variable(
                    name='b',
                    shape=n_filter,
                    initializer=b_init,
                    dtype=LayersConfig.tf_dtype,
                    trainable=True,
=======
                name='W', shape=[filter_size[0], filter_size[1], channels / n_group, n_filter], initializer=W_init,
                dtype=LayersConfig.tf_dtype, trainable=True, **W_init_args
            )
            if b_init:
                bi = tf.get_variable(
                    name='b', shape=n_filter, initializer=b_init, dtype=LayersConfig.tf_dtype, trainable=True,
>>>>>>> 98291f0d
                    **b_init_args
                )
            if n_group == 1:
                conv = groupConv(self.inputs, We)
            else:
                inputGroups = tf.split(axis=3, num_or_size_splits=n_group, value=self.inputs)
                weightsGroups = tf.split(axis=3, num_or_size_splits=n_group, value=We)
                convGroups = [groupConv(i, k) for i, k in zip(inputGroups, weightsGroups)]
                conv = tf.concat(axis=3, values=convGroups)
            if b_init:
                conv = tf.add(conv, bi, name='add')

            self.outputs = act(conv)
        # self.all_layers = list(layer.all_layers)
        # self.all_params = list(layer.all_params)
        # self.all_drop = dict(layer.all_drop)
        self.all_layers.append(self.outputs)
        if b_init:
            self.all_params.extend([We, bi])
        else:
            self.all_params.append(We)


# Alias
AtrousConv1dLayer = atrous_conv1d
# Conv1d = conv1d
# Conv2d = conv2d
# DeConv2d = deconv2d<|MERGE_RESOLUTION|>--- conflicted
+++ resolved
@@ -64,30 +64,23 @@
 
     @deprecated_alias(layer='prev_layer', end_support_version=1.9)  # TODO remove this line for the 1.9 release
     def __init__(
-        self,
-        prev_layer,
-        act=tf.identity,
-        shape=(5, 1, 5),
-        stride=1,
-        dilation_rate=1,
-        padding='SAME',
-        data_format='NWC',
-        W_init=tf.truncated_normal_initializer(stddev=0.02),
-        b_init=tf.constant_initializer(value=0.0),
-        W_init_args=None,
-        b_init_args=None,
-        name='cnn1d',
+            self,
+            prev_layer,
+            act=tf.identity,
+            shape=(5, 1, 5),
+            stride=1,
+            dilation_rate=1,
+            padding='SAME',
+            data_format='NWC',
+            W_init=tf.truncated_normal_initializer(stddev=0.02),
+            b_init=tf.constant_initializer(value=0.0),
+            W_init_args=None,
+            b_init_args=None,
+            name='cnn1d',
     ):
         super(Conv1dLayer, self).__init__(prev_layer=prev_layer, name=name)
         logging.info(
-<<<<<<< HEAD
-            "Conv1dLayer %s: shape:%s stride:%s pad:%s act:%s" % (name,
-                                                                  str(shape),
-                                                                  str(stride),
-                                                                  padding, act.__name__)
-=======
             "Conv1dLayer %s: shape:%s stride:%s pad:%s act:%s" % (name, str(shape), str(stride), padding, act.__name__)
->>>>>>> 98291f0d
         )
 
         self.inputs = prev_layer.outputs
@@ -102,28 +95,6 @@
 
         with tf.variable_scope(name):
             W = tf.get_variable(
-<<<<<<< HEAD
-                name='W_conv1d',
-                shape=shape,
-                initializer=W_init,
-                dtype=LayersConfig.tf_dtype,
-                **W_init_args
-            )
-            self.outputs = tf.nn.convolution(
-                self.inputs,
-                W,
-                strides=(stride, ),
-                padding=padding,
-                dilation_rate=(dilation_rate, )
-            )  # 1.2
-            if b_init:
-                b = tf.get_variable(
-                    name='b_conv1d',
-                    shape=(shape[-1]),
-                    initializer=b_init,
-                    dtype=LayersConfig.tf_dtype,
-                    **b_init_args
-=======
                 name='W_conv1d', shape=shape, initializer=W_init, dtype=LayersConfig.tf_dtype, **W_init_args
             )
             self.outputs = tf.nn.convolution(
@@ -132,7 +103,6 @@
             if b_init:
                 b = tf.get_variable(
                     name='b_conv1d', shape=(shape[-1]), initializer=b_init, dtype=LayersConfig.tf_dtype, **b_init_args
->>>>>>> 98291f0d
                 )
                 self.outputs = self.outputs + b
 
@@ -215,31 +185,24 @@
 
     @deprecated_alias(layer='prev_layer', end_support_version=1.9)  # TODO remove this line for the 1.9 release
     def __init__(
-        self,
-        prev_layer,
-        act=tf.identity,
-        shape=(5, 5, 1, 100),
-        strides=(1, 1, 1, 1),
-        padding='SAME',
-        W_init=tf.truncated_normal_initializer(stddev=0.02),
-        b_init=tf.constant_initializer(value=0.0),
-        W_init_args=None,
-        b_init_args=None,
-        use_cudnn_on_gpu=None,
-        data_format=None,
-        name='cnn_layer',
+            self,
+            prev_layer,
+            act=tf.identity,
+            shape=(5, 5, 1, 100),
+            strides=(1, 1, 1, 1),
+            padding='SAME',
+            W_init=tf.truncated_normal_initializer(stddev=0.02),
+            b_init=tf.constant_initializer(value=0.0),
+            W_init_args=None,
+            b_init_args=None,
+            use_cudnn_on_gpu=None,
+            data_format=None,
+            name='cnn_layer',
     ):
         super(Conv2dLayer, self).__init__(prev_layer=prev_layer, name=name)
         logging.info(
             "Conv2dLayer %s: shape:%s strides:%s pad:%s act:%s" %
-<<<<<<< HEAD
-            (name,
-             str(shape),
-             str(strides),
-             padding, act.__name__)
-=======
             (name, str(shape), str(strides), padding, act.__name__)
->>>>>>> 98291f0d
         )
 
         self.inputs = prev_layer.outputs
@@ -253,29 +216,6 @@
 
         with tf.variable_scope(name):
             W = tf.get_variable(
-<<<<<<< HEAD
-                name='W_conv2d',
-                shape=shape,
-                initializer=W_init,
-                dtype=LayersConfig.tf_dtype,
-                **W_init_args
-            )
-            if b_init:
-                b = tf.get_variable(
-                    name='b_conv2d',
-                    shape=(shape[-1]),
-                    initializer=b_init,
-                    dtype=LayersConfig.tf_dtype,
-                    **b_init_args
-                )
-                self.outputs = act(
-                    tf.nn.conv2d(
-                        self.inputs,
-                        W,
-                        strides=strides,
-                        padding=padding,
-                        use_cudnn_on_gpu=use_cudnn_on_gpu,
-=======
                 name='W_conv2d', shape=shape, initializer=W_init, dtype=LayersConfig.tf_dtype, **W_init_args
             )
             if b_init:
@@ -285,22 +225,13 @@
                 self.outputs = act(
                     tf.nn.conv2d(
                         self.inputs, W, strides=strides, padding=padding, use_cudnn_on_gpu=use_cudnn_on_gpu,
->>>>>>> 98291f0d
                         data_format=data_format
                     ) + b
                 )
             else:
                 self.outputs = act(
                     tf.nn.conv2d(
-<<<<<<< HEAD
-                        self.inputs,
-                        W,
-                        strides=strides,
-                        padding=padding,
-                        use_cudnn_on_gpu=use_cudnn_on_gpu,
-=======
                         self.inputs, W, strides=strides, padding=padding, use_cudnn_on_gpu=use_cudnn_on_gpu,
->>>>>>> 98291f0d
                         data_format=data_format
                     )
                 )
@@ -391,31 +322,23 @@
 
     @deprecated_alias(layer='prev_layer', end_support_version=1.9)  # TODO remove this line for the 1.9 release
     def __init__(
-        self,
-        prev_layer,
-        act=tf.identity,
-        shape=(3, 3, 128, 256),
-        output_shape=(1, 256, 256, 128),
-        strides=(1, 2, 2, 1),
-        padding='SAME',
-        W_init=tf.truncated_normal_initializer(stddev=0.02),
-        b_init=tf.constant_initializer(value=0.0),
-        W_init_args=None,
-        b_init_args=None,
-        name='decnn2d_layer',
+            self,
+            prev_layer,
+            act=tf.identity,
+            shape=(3, 3, 128, 256),
+            output_shape=(1, 256, 256, 128),
+            strides=(1, 2, 2, 1),
+            padding='SAME',
+            W_init=tf.truncated_normal_initializer(stddev=0.02),
+            b_init=tf.constant_initializer(value=0.0),
+            W_init_args=None,
+            b_init_args=None,
+            name='decnn2d_layer',
     ):
         super(DeConv2dLayer, self).__init__(prev_layer=prev_layer, name=name)
         logging.info(
             "DeConv2dLayer %s: shape:%s out_shape:%s strides:%s pad:%s act:%s" %
-<<<<<<< HEAD
-            (name,
-             str(shape),
-             str(output_shape),
-             str(strides),
-             padding, act.__name__)
-=======
             (name, str(shape), str(output_shape), str(strides), padding, act.__name__)
->>>>>>> 98291f0d
         )
 
         self.inputs = prev_layer.outputs
@@ -430,27 +353,11 @@
         # logging.info("  DeConv2dLayer: Untested")
         with tf.variable_scope(name):
             W = tf.get_variable(
-<<<<<<< HEAD
-                name='W_deconv2d',
-                shape=shape,
-                initializer=W_init,
-                dtype=LayersConfig.tf_dtype,
-                **W_init_args
-            )
-            if b_init:
-                b = tf.get_variable(
-                    name='b_deconv2d',
-                    shape=(shape[-2]),
-                    initializer=b_init,
-                    dtype=LayersConfig.tf_dtype,
-                    **b_init_args
-=======
                 name='W_deconv2d', shape=shape, initializer=W_init, dtype=LayersConfig.tf_dtype, **W_init_args
             )
             if b_init:
                 b = tf.get_variable(
                     name='b_deconv2d', shape=(shape[-2]), initializer=b_init, dtype=LayersConfig.tf_dtype, **b_init_args
->>>>>>> 98291f0d
                 )
                 self.outputs = act(
                     tf.nn.conv2d_transpose(self.inputs, W, output_shape=output_shape, strides=strides, padding=padding)
@@ -458,15 +365,7 @@
                 )
             else:
                 self.outputs = act(
-<<<<<<< HEAD
-                    tf.nn.conv2d_transpose(self.inputs,
-                                           W,
-                                           output_shape=output_shape,
-                                           strides=strides,
-                                           padding=padding)
-=======
                     tf.nn.conv2d_transpose(self.inputs, W, output_shape=output_shape, strides=strides, padding=padding)
->>>>>>> 98291f0d
                 )
 
         # self.all_layers = list(layer.all_layers)
@@ -517,29 +416,22 @@
 
     @deprecated_alias(layer='prev_layer', end_support_version=1.9)  # TODO remove this line for the 1.9 release
     def __init__(
-        self,
-        prev_layer,
-        act=tf.identity,
-        shape=(2, 2, 2, 3, 32),
-        strides=(1, 2, 2, 2, 1),
-        padding='SAME',
-        W_init=tf.truncated_normal_initializer(stddev=0.02),
-        b_init=tf.constant_initializer(value=0.0),
-        W_init_args=None,
-        b_init_args=None,
-        name='cnn3d_layer',
+            self,
+            prev_layer,
+            act=tf.identity,
+            shape=(2, 2, 2, 3, 32),
+            strides=(1, 2, 2, 2, 1),
+            padding='SAME',
+            W_init=tf.truncated_normal_initializer(stddev=0.02),
+            b_init=tf.constant_initializer(value=0.0),
+            W_init_args=None,
+            b_init_args=None,
+            name='cnn3d_layer',
     ):
         super(Conv3dLayer, self).__init__(prev_layer=prev_layer, name=name)
         logging.info(
             "Conv3dLayer %s: shape:%s strides:%s pad:%s act:%s" %
-<<<<<<< HEAD
-            (name,
-             str(shape),
-             str(strides),
-             padding, act.__name__)
-=======
             (name, str(shape), str(strides), padding, act.__name__)
->>>>>>> 98291f0d
         )
 
         self.inputs = prev_layer.outputs
@@ -555,27 +447,11 @@
             # W = tf.Variable(W_init(shape=shape, **W_init_args), name='W_conv')
             # b = tf.Variable(b_init(shape=[shape[-1]], **b_init_args), name='b_conv')
             W = tf.get_variable(
-<<<<<<< HEAD
-                name='W_conv3d',
-                shape=shape,
-                initializer=W_init,
-                dtype=LayersConfig.tf_dtype,
-                **W_init_args
-            )
-            if b_init:
-                b = tf.get_variable(
-                    name='b_conv3d',
-                    shape=(shape[-1]),
-                    initializer=b_init,
-                    dtype=LayersConfig.tf_dtype,
-                    **b_init_args
-=======
                 name='W_conv3d', shape=shape, initializer=W_init, dtype=LayersConfig.tf_dtype, **W_init_args
             )
             if b_init:
                 b = tf.get_variable(
                     name='b_conv3d', shape=(shape[-1]), initializer=b_init, dtype=LayersConfig.tf_dtype, **b_init_args
->>>>>>> 98291f0d
                 )
                 self.outputs = act(tf.nn.conv3d(self.inputs, W, strides=strides, padding=padding, name=None) + b)
             else:
@@ -626,31 +502,23 @@
 
     @deprecated_alias(layer='prev_layer', end_support_version=1.9)  # TODO remove this line for the 1.9 release
     def __init__(
-        self,
-        prev_layer,
-        act=tf.identity,
-        shape=(2, 2, 2, 128, 256),
-        output_shape=(1, 12, 32, 32, 128),
-        strides=(1, 2, 2, 2, 1),
-        padding='SAME',
-        W_init=tf.truncated_normal_initializer(stddev=0.02),
-        b_init=tf.constant_initializer(value=0.0),
-        W_init_args=None,
-        b_init_args=None,
-        name='decnn3d_layer',
+            self,
+            prev_layer,
+            act=tf.identity,
+            shape=(2, 2, 2, 128, 256),
+            output_shape=(1, 12, 32, 32, 128),
+            strides=(1, 2, 2, 2, 1),
+            padding='SAME',
+            W_init=tf.truncated_normal_initializer(stddev=0.02),
+            b_init=tf.constant_initializer(value=0.0),
+            W_init_args=None,
+            b_init_args=None,
+            name='decnn3d_layer',
     ):
         super(DeConv3dLayer, self).__init__(prev_layer=prev_layer, name=name)
         logging.info(
             "DeConv3dLayer %s: shape:%s out_shape:%s strides:%s pad:%s act:%s" %
-<<<<<<< HEAD
-            (name,
-             str(shape),
-             str(output_shape),
-             str(strides),
-             padding, act.__name__)
-=======
             (name, str(shape), str(output_shape), str(strides), padding, act.__name__)
->>>>>>> 98291f0d
         )
 
         self.inputs = prev_layer.outputs
@@ -664,27 +532,11 @@
 
         with tf.variable_scope(name):
             W = tf.get_variable(
-<<<<<<< HEAD
-                name='W_deconv3d',
-                shape=shape,
-                initializer=W_init,
-                dtype=LayersConfig.tf_dtype,
-                **W_init_args
-            )
-            if b_init:
-                b = tf.get_variable(
-                    name='b_deconv3d',
-                    shape=(shape[-2]),
-                    initializer=b_init,
-                    dtype=LayersConfig.tf_dtype,
-                    **b_init_args
-=======
                 name='W_deconv3d', shape=shape, initializer=W_init, dtype=LayersConfig.tf_dtype, **W_init_args
             )
             if b_init:
                 b = tf.get_variable(
                     name='b_deconv3d', shape=(shape[-2]), initializer=b_init, dtype=LayersConfig.tf_dtype, **b_init_args
->>>>>>> 98291f0d
                 )
                 self.outputs = act(
                     tf.nn.conv3d_transpose(self.inputs, W, output_shape=output_shape, strides=strides, padding=padding)
@@ -692,15 +544,7 @@
                 )
             else:
                 self.outputs = act(
-<<<<<<< HEAD
-                    tf.nn.conv3d_transpose(self.inputs,
-                                           W,
-                                           output_shape=output_shape,
-                                           strides=strides,
-                                           padding=padding)
-=======
                     tf.nn.conv3d_transpose(self.inputs, W, output_shape=output_shape, strides=strides, padding=padding)
->>>>>>> 98291f0d
                 )
 
         # self.all_layers = list(layer.all_layers)
@@ -739,26 +583,18 @@
 
     @deprecated_alias(layer='prev_layer', end_support_version=1.9)  # TODO remove this line for the 1.9 release
     def __init__(
-        self,
-        prev_layer,
-        size,
-        is_scale=True,
-        method=0,
-        align_corners=False,
-        name='upsample2d_layer',
+            self,
+            prev_layer,
+            size,
+            is_scale=True,
+            method=0,
+            align_corners=False,
+            name='upsample2d_layer',
     ):
         super(UpSampling2dLayer, self).__init__(prev_layer=prev_layer, name=name)
         logging.info(
             "UpSampling2dLayer %s: is_scale:%s size:%s method:%d align_corners:%s" %
-<<<<<<< HEAD
-            (name,
-             is_scale,
-             size,
-             method,
-             align_corners)
-=======
             (name, is_scale, size, method, align_corners)
->>>>>>> 98291f0d
         )
 
         self.inputs = prev_layer.outputs
@@ -784,26 +620,11 @@
         with tf.variable_scope(name):
             try:
                 self.outputs = tf.image.resize_images(
-<<<<<<< HEAD
-                    self.inputs,
-                    size=size,
-                    method=method,
-                    align_corners=align_corners
-                )
-            except Exception:  # for TF 0.10
-                self.outputs = tf.image.resize_images(
-                    self.inputs,
-                    new_height=size[0],
-                    new_width=size[1],
-                    method=method,
-                    align_corners=align_corners
-=======
                     self.inputs, size=size, method=method, align_corners=align_corners
                 )
             except Exception:  # for TF 0.10
                 self.outputs = tf.image.resize_images(
                     self.inputs, new_height=size[0], new_width=size[1], method=method, align_corners=align_corners
->>>>>>> 98291f0d
                 )
 
         # self.all_layers = list(layer.all_layers)
@@ -838,26 +659,18 @@
 
     @deprecated_alias(layer='prev_layer', end_support_version=1.9)  # TODO remove this line for the 1.9 release
     def __init__(
-        self,
-        prev_layer,
-        size,
-        is_scale=True,
-        method=0,
-        align_corners=False,
-        name='downsample2d_layer',
+            self,
+            prev_layer,
+            size,
+            is_scale=True,
+            method=0,
+            align_corners=False,
+            name='downsample2d_layer',
     ):
         super(DownSampling2dLayer, self).__init__(prev_layer=prev_layer, name=name)
         logging.info(
             "DownSampling2dLayer %s: is_scale:%s size:%s method:%d, align_corners:%s" %
-<<<<<<< HEAD
-            (name,
-             is_scale,
-             size,
-             method,
-             align_corners)
-=======
             (name, is_scale, size, method, align_corners)
->>>>>>> 98291f0d
         )
 
         self.inputs = prev_layer.outputs
@@ -881,26 +694,11 @@
         with tf.variable_scope(name):
             try:
                 self.outputs = tf.image.resize_images(
-<<<<<<< HEAD
-                    self.inputs,
-                    size=size,
-                    method=method,
-                    align_corners=align_corners
-                )
-            except Exception:  # for TF 0.10
-                self.outputs = tf.image.resize_images(
-                    self.inputs,
-                    new_height=size[0],
-                    new_width=size[1],
-                    method=method,
-                    align_corners=align_corners
-=======
                     self.inputs, size=size, method=method, align_corners=align_corners
                 )
             except Exception:  # for TF 0.10
                 self.outputs = tf.image.resize_images(
                     self.inputs, new_height=size[0], new_width=size[1], method=method, align_corners=align_corners
->>>>>>> 98291f0d
                 )
 
         # self.all_layers = list(layer.all_layers)
@@ -959,20 +757,6 @@
 
     @deprecated_alias(layer='prev_layer', end_support_version=1.9)  # TODO remove this line for the 1.9 release
     def __init__(
-<<<<<<< HEAD
-        self,
-        prev_layer,
-        offset_layer=None,
-        # shape=(3, 3, 1, 100),
-        n_filter=32,
-        filter_size=(3, 3),
-        act=tf.identity,
-        name='deformable_conv_2d',
-        W_init=tf.truncated_normal_initializer(stddev=0.02),
-        b_init=tf.constant_initializer(value=0.0),
-        W_init_args=None,
-        b_init_args=None
-=======
             self,
             prev_layer,
             offset_layer=None,
@@ -985,7 +769,6 @@
             b_init=tf.constant_initializer(value=0.0),
             W_init_args=None,
             b_init_args=None
->>>>>>> 98291f0d
     ):
 
         if tf.__version__ < "1.4":
@@ -1113,20 +896,12 @@
             coords = tf.tile(coords, [batch_size, 1, 1, 1, 1]) + offsets  # grid_offset --> (b, h, w, n, 2)
 
             # clip out of bound
-<<<<<<< HEAD
-            coords = tf.stack([
-                tf.clip_by_value(coords[:, :, :, :, 0], 0.0, tf.cast(input_h - 1, 'float32')),
-                tf.clip_by_value(coords[:, :, :, :, 1], 0.0, tf.cast(input_w - 1, 'float32'))
-            ],
-                              axis=-1)
-=======
             coords = tf.stack(
                 [
                     tf.clip_by_value(coords[:, :, :, :, 0], 0.0, tf.cast(input_h - 1, 'float32')),
                     tf.clip_by_value(coords[:, :, :, :, 1], 0.0, tf.cast(input_w - 1, 'float32'))
                 ], axis=-1
             )
->>>>>>> 98291f0d
             coords = tf.tile(coords, [channel, 1, 1, 1, 1])
 
             mapped_vals = _tf_batch_map_coordinates(inputs, coords)
@@ -1138,14 +913,7 @@
         super(DeformableConv2d, self).__init__(prev_layer=prev_layer, name=name)
         logging.info(
             "DeformableConv2d %s: n_filter: %d, filter_size: %s act:%s" %
-<<<<<<< HEAD
-            (name,
-             n_filter,
-             str(filter_size),
-             act.__name__)
-=======
             (name, n_filter, str(filter_size), act.__name__)
->>>>>>> 98291f0d
         )
 
         self.inputs = prev_layer.outputs
@@ -1178,12 +946,7 @@
             initial_offsets = tf.cast(initial_offsets, 'float32')
             grid = tf.meshgrid(
                 tf.range(-int((shape[0] - 1) / 2.0), int(input_h - int((shape[0] - 1) / 2.0)), 1),
-<<<<<<< HEAD
-                tf.range(-int((shape[1] - 1) / 2.0), int(input_w - int((shape[1] - 1) / 2.0)), 1),
-                indexing='ij'
-=======
                 tf.range(-int((shape[1] - 1) / 2.0), int(input_w - int((shape[1] - 1) / 2.0)), 1), indexing='ij'
->>>>>>> 98291f0d
             )
 
             grid = tf.stack(grid, axis=-1)
@@ -1195,72 +958,24 @@
             input_deform = _tf_batch_map_offsets(self.inputs, offset, grid_offset)
 
             W = tf.get_variable(
-<<<<<<< HEAD
-                name='W_deformableconv2d',
-                shape=[
-                    1,
-                    1,
-                    shape[0] * shape[1],
-                    shape[-2],
-                    shape[-1]
-                ],
-                initializer=W_init,
-                dtype=LayersConfig.tf_dtype,
-                **W_init_args
-=======
                 name='W_deformableconv2d', shape=[1, 1, shape[0] * shape[1], shape[-2], shape[-1]], initializer=W_init,
                 dtype=LayersConfig.tf_dtype, **W_init_args
->>>>>>> 98291f0d
             )
 
             if b_init:
                 b = tf.get_variable(
-<<<<<<< HEAD
-                    name='b_deformableconv2d',
-                    shape=(shape[-1]),
-                    initializer=b_init,
-                    dtype=LayersConfig.tf_dtype,
-=======
                     name='b_deformableconv2d', shape=(shape[-1]), initializer=b_init, dtype=LayersConfig.tf_dtype,
->>>>>>> 98291f0d
                     **b_init_args
                 )
                 tf.reshape()
                 self.outputs = tf.reshape(
                     tensor=act(tf.nn.conv3d(input_deform, W, strides=[1, 1, 1, 1, 1], padding='VALID', name=None) + b),
-<<<<<<< HEAD
-                    shape=(tf.shape(self.inputs)[0],
-                           input_h,
-                           input_w,
-                           shape[-1])
-                )
-            else:
-                self.outputs = tf.reshape(
-                    tensor=act(tf.nn.conv3d(
-                        input_deform,
-                        W,
-                        strides=[
-                            1,
-                            1,
-                            1,
-                            1,
-                            1
-                        ],
-                        padding='VALID',
-                        name=None
-                    )),
-                    shape=[tf.shape(self.inputs)[0],
-                           input_h,
-                           input_w,
-                           shape[-1]]
-=======
                     shape=(tf.shape(self.inputs)[0], input_h, input_w, shape[-1])
                 )
             else:
                 self.outputs = tf.reshape(
                     tensor=act(tf.nn.conv3d(input_deform, W, strides=[1, 1, 1, 1, 1], padding='VALID', name=None)),
                     shape=[tf.shape(self.inputs)[0], input_h, input_w, shape[-1]]
->>>>>>> 98291f0d
                 )
 
         # fixed
@@ -1286,19 +1001,19 @@
 
 @deprecated_alias(layer='prev_layer', end_support_version=1.9)  # TODO remove this line for the 1.9 release
 def atrous_conv1d(
-    prev_layer,
-    n_filter=32,
-    filter_size=2,
-    stride=1,
-    dilation=1,
-    act=tf.identity,
-    padding='SAME',
-    data_format='NWC',
-    W_init=tf.truncated_normal_initializer(stddev=0.02),
-    b_init=tf.constant_initializer(value=0.0),
-    W_init_args=None,
-    b_init_args=None,
-    name='conv1d',
+        prev_layer,
+        n_filter=32,
+        filter_size=2,
+        stride=1,
+        dilation=1,
+        act=tf.identity,
+        padding='SAME',
+        data_format='NWC',
+        W_init=tf.truncated_normal_initializer(stddev=0.02),
+        b_init=tf.constant_initializer(value=0.0),
+        W_init_args=None,
+        b_init_args=None,
+        name='conv1d',
 ):
     """Simplified version of :class:`AtrousConv1dLayer`.
 
@@ -1394,39 +1109,15 @@
 
     @deprecated_alias(layer='prev_layer', end_support_version=1.9)  # TODO remove this line for the 1.9 release
     def __init__(
-<<<<<<< HEAD
-        self,
-        prev_layer,
-        n_filter=32,
-        filter_size=(3, 3),
-        rate=2,
-        act=tf.identity,
-        padding='SAME',
-        W_init=tf.truncated_normal_initializer(stddev=0.02),
-        b_init=tf.constant_initializer(value=0.0),
-        W_init_args=None,
-        b_init_args=None,
-        name='atrou2d'
-=======
             self, prev_layer, n_filter=32, filter_size=(3, 3), rate=2, act=tf.identity, padding='SAME',
             W_init=tf.truncated_normal_initializer(stddev=0.02), b_init=tf.constant_initializer(value=0.0),
             W_init_args=None, b_init_args=None, name='atrou2d'
->>>>>>> 98291f0d
     ):
 
         super(AtrousConv2dLayer, self).__init__(prev_layer=prev_layer, name=name)
         logging.info(
             "AtrousConv2dLayer %s: n_filter:%d filter_size:%s rate:%d pad:%s act:%s" %
-<<<<<<< HEAD
-            (name,
-             n_filter,
-             filter_size,
-             rate,
-             padding,
-             act.__name__)
-=======
             (name, n_filter, filter_size, rate, padding, act.__name__)
->>>>>>> 98291f0d
         )
 
         self.inputs = prev_layer.outputs
@@ -1441,27 +1132,11 @@
         with tf.variable_scope(name):
             shape = [filter_size[0], filter_size[1], int(self.inputs.get_shape()[-1]), n_filter]
             filters = tf.get_variable(
-<<<<<<< HEAD
-                name='filter',
-                shape=shape,
-                initializer=W_init,
-                dtype=LayersConfig.tf_dtype,
-                **W_init_args
-            )
-            if b_init:
-                b = tf.get_variable(
-                    name='b',
-                    shape=(n_filter),
-                    initializer=b_init,
-                    dtype=LayersConfig.tf_dtype,
-                    **b_init_args
-=======
                 name='filter', shape=shape, initializer=W_init, dtype=LayersConfig.tf_dtype, **W_init_args
             )
             if b_init:
                 b = tf.get_variable(
                     name='b', shape=(n_filter), initializer=b_init, dtype=LayersConfig.tf_dtype, **b_init_args
->>>>>>> 98291f0d
                 )
                 self.outputs = act(tf.nn.atrous_conv2d(self.inputs, filters, rate, padding) + b)
             else:
@@ -1533,49 +1208,17 @@
 
     @deprecated_alias(layer='prev_layer', end_support_version=1.9)  # TODO remove this line for the 1.9 release
     def __init__(
-<<<<<<< HEAD
-        self,
-        prev_layer,
-        n_filter,
-        filter_size=5,
-        strides=(1, 1),
-        padding='valid',
-        data_format='channels_last',
-        dilation_rate=(1, 1),
-        depth_multiplier=1,
-        act=tf.identity,
-        use_bias=True,
-        depthwise_initializer=None,
-        pointwise_initializer=None,
-        bias_initializer=tf.zeros_initializer,
-        depthwise_regularizer=None,
-        pointwise_regularizer=None,
-        bias_regularizer=None,
-        activity_regularizer=None,
-        name='atrou2d'
-=======
             self, prev_layer, n_filter, filter_size=5, strides=(1, 1), padding='valid', data_format='channels_last',
             dilation_rate=(1, 1), depth_multiplier=1, act=tf.identity, use_bias=True, depthwise_initializer=None,
             pointwise_initializer=None, bias_initializer=tf.zeros_initializer, depthwise_regularizer=None,
             pointwise_regularizer=None, bias_regularizer=None, activity_regularizer=None, name='atrou2d'
->>>>>>> 98291f0d
     ):
 
         super(_SeparableConv2dLayer, self).__init__(prev_layer=prev_layer, name=name)
         logging.info(
             "SeparableConv2dLayer %s: n_filter:%d filter_size:%s strides:%s padding:%s dilation_rate:%s depth_multiplier:%s act:%s"
             % (
-<<<<<<< HEAD
-                name,
-                n_filter,
-                filter_size,
-                str(strides),
-                padding,
-                str(dilation_rate),
-                str(depth_multiplier),
-=======
                 name, n_filter, filter_size, str(strides), padding, str(dilation_rate), str(depth_multiplier),
->>>>>>> 98291f0d
                 act.__name__
             )
         )
@@ -1675,7 +1318,8 @@
         center = scale_factor - 0.5
     for x in range(filter_size):
         for y in range(filter_size):
-            bilinear_kernel[x, y] = (1 - abs(x - center) / scale_factor) * (1 - abs(y - center) / scale_factor)
+            bilinear_kernel[x, y] = (1 - abs(x - center) / scale_factor) * \
+                                    (1 - abs(y - center) / scale_factor)
     weights = np.zeros((filter_size, filter_size, num_out_channels, num_in_channels))
     for i in range(num_out_channels):
         weights[:, :, i, i] = bilinear_kernel
@@ -1738,64 +1382,23 @@
 
     @deprecated_alias(layer='prev_layer', end_support_version=1.9)  # TODO remove this line for the 1.9 release
     def __init__(
-<<<<<<< HEAD
-        self,
-        prev_layer,
-        n_filter=32,
-        filter_size=5,
-        stride=1,
-        dilation_rate=1,
-        act=tf.identity,
-        padding='SAME',
-        data_format="channels_last",
-        W_init=tf.truncated_normal_initializer(stddev=0.02),
-        b_init=tf.constant_initializer(value=0.0),
-        W_init_args=None,
-        b_init_args=None,
-        name='conv1d'
-=======
             self, prev_layer, n_filter=32, filter_size=5, stride=1, dilation_rate=1, act=tf.identity, padding='SAME',
             data_format="channels_last", W_init=tf.truncated_normal_initializer(stddev=0.02),
             b_init=tf.constant_initializer(value=0.0), W_init_args=None, b_init_args=None, name='conv1d'
->>>>>>> 98291f0d
     ):
 
         super(Conv1d, self).__init__(prev_layer=prev_layer, name=name)
         logging.info(
             "Conv1d %s: n_filter:%d filter_size:%s stride:%d pad:%s act:%s dilation_rate:%d" %
-<<<<<<< HEAD
-            (name,
-             n_filter,
-             filter_size,
-             stride,
-             padding,
-             act.__name__,
-             dilation_rate)
-=======
             (name, n_filter, filter_size, stride, padding, act.__name__, dilation_rate)
->>>>>>> 98291f0d
         )
 
         self.inputs = prev_layer.outputs
         if tf.__version__ > '1.3':
             con1d = tf.layers.Conv1D(
-<<<<<<< HEAD
-                filters=n_filter,
-                kernel_size=filter_size,
-                strides=stride,
-                padding=padding,
-                data_format=data_format,
-                dilation_rate=dilation_rate,
-                activation=act,
-                use_bias=(True if b_init else False),
-                kernel_initializer=W_init,
-                bias_initializer=b_init,
-                name=name
-=======
                 filters=n_filter, kernel_size=filter_size, strides=stride, padding=padding, data_format=data_format,
                 dilation_rate=dilation_rate, activation=act, use_bias=(True if b_init else False),
                 kernel_initializer=W_init, bias_initializer=b_init, name=name
->>>>>>> 98291f0d
             )
             # con1d.dtype = LayersConfig.tf_dtype   # unsupport, it will use the same dtype of inputs
             self.outputs = con1d(self.inputs)
@@ -1882,21 +1485,21 @@
 
     @deprecated_alias(layer='prev_layer', end_support_version=1.9)  # TODO remove this line for the 1.9 release
     def __init__(
-        self,
-        prev_layer,
-        n_filter=32,
-        filter_size=(3, 3),
-        strides=(1, 1),
-        act=tf.identity,
-        padding='SAME',
-        dilation_rate=(1, 1),
-        W_init=tf.truncated_normal_initializer(stddev=0.02),
-        b_init=tf.constant_initializer(value=0.0),
-        W_init_args=None,
-        b_init_args=None,
-        use_cudnn_on_gpu=None,
-        data_format=None,
-        name='conv2d',
+            self,
+            prev_layer,
+            n_filter=32,
+            filter_size=(3, 3),
+            strides=(1, 1),
+            act=tf.identity,
+            padding='SAME',
+            dilation_rate=(1, 1),
+            W_init=tf.truncated_normal_initializer(stddev=0.02),
+            b_init=tf.constant_initializer(value=0.0),
+            W_init_args=None,
+            b_init_args=None,
+            use_cudnn_on_gpu=None,
+            data_format=None,
+            name='conv2d',
     ):
         # if W_init_args is None:
         #     W_init_args = {}
@@ -1939,16 +1542,7 @@
         if tf.__version__ > '1.5':
             logging.info(
                 "Conv2d %s: n_filter:%d filter_size:%s strides:%s pad:%s act:%s" %
-<<<<<<< HEAD
-                (self.name,
-                 n_filter,
-                 str(filter_size),
-                 str(strides),
-                 padding,
-                 act.__name__)
-=======
                 (self.name, n_filter, str(filter_size), str(strides), padding, act.__name__)
->>>>>>> 98291f0d
             )
             # with tf.variable_scope(name) as vs:
             conv2d = tf.layers.Conv2D(
@@ -1989,66 +1583,28 @@
 
             logging.info(
                 "Conv2d %s: shape:%s strides:%s pad:%s act:%s" %
-<<<<<<< HEAD
-                (self.name,
-                 str(shape),
-                 str(strides),
-                 padding, act.__name__)
-=======
                 (self.name, str(shape), str(strides), padding, act.__name__)
->>>>>>> 98291f0d
             )
 
             with tf.variable_scope(name):
                 W = tf.get_variable(
-<<<<<<< HEAD
-                    name='W_conv2d',
-                    shape=shape,
-                    initializer=W_init,
-                    dtype=LayersConfig.tf_dtype,
-                    **W_init_args
-                )
-                if b_init:
-                    b = tf.get_variable(
-                        name='b_conv2d',
-                        shape=(shape[-1]),
-                        initializer=b_init,
-                        dtype=LayersConfig.tf_dtype,
-=======
                     name='W_conv2d', shape=shape, initializer=W_init, dtype=LayersConfig.tf_dtype, **W_init_args
                 )
                 if b_init:
                     b = tf.get_variable(
                         name='b_conv2d', shape=(shape[-1]), initializer=b_init, dtype=LayersConfig.tf_dtype,
->>>>>>> 98291f0d
                         **b_init_args
                     )
                     self.outputs = act(
                         tf.nn.conv2d(
-<<<<<<< HEAD
-                            self.inputs,
-                            W,
-                            strides=strides,
-                            padding=padding,
-                            use_cudnn_on_gpu=use_cudnn_on_gpu,
-=======
                             self.inputs, W, strides=strides, padding=padding, use_cudnn_on_gpu=use_cudnn_on_gpu,
->>>>>>> 98291f0d
                             data_format=data_format
                         ) + b
                     )
                 else:
                     self.outputs = act(
                         tf.nn.conv2d(
-<<<<<<< HEAD
-                            self.inputs,
-                            W,
-                            strides=strides,
-                            padding=padding,
-                            use_cudnn_on_gpu=use_cudnn_on_gpu,
-=======
                             self.inputs, W, strides=strides, padding=padding, use_cudnn_on_gpu=use_cudnn_on_gpu,
->>>>>>> 98291f0d
                             data_format=data_format
                         )
                     )
@@ -2096,27 +1652,6 @@
     """
 
     @deprecated_alias(
-<<<<<<< HEAD
-        layer='prev_layer',
-        n_out_channel='n_filter',
-        end_support_version=1.9
-    )  # TODO remove this line for the 1.9 release
-    def __init__(
-        self,
-        prev_layer,
-        n_filter=32,
-        filter_size=(3, 3),
-        out_size=(30, 30),  # remove
-        strides=(2, 2),
-        padding='SAME',
-        batch_size=None,  # remove
-        act=tf.identity,
-        W_init=tf.truncated_normal_initializer(stddev=0.02),
-        b_init=tf.constant_initializer(value=0.0),
-        W_init_args=None,  # remove
-        b_init_args=None,  # remove
-        name='decnn2d'
-=======
         layer='prev_layer', n_out_channel='n_filter', end_support_version=1.9
     )  # TODO remove this line for the 1.9 release
     def __init__(
@@ -2134,19 +1669,11 @@
             W_init_args=None,  # remove
             b_init_args=None,  # remove
             name='decnn2d'
->>>>>>> 98291f0d
     ):
         super(DeConv2d, self).__init__(prev_layer=prev_layer, name=name)
         logging.info(
             "DeConv2d %s: n_filters:%s strides:%s pad:%s act:%s" %
-<<<<<<< HEAD
-            (name,
-             str(n_filter),
-             str(strides),
-             padding, act.__name__)
-=======
             (name, str(n_filter), str(strides), padding, act.__name__)
->>>>>>> 98291f0d
         )
 
         if W_init_args is None:
@@ -2163,19 +1690,8 @@
             self.inputs = prev_layer.outputs
             # scope_name = tf.get_variable_scope().name
             conv2d_transpose = tf.layers.Conv2DTranspose(
-<<<<<<< HEAD
-                filters=n_filter,
-                kernel_size=filter_size,
-                strides=strides,
-                padding=padding,
-                activation=act,
-                kernel_initializer=W_init,
-                bias_initializer=b_init,
-                name=name
-=======
                 filters=n_filter, kernel_size=filter_size, strides=strides, padding=padding, activation=act,
                 kernel_initializer=W_init, bias_initializer=b_init, name=name
->>>>>>> 98291f0d
             )
             self.outputs = conv2d_transpose(self.inputs)
             new_variables = conv2d_transpose.weights  # new_variables = tf.get_collection(TF_GRAPHKEYS_VARIABLES, scope=vs.name)
@@ -2233,35 +1749,15 @@
 
     @deprecated_alias(layer='prev_layer', end_support_version=1.9)  # TODO remove this line for the 1.9 release
     def __init__(
-<<<<<<< HEAD
-        self,
-        prev_layer,
-        n_filter=32,
-        filter_size=(3, 3, 3),
-        strides=(2, 2, 2),
-        padding='SAME',
-        act=tf.identity,
-        W_init=tf.truncated_normal_initializer(stddev=0.02),
-        b_init=tf.constant_initializer(value=0.0),
-        name='decnn3d'
-=======
             self, prev_layer, n_filter=32, filter_size=(3, 3, 3), strides=(2, 2, 2), padding='SAME', act=tf.identity,
             W_init=tf.truncated_normal_initializer(stddev=0.02), b_init=tf.constant_initializer(value=0.0),
             name='decnn3d'
->>>>>>> 98291f0d
     ):
 
         super(DeConv3d, self).__init__(prev_layer=prev_layer, name=name)
         logging.info(
             "DeConv3d %s: n_filters:%s strides:%s pad:%s act:%s" %
-<<<<<<< HEAD
-            (name,
-             str(n_filter),
-             str(strides),
-             padding, act.__name__)
-=======
             (name, str(n_filter), str(strides), padding, act.__name__)
->>>>>>> 98291f0d
         )
 
         self.inputs = prev_layer.outputs
@@ -2344,31 +1840,24 @@
 
     @deprecated_alias(layer='prev_layer', end_support_version=1.9)  # TODO remove this line for the 1.9 release
     def __init__(
-        self,
-        prev_layer,
-        shape=(3, 3),
-        strides=(1, 1),
-        act=tf.identity,
-        padding='SAME',
-        dilation_rate=(1, 1),
-        depth_multiplier=1,
-        W_init=tf.truncated_normal_initializer(stddev=0.02),
-        b_init=tf.constant_initializer(value=0.0),
-        W_init_args=None,
-        b_init_args=None,
-        name='depthwise_conv2d',
+            self,
+            prev_layer,
+            shape=(3, 3),
+            strides=(1, 1),
+            act=tf.identity,
+            padding='SAME',
+            dilation_rate=(1, 1),
+            depth_multiplier=1,
+            W_init=tf.truncated_normal_initializer(stddev=0.02),
+            b_init=tf.constant_initializer(value=0.0),
+            W_init_args=None,
+            b_init_args=None,
+            name='depthwise_conv2d',
     ):
         super(DepthwiseConv2d, self).__init__(prev_layer=prev_layer, name=name)
         logging.info(
             "DepthwiseConv2d %s: shape:%s strides:%s pad:%s act:%s" %
-<<<<<<< HEAD
-            (name,
-             str(shape),
-             str(strides),
-             padding, act.__name__)
-=======
             (name, str(shape), str(strides), padding, act.__name__)
->>>>>>> 98291f0d
         )
 
         self.inputs = prev_layer.outputs
@@ -2395,43 +1884,19 @@
 
         with tf.variable_scope(name):
             W = tf.get_variable(
-<<<<<<< HEAD
-                name='W_depthwise2d',
-                shape=shape,
-                initializer=W_init,
-                dtype=LayersConfig.tf_dtype,
-                **W_init_args
-            )  # [filter_height, filter_width, in_channels, depth_multiplier]
-            if b_init:
-                b = tf.get_variable(
-                    name='b_depthwise2d',
-                    shape=(pre_channel * depth_multiplier),
-                    initializer=b_init,
-                    dtype=LayersConfig.tf_dtype,
-                    **b_init_args
-=======
                 name='W_depthwise2d', shape=shape, initializer=W_init, dtype=LayersConfig.tf_dtype, **W_init_args
             )  # [filter_height, filter_width, in_channels, depth_multiplier]
             if b_init:
                 b = tf.get_variable(
                     name='b_depthwise2d', shape=(pre_channel * depth_multiplier), initializer=b_init,
                     dtype=LayersConfig.tf_dtype, **b_init_args
->>>>>>> 98291f0d
                 )
                 self.outputs = act(
                     tf.nn.depthwise_conv2d(self.inputs, W, strides=strides, padding=padding, rate=dilation_rate) + b
                 )
             else:
                 self.outputs = act(
-<<<<<<< HEAD
-                    tf.nn.depthwise_conv2d(self.inputs,
-                                           W,
-                                           strides=strides,
-                                           padding=padding,
-                                           rate=dilation_rate)
-=======
                     tf.nn.depthwise_conv2d(self.inputs, W, strides=strides, padding=padding, rate=dilation_rate)
->>>>>>> 98291f0d
                 )
 
         # self.all_layers = list(layer.all_layers)
@@ -2481,32 +1946,32 @@
 
     @deprecated_alias(layer='prev_layer', end_support_version=1.9)  # TODO remove this line for the 1.9 release
     def __init__(
-        self,
-        prev_layer,
-        n_filter=100,
-        filter_size=(3, 3),
-        strides=(1, 1),
-        act=tf.identity,
-        padding='valid',
-        data_format='channels_last',
-        dilation_rate=(1, 1),
-        depth_multiplier=1,
-        # activation=None,
-        # use_bias=True,
-        depthwise_init=None,
-        pointwise_init=None,
-        b_init=tf.zeros_initializer(),
-        # depthwise_regularizer=None,
-        # pointwise_regularizer=None,
-        # bias_regularizer=None,
-        # activity_regularizer=None,
-        # depthwise_constraint=None,
-        # pointwise_constraint=None,
-        # W_init=tf.truncated_normal_initializer(stddev=0.1),
-        # b_init=tf.constant_initializer(value=0.0),
-        # W_init_args=None,
-        # b_init_args=None,
-        name='seperable',
+            self,
+            prev_layer,
+            n_filter=100,
+            filter_size=(3, 3),
+            strides=(1, 1),
+            act=tf.identity,
+            padding='valid',
+            data_format='channels_last',
+            dilation_rate=(1, 1),
+            depth_multiplier=1,
+            # activation=None,
+            # use_bias=True,
+            depthwise_init=None,
+            pointwise_init=None,
+            b_init=tf.zeros_initializer(),
+            # depthwise_regularizer=None,
+            # pointwise_regularizer=None,
+            # bias_regularizer=None,
+            # activity_regularizer=None,
+            # depthwise_constraint=None,
+            # pointwise_constraint=None,
+            # W_init=tf.truncated_normal_initializer(stddev=0.1),
+            # b_init=tf.constant_initializer(value=0.0),
+            # W_init_args=None,
+            # b_init_args=None,
+            name='seperable',
     ):
         # if W_init_args is None:
         #     W_init_args = {}
@@ -2516,16 +1981,7 @@
         super(SeparableConv2d, self).__init__(prev_layer=prev_layer, name=name)
         logging.info(
             "SeparableConv2d  %s: n_filter:%d filter_size:%s filter_size:%s depth_multiplier:%d act:%s" %
-<<<<<<< HEAD
-            (self.name,
-             n_filter,
-             str(filter_size),
-             str(strides),
-             depth_multiplier,
-             act.__name__)
-=======
             (self.name, n_filter, str(filter_size), str(strides), depth_multiplier, act.__name__)
->>>>>>> 98291f0d
         )
 
         self.inputs = prev_layer.outputs
@@ -2594,35 +2050,25 @@
 
     @deprecated_alias(layer='prev_layer', end_support_version=1.9)  # TODO remove this line for the 1.9 release
     def __init__(
-        self,
-        prev_layer,
-        n_filter=32,
-        filter_size=(3, 3),
-        strides=(2, 2),
-        n_group=2,
-        act=tf.identity,
-        padding='SAME',
-        W_init=tf.truncated_normal_initializer(stddev=0.02),
-        b_init=tf.constant_initializer(value=0.0),
-        W_init_args=None,
-        b_init_args=None,
-        name='groupconv',
+            self,
+            prev_layer,
+            n_filter=32,
+            filter_size=(3, 3),
+            strides=(2, 2),
+            n_group=2,
+            act=tf.identity,
+            padding='SAME',
+            W_init=tf.truncated_normal_initializer(stddev=0.02),
+            b_init=tf.constant_initializer(value=0.0),
+            W_init_args=None,
+            b_init_args=None,
+            name='groupconv',
     ):  # Windaway
 
         super(GroupConv2d, self).__init__(prev_layer=prev_layer, name=name)
         logging.info(
             "GroupConv2d %s: n_filter:%d size:%s strides:%s n_group:%d pad:%s act:%s" %
-<<<<<<< HEAD
-            (name,
-             n_filter,
-             str(filter_size),
-             str(strides),
-             n_group,
-             padding,
-             act.__name__)
-=======
             (name, n_filter, str(filter_size), str(strides), n_group, padding, act.__name__)
->>>>>>> 98291f0d
         )
 
         self.inputs = prev_layer.outputs
@@ -2637,29 +2083,12 @@
 
         with tf.variable_scope(name):
             We = tf.get_variable(
-<<<<<<< HEAD
-                name='W',
-                shape=[filter_size[0], filter_size[1], channels / n_group, n_filter],
-                initializer=W_init,
-                dtype=LayersConfig.tf_dtype,
-                trainable=True,
-                **W_init_args
-            )
-            if b_init:
-                bi = tf.get_variable(
-                    name='b',
-                    shape=n_filter,
-                    initializer=b_init,
-                    dtype=LayersConfig.tf_dtype,
-                    trainable=True,
-=======
                 name='W', shape=[filter_size[0], filter_size[1], channels / n_group, n_filter], initializer=W_init,
                 dtype=LayersConfig.tf_dtype, trainable=True, **W_init_args
             )
             if b_init:
                 bi = tf.get_variable(
                     name='b', shape=n_filter, initializer=b_init, dtype=LayersConfig.tf_dtype, trainable=True,
->>>>>>> 98291f0d
                     **b_init_args
                 )
             if n_group == 1:
