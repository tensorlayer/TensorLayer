#! /usr/bin/python
# -*- coding: utf-8 -*-

import tensorflow as tf

from tensorlayer.layers.core import Layer

from tensorlayer.decorators import force_return_self

__all__ = [
    'ConcatLayer',
    'ElementwiseLayer',
]


class ConcatLayer(Layer):
    """A layer that concats multiple tensors according to given axis.

    Parameters
    ----------
    prev_layer : list of :class:`Layer`
        List of layers to concatenate.
    concat_dim : int
        The dimension to concatenate.
    name : str
        A unique layer name.

    Examples
    ----------
    >>> import tensorflow as tf
    >>> import tensorlayer as tl
    >>> sess = tf.InteractiveSession()
    >>> x = tf.placeholder(tf.float32, shape=[None, 784])
    >>> inputs = tl.layers.InputLayer(x, name='input_layer')
    [TL]   InputLayer input_layer (?, 784)
    >>> net1 = tl.layers.DenseLayer(inputs, 800, act=tf.nn.relu, name='relu1_1')
    [TL]   DenseLayer relu1_1: 800, relu
    >>> net2 = tl.layers.DenseLayer(inputs, 300, act=tf.nn.relu, name='relu2_1')
    [TL]   DenseLayer relu2_1: 300, relu
    >>> net = tl.layers.ConcatLayer([net1, net2], 1, name ='concat_layer')
    [TL]   ConcatLayer concat_layer, 1100
    >>> tl.layers.initialize_global_variables(sess)
    >>> net.print_params()
    [TL]   param   0: relu1_1/W:0          (784, 800)         float32_ref
    [TL]   param   1: relu1_1/b:0          (800,)             float32_ref
    [TL]   param   2: relu2_1/W:0          (784, 300)         float32_ref
    [TL]   param   3: relu2_1/b:0          (300,)             float32_ref
        num of params: 863500
    >>> net.print_layers()
    [TL]   layer   0: relu1_1/Relu:0       (?, 800)           float32
    [TL]   layer   1: relu2_1/Relu:0       (?, 300)           float32
    [TL]   layer   2: concat_layer:0       (?, 1100)          float32

    """

    def __init__(
            self,
            prev_layer,
            concat_dim=-1,
            name='concat_layer',
    ):

<<<<<<< HEAD
        self.prev_layer = layers
        self.concat_dim = concat_dim
        self.name = name
=======
        super(ConcatLayer, self).__init__(prev_layer=prev_layer, name=name)
>>>>>>> 833b73d2

        super(ConcatLayer, self).__init__()

    def __str__(self):
        additional_str = []

        try:
            additional_str.append("axis: %s" % self.concat_dim)
        except AttributeError:
            pass

        try:
            additional_str.append("out_shape: %s" % self.out_shape)
        except AttributeError:
            pass

        return self._str(additional_str)

    @force_return_self
    def __call__(self, prev_layer, is_train=True):

        self._parse_inputs(prev_layer)

        self.outputs = tf.concat(self.inputs, self.concat_dim, name=self.name)
        self.out_shape = self.outputs.shape

        self._add_layers(self.outputs)

        super(ConcatLayer, self).__call__(prev_layer)


class ElementwiseLayer(Layer):
    """A layer that combines multiple :class:`Layer` that have the same output shapes
    according to an element-wise operation.

    Parameters
    ----------
    prev_layer : list of :class:`Layer`
        The list of layers to combine.
    combine_fn : a TensorFlow element-wise combine function
        e.g. AND is ``tf.minimum`` ;  OR is ``tf.maximum`` ; ADD is ``tf.add`` ; MUL is ``tf.multiply`` and so on.
        See `TensorFlow Math API <https://www.tensorflow.org/versions/master/api_docs/python/math_ops.html#math>`__ .
    act : activation function
        The activation function of this layer.
    name : str
        A unique layer name.

    Examples
    --------
    >>> import tensorflow as tf
    >>> import tensorlayer as tl
    >>> x = tf.placeholder(tf.float32, shape=[None, 784])
    >>> inputs = tl.layers.InputLayer(x, name='input_layer')
    >>> net_0 = tl.layers.DenseLayer(inputs, n_units=500, act=tf.nn.relu, name='net_0')
    >>> net_1 = tl.layers.DenseLayer(inputs, n_units=500, act=tf.nn.relu, name='net_1')
    >>> net = tl.layers.ElementwiseLayer([net_0, net_1], combine_fn=tf.minimum, name='minimum')
    >>> net.print_params(False)
    [TL]   param   0: net_0/W:0            (784, 500)         float32_ref
    [TL]   param   1: net_0/b:0            (500,)             float32_ref
    [TL]   param   2: net_1/W:0            (784, 500)         float32_ref
    [TL]   param   3: net_1/b:0            (500,)             float32_ref
    >>> net.print_layers()
    [TL]   layer   0: net_0/Relu:0         (?, 500)           float32
    [TL]   layer   1: net_1/Relu:0         (?, 500)           float32
    [TL]   layer   2: minimum:0            (?, 500)           float32
    """

    def __init__(
            self,
            prev_layer,
            combine_fn=tf.minimum,
            act=None,
            name='elementwise_layer',
    ):

<<<<<<< HEAD
        self.prev_layer = layers
        self.combine_fn = combine_fn
        self.act = act
        self.name = name

        super(ElementwiseLayer, self).__init__()

    def __str__(self):
        additional_str = []

        try:
            additional_str.append("fn: %s" % self.combine_fn.__name__)
        except AttributeError:
            pass

        try:
            additional_str.append("out_shape: %s" % self.out_shape)
        except AttributeError:
            pass

        return self._str(additional_str)

    @force_return_self
    def __call__(self, prev_layer, is_train=True):

        self._parse_inputs(prev_layer)

        self.outputs = self.inputs[0]

        for layer in self.inputs[1:]:
            self.outputs = self.combine_fn(self.outputs, layer, name=self.name)
=======
        super(ElementwiseLayer, self).__init__(prev_layer=prev_layer, act=act, name=name)
        logging.info(
            "ElementwiseLayer %s: size: %s fn: %s" %
            (self.name, prev_layer[0].outputs.get_shape(), combine_fn.__name__)
        )

        self.outputs = prev_layer[0].outputs

        for l in prev_layer[1:]:
            self.outputs = combine_fn(self.outputs, l.outputs, name=name)
>>>>>>> 833b73d2

        self.outputs = self._apply_activation(self.outputs)

        self.out_shape = self.outputs.shape

        self._add_layers(self.outputs)

        super(ElementwiseLayer, self).__call__(prev_layer)<|MERGE_RESOLUTION|>--- conflicted
+++ resolved
@@ -55,18 +55,14 @@
 
     def __init__(
             self,
-            prev_layer,
+            prev_layer=None,
             concat_dim=-1,
             name='concat_layer',
     ):
 
-<<<<<<< HEAD
-        self.prev_layer = layers
+        self.prev_layer = prev_layer
         self.concat_dim = concat_dim
         self.name = name
-=======
-        super(ConcatLayer, self).__init__(prev_layer=prev_layer, name=name)
->>>>>>> 833b73d2
 
         super(ConcatLayer, self).__init__()
 
@@ -136,14 +132,13 @@
 
     def __init__(
             self,
-            prev_layer,
+            prev_layer=None,
             combine_fn=tf.minimum,
             act=None,
             name='elementwise_layer',
     ):
 
-<<<<<<< HEAD
-        self.prev_layer = layers
+        self.prev_layer = prev_layer
         self.combine_fn = combine_fn
         self.act = act
         self.name = name
@@ -174,18 +169,6 @@
 
         for layer in self.inputs[1:]:
             self.outputs = self.combine_fn(self.outputs, layer, name=self.name)
-=======
-        super(ElementwiseLayer, self).__init__(prev_layer=prev_layer, act=act, name=name)
-        logging.info(
-            "ElementwiseLayer %s: size: %s fn: %s" %
-            (self.name, prev_layer[0].outputs.get_shape(), combine_fn.__name__)
-        )
-
-        self.outputs = prev_layer[0].outputs
-
-        for l in prev_layer[1:]:
-            self.outputs = combine_fn(self.outputs, l.outputs, name=name)
->>>>>>> 833b73d2
 
         self.outputs = self._apply_activation(self.outputs)
 
