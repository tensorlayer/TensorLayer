# -*- coding: utf-8 -*-

import gzip
import math
import os
import pickle
import re
import sys
import tarfile
import time
import zipfile
import progressbar

import numpy as np
import tensorflow as tf
from six.moves import cPickle, zip
from tensorflow.python.platform import gfile

from . import _logging as logging
from . import nlp, utils, visualize

__all__ = [
    'load_mnist_dataset',
    'load_fashion_mnist_dataset',
    'load_cifar10_dataset',
    'load_ptb_dataset',
    'load_matt_mahoney_text8_dataset',
    'load_imdb_dataset',
    'load_nietzsche_dataset',
    'load_wmt_en_fr_dataset',
    'load_flickr25k_dataset',
    'load_flickr1M_dataset',
    'load_cyclegan_dataset',
    'download_file_from_google_drive',
    'load_celebA_dataset',
    'load_voc_dataset',
    'load_mpii_pose_dataset',
    'save_npz',
    'load_npz',
    'assign_params',
    'load_and_assign_npz',
    'save_npz_dict',
    'load_and_assign_npz_dict',
    'save_ckpt',
    'load_ckpt',
    'save_any_to_npy',
    'load_npy_to_any',
    'file_exists',
    'folder_exists',
    'del_file',
    'del_folder',
    'read_file',
    'load_file_list',
    'load_folder_list',
    'exists_or_mkdir',
    'maybe_download_and_extract',
    'natural_keys',
    'npz_to_W_pdf',
]


## Load dataset functions
def load_mnist_dataset(shape=(-1, 784), path='data'):
    """Load the original mnist.

    Automatically download MNIST dataset and return the training, validation and test set with 50000, 10000 and 10000 digit images respectively.

    Parameters
    ----------
    shape : tuple
        The shape of digit images (the default is (-1, 784), alternatively (-1, 28, 28, 1)).
    path : str
        The path that the data is downloaded to.

    Returns
    -------
    X_train, y_train, X_val, y_val, X_test, y_test: tuple
        Return splitted training/validation/test set respectively.

    Examples
    --------
    >>> X_train, y_train, X_val, y_val, X_test, y_test = tl.files.load_mnist_dataset(shape=(-1,784), path='datasets')
    >>> X_train, y_train, X_val, y_val, X_test, y_test = tl.files.load_mnist_dataset(shape=(-1, 28, 28, 1))
    """
    return _load_mnist_dataset(shape, path, name='mnist', url='http://yann.lecun.com/exdb/mnist/')


def load_fashion_mnist_dataset(shape=(-1, 784), path='data'):
    """Load the fashion mnist.

    Automatically download fashion-MNIST dataset and return the training, validation and test set with 50000, 10000 and 10000 fashion images respectively, `examples <http://marubon-ds.blogspot.co.uk/2017/09/fashion-mnist-exploring.html>`__.

    Parameters
    ----------
    shape : tuple
        The shape of digit images (the default is (-1, 784), alternatively (-1, 28, 28, 1)).
    path : str
        The path that the data is downloaded to.

    Returns
    -------
    X_train, y_train, X_val, y_val, X_test, y_test: tuple
        Return splitted training/validation/test set respectively.

    Examples
    --------
    >>> X_train, y_train, X_val, y_val, X_test, y_test = tl.files.load_fashion_mnist_dataset(shape=(-1,784), path='datasets')
    >>> X_train, y_train, X_val, y_val, X_test, y_test = tl.files.load_fashion_mnist_dataset(shape=(-1, 28, 28, 1))
    """
    return _load_mnist_dataset(
        shape,
        path,
        name='fashion_mnist',
        url='http://fashion-mnist.s3-website.eu-central-1.amazonaws.com/'
    )


def _load_mnist_dataset(shape, path, name='mnist', url='http://yann.lecun.com/exdb/mnist/'):
    """A generic function to load mnist-like dataset.

    Parameters:
    ----------
    shape : tuple
        The shape of digit images.
    path : str
        The path that the data is downloaded to.
    name : str
        The dataset name you want to use(the default is 'mnist').
    url : str
        The url of dataset(the default is 'http://yann.lecun.com/exdb/mnist/').
    """
    path = os.path.join(path, name)

    # Define functions for loading mnist-like data's images and labels.
    # For convenience, they also download the requested files if needed.
    def load_mnist_images(path, filename):
        filepath = maybe_download_and_extract(filename, path, url)

        logging.info(filepath)
        # Read the inputs in Yann LeCun's binary format.
        with gzip.open(filepath, 'rb') as f:
            data = np.frombuffer(f.read(), np.uint8, offset=16)
        # The inputs are vectors now, we reshape them to monochrome 2D images,
        # following the shape convention: (examples, channels, rows, columns)
        data = data.reshape(shape)
        # The inputs come as bytes, we convert them to float32 in range [0,1].
        # (Actually to range [0, 255/256], for compatibility to the version
        # provided at http://deeplearning.net/data/mnist/mnist.pkl.gz.)
        return data / np.float32(256)

    def load_mnist_labels(path, filename):
        filepath = maybe_download_and_extract(filename, path, url)
        # Read the labels in Yann LeCun's binary format.
        with gzip.open(filepath, 'rb') as f:
            data = np.frombuffer(f.read(), np.uint8, offset=8)
        # The labels are vectors of integers now, that's exactly what we want.
        return data

    # Download and read the training and test set images and labels.
    logging.info("Load or Download {0} > {1}".format(name.upper(), path))
    X_train = load_mnist_images(path, 'train-images-idx3-ubyte.gz')
    y_train = load_mnist_labels(path, 'train-labels-idx1-ubyte.gz')
    X_test = load_mnist_images(path, 't10k-images-idx3-ubyte.gz')
    y_test = load_mnist_labels(path, 't10k-labels-idx1-ubyte.gz')

    # We reserve the last 10000 training examples for validation.
    X_train, X_val = X_train[:-10000], X_train[-10000:]
    y_train, y_val = y_train[:-10000], y_train[-10000:]

    # We just return all the arrays in order, as expected in main().
    # (It doesn't matter how we do this as long as we can read them again.)
    X_train = np.asarray(X_train, dtype=np.float32)
    y_train = np.asarray(y_train, dtype=np.int32)
    X_val = np.asarray(X_val, dtype=np.float32)
    y_val = np.asarray(y_val, dtype=np.int32)
    X_test = np.asarray(X_test, dtype=np.float32)
    y_test = np.asarray(y_test, dtype=np.int32)
    return X_train, y_train, X_val, y_val, X_test, y_test


def load_cifar10_dataset(shape=(-1, 32, 32, 3), path='data', plotable=False):
    """Load CIFAR-10 dataset.

    It consists of 60000 32x32 colour images in 10 classes, with
    6000 images per class. There are 50000 training images and 10000 test images.

    The dataset is divided into five training batches and one test batch, each with
    10000 images. The test batch contains exactly 1000 randomly-selected images from
    each class. The training batches contain the remaining images in random order,
    but some training batches may contain more images from one class than another.
    Between them, the training batches contain exactly 5000 images from each class.

    Parameters
    ----------
    shape : tupe
        The shape of digit images e.g. (-1, 3, 32, 32) and (-1, 32, 32, 3).
    path : str
        The path that the data is downloaded to, defaults is ``data/cifar10/``.
    plotable : boolean
        Whether to plot some image examples, False as default.

    Examples
    --------
    >>> X_train, y_train, X_test, y_test = tl.files.load_cifar10_dataset(shape=(-1, 32, 32, 3))

    References
    ----------
    - `CIFAR website <https://www.cs.toronto.edu/~kriz/cifar.html>`__
    - `Data download link <https://www.cs.toronto.edu/~kriz/cifar-10-python.tar.gz>`__
    - `<https://teratail.com/questions/28932>`__

    """
    path = os.path.join(path, 'cifar10')
    logging.info("Load or Download cifar10 > {}".format(path))

    #Helper function to unpickle the data
    def unpickle(file):
        fp = open(file, 'rb')
        if sys.version_info.major == 2:
            data = pickle.load(fp)
        elif sys.version_info.major == 3:
            data = pickle.load(fp, encoding='latin-1')
        fp.close()
        return data

    filename = 'cifar-10-python.tar.gz'
    url = 'https://www.cs.toronto.edu/~kriz/'
    #Download and uncompress file
    maybe_download_and_extract(filename, path, url, extract=True)

    #Unpickle file and fill in data
    X_train = None
    y_train = []
    for i in range(1, 6):
        data_dic = unpickle(os.path.join(path, 'cifar-10-batches-py/', "data_batch_{}".format(i)))
        if i == 1:
            X_train = data_dic['data']
        else:
            X_train = np.vstack((X_train, data_dic['data']))
        y_train += data_dic['labels']

    test_data_dic = unpickle(os.path.join(path, 'cifar-10-batches-py/', "test_batch"))
    X_test = test_data_dic['data']
    y_test = np.array(test_data_dic['labels'])

    if shape == (-1, 3, 32, 32):
        X_test = X_test.reshape(shape)
        X_train = X_train.reshape(shape)
    elif shape == (-1, 32, 32, 3):
        X_test = X_test.reshape(shape, order='F')
        X_train = X_train.reshape(shape, order='F')
        X_test = np.transpose(X_test, (0, 2, 1, 3))
        X_train = np.transpose(X_train, (0, 2, 1, 3))
    else:
        X_test = X_test.reshape(shape)
        X_train = X_train.reshape(shape)

    y_train = np.array(y_train)

    if plotable:
        logging.info('\nCIFAR-10')
        import matplotlib.pyplot as plt
        fig = plt.figure(1)

        logging.info('Shape of a training image: X_train[0] %s' % X_train[0].shape)

        plt.ion()  # interactive mode
        count = 1
        for _ in range(10):  # each row
            for _ in range(10):  # each column
                _ = fig.add_subplot(10, 10, count)
                if shape == (-1, 3, 32, 32):
                    # plt.imshow(X_train[count-1], interpolation='nearest')
                    plt.imshow(np.transpose(X_train[count - 1], (1, 2, 0)), interpolation='nearest')
                    # plt.imshow(np.transpose(X_train[count-1], (2, 1, 0)), interpolation='nearest')
                elif shape == (-1, 32, 32, 3):
                    plt.imshow(X_train[count - 1], interpolation='nearest')
                    # plt.imshow(np.transpose(X_train[count-1], (1, 0, 2)), interpolation='nearest')
                else:
                    raise Exception("Do not support the given 'shape' to plot the image examples")
                plt.gca().xaxis.set_major_locator(plt.NullLocator())  # 不显示刻度(tick)
                plt.gca().yaxis.set_major_locator(plt.NullLocator())
                count = count + 1
        plt.draw()  # interactive mode
        plt.pause(3)  # interactive mode

        logging.info("X_train: %s" % X_train.shape)
        logging.info("y_train: %s" % y_train.shape)
        logging.info("X_test:  %s" % X_test.shape)
        logging.info("y_test:  %s" % y_test.shape)

    X_train = np.asarray(X_train, dtype=np.float32)
    X_test = np.asarray(X_test, dtype=np.float32)
    y_train = np.asarray(y_train, dtype=np.int32)
    y_test = np.asarray(y_test, dtype=np.int32)

    return X_train, y_train, X_test, y_test


def load_cropped_svhn(path='data', include_extra=True):
    """Load Cropped SVHN.

    The Cropped Street View House Numbers (SVHN) Dataset contains 32x32x3 RGB images.
    Digit '1' has label 1, '9' has label 9 and '0' has label 0 (the original dataset uses 10 to represent '0'), see `ufldl website <http://ufldl.stanford.edu/housenumbers/>`__.

    Parameters
    ----------
    path : str
        The path that the data is downloaded to.
    include_extra : boolean
        If True (default), add extra images to the training set.

    Returns
    -------
    X_train, y_train, X_test, y_test: tuple
        Return splitted training/test set respectively.

    Examples
    ---------
    >>> X_train, y_train, X_test, y_test = tl.files.load_cropped_svhn(include_extra=False)
    >>> tl.vis.save_images(X_train[0:100], [10, 10], 'svhn.png')

    """

    import scipy.io

    start_time = time.time()

    path = os.path.join(path, 'cropped_svhn')
    logging.info("Load or Download Cropped SVHN > {} | include extra images: {}".format(path, include_extra))
    url = "http://ufldl.stanford.edu/housenumbers/"

    np_file = os.path.join(path, "train_32x32.npz")
    if file_exists(np_file) is False:
        filename = "train_32x32.mat"
        filepath = maybe_download_and_extract(filename, path, url)
        mat = scipy.io.loadmat(filepath)
        X_train = mat['X'] / 255.0  # to [0, 1]
        X_train = np.transpose(X_train, (3, 0, 1, 2))
        y_train = np.squeeze(mat['y'], axis=1)
        y_train[y_train == 10] = 0  # replace 10 to 0
        np.savez(np_file, X=X_train, y=y_train)
        del_file(filepath)
    else:
        v = np.load(np_file)
        X_train = v['X']
        y_train = v['y']
    logging.info("  n_train: {}".format(len(y_train)))

    np_file = os.path.join(path, "test_32x32.npz")
    if file_exists(np_file) is False:
        filename = "test_32x32.mat"
        filepath = maybe_download_and_extract(filename, path, url)
        mat = scipy.io.loadmat(filepath)
        X_test = mat['X'] / 255.0
        X_test = np.transpose(X_test, (3, 0, 1, 2))
        y_test = np.squeeze(mat['y'], axis=1)
        y_test[y_test == 10] = 0
        np.savez(np_file, X=X_test, y=y_test)
        del_file(filepath)
    else:
        v = np.load(np_file)
        X_test = v['X']
        y_test = v['y']
    logging.info("  n_test: {}".format(len(y_test)))

    if include_extra:
        logging.info("  getting extra 531131 images, please wait ...")
        np_file = os.path.join(path, "extra_32x32.npz")
        if file_exists(np_file) is False:
            logging.info("  the first time to load extra images will take long time to convert the file format ...")
            filename = "extra_32x32.mat"
            filepath = maybe_download_and_extract(filename, path, url)
            mat = scipy.io.loadmat(filepath)
            X_extra = mat['X'] / 255.0
            X_extra = np.transpose(X_extra, (3, 0, 1, 2))
            y_extra = np.squeeze(mat['y'], axis=1)
            y_extra[y_extra == 10] = 0
            np.savez(np_file, X=X_extra, y=y_extra)
            del_file(filepath)
        else:
            v = np.load(np_file)
            X_extra = v['X']
            y_extra = v['y']
        # print(X_train.shape, X_extra.shape)
        logging.info("  adding n_extra {} to n_train {}".format(len(y_extra), len(y_train)))
        t = time.time()
        X_train = np.concatenate((X_train, X_extra), 0)
        y_train = np.concatenate((y_train, y_extra), 0)
        # X_train = np.append(X_train, X_extra, axis=0)
        # y_train = np.append(y_train, y_extra, axis=0)
        logging.info("  added n_extra {} to n_train {} took {}s".format(len(y_extra), len(y_train), time.time() - t))
    else:
        logging.info("  no extra images are included")
    logging.info("  image size:%s n_train:%d n_test:%d" % (str(X_train.shape[1:4]), len(y_train), len(y_test)))
    logging.info("  took: {}s".format(int(time.time() - start_time)))
    return X_train, y_train, X_test, y_test


def load_ptb_dataset(path='data'):
    """Load Penn TreeBank (PTB) dataset.

    It is used in many LANGUAGE MODELING papers,
    including "Empirical Evaluation and Combination of Advanced Language
    Modeling Techniques", "Recurrent Neural Network Regularization".
    It consists of 929k training words, 73k validation words, and 82k test
    words. It has 10k words in its vocabulary.

    Parameters
    ----------
    path : str
        The path that the data is downloaded to, defaults is ``data/ptb/``.

    Returns
    --------
    train_data, valid_data, test_data : list of int
        The training, validating and testing data in integer format.
    vocab_size : int
        The vocabulary size.

    Examples
    --------
    >>> train_data, valid_data, test_data, vocab_size = tl.files.load_ptb_dataset()

    References
    ---------------
    - ``tensorflow.models.rnn.ptb import reader``
    - `Manual download <http://www.fit.vutbr.cz/~imikolov/rnnlm/simple-examples.tgz>`__

    Notes
    ------
    - If you want to get the raw data, see the source code.

    """
    path = os.path.join(path, 'ptb')
    logging.info("Load or Download Penn TreeBank (PTB) dataset > {}".format(path))

    #Maybe dowload and uncompress tar, or load exsisting files
    filename = 'simple-examples.tgz'
    url = 'http://www.fit.vutbr.cz/~imikolov/rnnlm/'
    maybe_download_and_extract(filename, path, url, extract=True)

    data_path = os.path.join(path, 'simple-examples', 'data')
    train_path = os.path.join(data_path, "ptb.train.txt")
    valid_path = os.path.join(data_path, "ptb.valid.txt")
    test_path = os.path.join(data_path, "ptb.test.txt")

    word_to_id = nlp.build_vocab(nlp.read_words(train_path))

    train_data = nlp.words_to_word_ids(nlp.read_words(train_path), word_to_id)
    valid_data = nlp.words_to_word_ids(nlp.read_words(valid_path), word_to_id)
    test_data = nlp.words_to_word_ids(nlp.read_words(test_path), word_to_id)
    vocab_size = len(word_to_id)

    # logging.info(nlp.read_words(train_path)) # ... 'according', 'to', 'mr.', '<unk>', '<eos>']
    # logging.info(train_data)                 # ...  214,         5,    23,    1,       2]
    # logging.info(word_to_id)                 # ... 'beyond': 1295, 'anti-nuclear': 9599, 'trouble': 1520, '<eos>': 2 ... }
    # logging.info(vocabulary)                 # 10000
    # exit()
    return train_data, valid_data, test_data, vocab_size


def load_matt_mahoney_text8_dataset(path='data'):
    """Load Matt Mahoney's dataset.

    Download a text file from Matt Mahoney's website
    if not present, and make sure it's the right size.
    Extract the first file enclosed in a zip file as a list of words.
    This dataset can be used for Word Embedding.

    Parameters
    ----------
    path : str
        The path that the data is downloaded to, defaults is ``data/mm_test8/``.

    Returns
    --------
    list of str
        The raw text data e.g. [.... 'their', 'families', 'who', 'were', 'expelled', 'from', 'jerusalem', ...]

    Examples
    --------
    >>> words = tl.files.load_matt_mahoney_text8_dataset()
    >>> print('Data size', len(words))

    """
    path = os.path.join(path, 'mm_test8')
    logging.info("Load or Download matt_mahoney_text8 Dataset> {}".format(path))

    filename = 'text8.zip'
    url = 'http://mattmahoney.net/dc/'
    maybe_download_and_extract(filename, path, url, expected_bytes=31344016)

    with zipfile.ZipFile(os.path.join(path, filename)) as f:
        word_list = f.read(f.namelist()[0]).split()
        for idx, _ in enumerate(word_list):
            word_list[idx] = word_list[idx].decode()
    return word_list


def load_imdb_dataset(
    path='data',
    nb_words=None,
    skip_top=0,
    maxlen=None,
    test_split=0.2,
    seed=113,
    start_char=1,
    oov_char=2,
    index_from=3
):
    """Load IMDB dataset.

    Parameters
    ----------
    path : str
        The path that the data is downloaded to, defaults is ``data/imdb/``.
    nb_words : int
        Number of words to get.
    skip_top : int
        Top most frequent words to ignore (they will appear as oov_char value in the sequence data).
    maxlen : int
        Maximum sequence length. Any longer sequence will be truncated.
    seed : int
        Seed for reproducible data shuffling.
    start_char : int
        The start of a sequence will be marked with this character. Set to 1 because 0 is usually the padding character.
    oov_char : int
        Words that were cut out because of the num_words or skip_top limit will be replaced with this character.
    index_from : int
        Index actual words with this index and higher.

    Examples
    --------
    >>> X_train, y_train, X_test, y_test = tl.files.load_imdb_dataset(
    ...                                 nb_words=20000, test_split=0.2)
    >>> print('X_train.shape', X_train.shape)
    ... (20000,)  [[1, 62, 74, ... 1033, 507, 27],[1, 60, 33, ... 13, 1053, 7]..]
    >>> print('y_train.shape', y_train.shape)
    ... (20000,)  [1 0 0 ..., 1 0 1]

    References
    -----------
    - `Modified from keras. <https://github.com/fchollet/keras/blob/master/keras/datasets/imdb.py>`__

    """
    path = os.path.join(path, 'imdb')

    filename = "imdb.pkl"
    url = 'https://s3.amazonaws.com/text-datasets/'
    maybe_download_and_extract(filename, path, url)

    if filename.endswith(".gz"):
        f = gzip.open(os.path.join(path, filename), 'rb')
    else:
        f = open(os.path.join(path, filename), 'rb')

    X, labels = cPickle.load(f)
    f.close()

    np.random.seed(seed)
    np.random.shuffle(X)
    np.random.seed(seed)
    np.random.shuffle(labels)

    if start_char is not None:
        X = [[start_char] + [w + index_from for w in x] for x in X]
    elif index_from:
        X = [[w + index_from for w in x] for x in X]

    if maxlen:
        new_X = []
        new_labels = []
        for x, y in zip(X, labels):
            if len(x) < maxlen:
                new_X.append(x)
                new_labels.append(y)
        X = new_X
        labels = new_labels
    if not X:
        raise Exception(
            'After filtering for sequences shorter than maxlen=' + str(maxlen) + ', no sequence was kept. '
            'Increase maxlen.'
        )
    if not nb_words:
        nb_words = max([max(x) for x in X])

    # by convention, use 2 as OOV word
    # reserve 'index_from' (=3 by default) characters: 0 (padding), 1 (start), 2 (OOV)
    if oov_char is not None:
        X = [[oov_char if (w >= nb_words or w < skip_top) else w for w in x] for x in X]
    else:
        nX = []
        for x in X:
            nx = []
            for w in x:
                if (w >= nb_words or w < skip_top):
                    nx.append(w)
            nX.append(nx)
        X = nX

    X_train = np.array(X[:int(len(X) * (1 - test_split))])
    y_train = np.array(labels[:int(len(X) * (1 - test_split))])

    X_test = np.array(X[int(len(X) * (1 - test_split)):])
    y_test = np.array(labels[int(len(X) * (1 - test_split)):])

    return X_train, y_train, X_test, y_test


def load_nietzsche_dataset(path='data'):
    """Load Nietzsche dataset.

    Parameters
    ----------
    path : str
        The path that the data is downloaded to, defaults is ``data/nietzsche/``.

    Returns
    --------
    str
        The content.

    Examples
    --------
    >>> see tutorial_generate_text.py
    >>> words = tl.files.load_nietzsche_dataset()
    >>> words = basic_clean_str(words)
    >>> words = words.split()

    """
    logging.info("Load or Download nietzsche dataset > {}".format(path))
    path = os.path.join(path, 'nietzsche')

    filename = "nietzsche.txt"
    url = 'https://s3.amazonaws.com/text-datasets/'
    filepath = maybe_download_and_extract(filename, path, url)

    with open(filepath, "r") as f:
        words = f.read()
        return words


def load_wmt_en_fr_dataset(path='data'):
    """Load WMT'15 English-to-French translation dataset.

    It will download the data from the WMT'15 Website (10^9-French-English corpus), and the 2013 news test from the same site as development set.
    Returns the directories of training data and test data.

    Parameters
    ----------
    path : str
        The path that the data is downloaded to, defaults is ``data/wmt_en_fr/``.

    References
    ----------
    - Code modified from /tensorflow/models/rnn/translation/data_utils.py

    Notes
    -----
    Usually, it will take a long time to download this dataset.

    """
    path = os.path.join(path, 'wmt_en_fr')
    # URLs for WMT data.
    _WMT_ENFR_TRAIN_URL = "http://www.statmt.org/wmt10/"
    _WMT_ENFR_DEV_URL = "http://www.statmt.org/wmt15/"

    def gunzip_file(gz_path, new_path):
        """Unzips from gz_path into new_path."""
        logging.info("Unpacking %s to %s" % (gz_path, new_path))
        with gzip.open(gz_path, "rb") as gz_file:
            with open(new_path, "wb") as new_file:
                for line in gz_file:
                    new_file.write(line)

    def get_wmt_enfr_train_set(path):
        """Download the WMT en-fr training corpus to directory unless it's there."""
        filename = "training-giga-fren.tar"
        maybe_download_and_extract(filename, path, _WMT_ENFR_TRAIN_URL, extract=True)
        train_path = os.path.join(path, "giga-fren.release2.fixed")
        gunzip_file(train_path + ".fr.gz", train_path + ".fr")
        gunzip_file(train_path + ".en.gz", train_path + ".en")
        return train_path

    def get_wmt_enfr_dev_set(path):
        """Download the WMT en-fr training corpus to directory unless it's there."""
        filename = "dev-v2.tgz"
        dev_file = maybe_download_and_extract(filename, path, _WMT_ENFR_DEV_URL, extract=False)
        dev_name = "newstest2013"
        dev_path = os.path.join(path, "newstest2013")
        if not (gfile.Exists(dev_path + ".fr") and gfile.Exists(dev_path + ".en")):
            logging.info("Extracting tgz file %s" % dev_file)
            with tarfile.open(dev_file, "r:gz") as dev_tar:
                fr_dev_file = dev_tar.getmember("dev/" + dev_name + ".fr")
                en_dev_file = dev_tar.getmember("dev/" + dev_name + ".en")
                fr_dev_file.name = dev_name + ".fr"  # Extract without "dev/" prefix.
                en_dev_file.name = dev_name + ".en"
                dev_tar.extract(fr_dev_file, path)
                dev_tar.extract(en_dev_file, path)
        return dev_path

    logging.info("Load or Download WMT English-to-French translation > {}".format(path))

    train_path = get_wmt_enfr_train_set(path)
    dev_path = get_wmt_enfr_dev_set(path)

    return train_path, dev_path


def load_flickr25k_dataset(tag='sky', path="data", n_threads=50, printable=False):
    """Load Flickr25K dataset.

    Returns a list of images by a given tag from Flick25k dataset,
    it will download Flickr25k from `the official website <http://press.liacs.nl/mirflickr/mirdownload.html>`__
    at the first time you use it.

    Parameters
    ------------
    tag : str or None
        What images to return.
            - If you want to get images with tag, use string like 'dog', 'red', see `Flickr Search <https://www.flickr.com/search/>`__.
            - If you want to get all images, set to ``None``.

    path : str
        The path that the data is downloaded to, defaults is ``data/flickr25k/``.
    n_threads : int
        The number of thread to read image.
    printable : boolean
        Whether to print infomation when reading images, default is ``False``.

    Examples
    -----------
    Get images with tag of sky

    >>> images = tl.files.load_flickr25k_dataset(tag='sky')

    Get all images

    >>> images = tl.files.load_flickr25k_dataset(tag=None, n_threads=100, printable=True)

    """
    path = os.path.join(path, 'flickr25k')

    filename = 'mirflickr25k.zip'
    url = 'http://press.liacs.nl/mirflickr/mirflickr25k/'

    # download dataset
    if folder_exists(os.path.join(path, "mirflickr")) is False:
        logging.info("[*] Flickr25k is nonexistent in {}".format(path))
        maybe_download_and_extract(filename, path, url, extract=True)
        del_file(os.path.join(path, filename))

    # return images by the given tag.
    # 1. image path list
    folder_imgs = os.path.join(path, "mirflickr")
    path_imgs = load_file_list(path=folder_imgs, regx='\\.jpg', printable=False)
    path_imgs.sort(key=natural_keys)

    # 2. tag path list
    folder_tags = os.path.join(path, "mirflickr", "meta", "tags")
    path_tags = load_file_list(path=folder_tags, regx='\\.txt', printable=False)
    path_tags.sort(key=natural_keys)

    # 3. select images
    if tag is None:
        logging.info("[Flickr25k] reading all images")
    else:
        logging.info("[Flickr25k] reading images with tag: {}".format(tag))
    images_list = []
    for idx, _v in enumerate(path_tags):
        tags = read_file(os.path.join(folder_tags, path_tags[idx])).split('\n')
        # logging.info(idx+1, tags)
        if tag is None or tag in tags:
            images_list.append(path_imgs[idx])

    images = visualize.read_images(images_list, folder_imgs, n_threads=n_threads, printable=printable)
    return images


def load_flickr1M_dataset(tag='sky', size=10, path="data", n_threads=50, printable=False):
    """Load Flick1M dataset.

    Returns a list of images by a given tag from Flickr1M dataset,
    it will download Flickr1M from `the official website <http://press.liacs.nl/mirflickr/mirdownload.html>`__
    at the first time you use it.

    Parameters
    ------------
    tag : str or None
        What images to return.
            - If you want to get images with tag, use string like 'dog', 'red', see `Flickr Search <https://www.flickr.com/search/>`__.
            - If you want to get all images, set to ``None``.

    size : int
        integer between 1 to 10. 1 means 100k images ... 5 means 500k images, 10 means all 1 million images. Default is 10.
    path : str
        The path that the data is downloaded to, defaults is ``data/flickr25k/``.
    n_threads : int
        The number of thread to read image.
    printable : boolean
        Whether to print infomation when reading images, default is ``False``.

    Examples
    ----------
    Use 200k images

    >>> images = tl.files.load_flickr1M_dataset(tag='zebra', size=2)

    Use 1 Million images

    >>> images = tl.files.load_flickr1M_dataset(tag='zebra')

    """
    import shutil

    path = os.path.join(path, 'flickr1M')
    logging.info("[Flickr1M] using {}% of images = {}".format(size * 10, size * 100000))
    images_zip = [
        'images0.zip',
        'images1.zip',
        'images2.zip',
        'images3.zip',
        'images4.zip',
        'images5.zip',
        'images6.zip',
        'images7.zip',
        'images8.zip',
        'images9.zip'
    ]
    tag_zip = 'tags.zip'
    url = 'http://press.liacs.nl/mirflickr/mirflickr1m/'

    # download dataset
    for image_zip in images_zip[0:size]:
        image_folder = image_zip.split(".")[0]
        # logging.info(path+"/"+image_folder)
        if folder_exists(os.path.join(path, image_folder)) is False:
            # logging.info(image_zip)
            logging.info("[Flickr1M] {} is missing in {}".format(image_folder, path))
            maybe_download_and_extract(image_zip, path, url, extract=True)
            del_file(os.path.join(path, image_zip))
            # os.system("mv {} {}".format(os.path.join(path, 'images'), os.path.join(path, image_folder)))
            shutil.move(os.path.join(path, 'images'), os.path.join(path, image_folder))
        else:
            logging.info("[Flickr1M] {} exists in {}".format(image_folder, path))

    # download tag
    if folder_exists(os.path.join(path, "tags")) is False:
        logging.info("[Flickr1M] tag files is nonexistent in {}".format(path))
        maybe_download_and_extract(tag_zip, path, url, extract=True)
        del_file(os.path.join(path, tag_zip))
    else:
        logging.info("[Flickr1M] tags exists in {}".format(path))

    # 1. image path list
    images_list = []
    images_folder_list = []
    for i in range(0, size):
        images_folder_list += load_folder_list(path=os.path.join(path, 'images%d' % i))
    images_folder_list.sort(key=lambda s: int(s.split('/')[-1]))  # folder/images/ddd

    for folder in images_folder_list[0:size * 10]:
        tmp = load_file_list(path=folder, regx='\\.jpg', printable=False)
        tmp.sort(key=lambda s: int(s.split('.')[-2]))  # ddd.jpg
        images_list.extend([os.path.join(folder, x) for x in tmp])

    # 2. tag path list
    tag_list = []
    tag_folder_list = load_folder_list(os.path.join(path, "tags"))

    # tag_folder_list.sort(key=lambda s: int(s.split("/")[-1]))  # folder/images/ddd
    tag_folder_list.sort(key=lambda s: int(os.path.basename(s)))

    for folder in tag_folder_list[0:size * 10]:
        tmp = load_file_list(path=folder, regx='\\.txt', printable=False)
        tmp.sort(key=lambda s: int(s.split('.')[-2]))  # ddd.txt
        tmp = [os.path.join(folder, s) for s in tmp]
        tag_list += tmp

    # 3. select images
    logging.info("[Flickr1M] searching tag: {}".format(tag))
    select_images_list = []
    for idx, _val in enumerate(tag_list):
        tags = read_file(tag_list[idx]).split('\n')
        if tag in tags:
            select_images_list.append(images_list[idx])

    logging.info("[Flickr1M] reading images with tag: {}".format(tag))
    images = visualize.read_images(select_images_list, '', n_threads=n_threads, printable=printable)
    return images


def load_cyclegan_dataset(filename='summer2winter_yosemite', path='data'):
    """Load images from CycleGAN's database, see `this link <https://people.eecs.berkeley.edu/~taesung_park/CycleGAN/datasets/>`__.

    Parameters
    ------------
    filename : str
        The dataset you want, see `this link <https://people.eecs.berkeley.edu/~taesung_park/CycleGAN/datasets/>`__.
    path : str
        The path that the data is downloaded to, defaults is `data/cyclegan`

    Examples
    ---------
    >>> im_train_A, im_train_B, im_test_A, im_test_B = load_cyclegan_dataset(filename='summer2winter_yosemite')

    """
    path = os.path.join(path, 'cyclegan')
    url = 'https://people.eecs.berkeley.edu/~taesung_park/CycleGAN/datasets/'

    if folder_exists(os.path.join(path, filename)) is False:
        logging.info("[*] {} is nonexistent in {}".format(filename, path))
        maybe_download_and_extract(filename + '.zip', path, url, extract=True)
        del_file(os.path.join(path, filename + '.zip'))

    def load_image_from_folder(path):
        path_imgs = load_file_list(path=path, regx='\\.jpg', printable=False)
        return visualize.read_images(path_imgs, path=path, n_threads=10, printable=False)

    im_train_A = load_image_from_folder(os.path.join(path, filename, "trainA"))
    im_train_B = load_image_from_folder(os.path.join(path, filename, "trainB"))
    im_test_A = load_image_from_folder(os.path.join(path, filename, "testA"))
    im_test_B = load_image_from_folder(os.path.join(path, filename, "testB"))

    def if_2d_to_3d(images):  # [h, w] --> [h, w, 3]
        for i, _v in enumerate(images):
            if len(images[i].shape) == 2:
                images[i] = images[i][:, :, np.newaxis]
                images[i] = np.tile(images[i], (1, 1, 3))
        return images

    im_train_A = if_2d_to_3d(im_train_A)
    im_train_B = if_2d_to_3d(im_train_B)
    im_test_A = if_2d_to_3d(im_test_A)
    im_test_B = if_2d_to_3d(im_test_B)

    return im_train_A, im_train_B, im_test_A, im_test_B


def download_file_from_google_drive(ID, destination):
    """Download file from Google Drive.

    See ``tl.files.load_celebA_dataset`` for example.

    Parameters
    --------------
    ID : str
        The driver ID.
    destination : str
        The destination for save file.

    """
    from tqdm import tqdm
    import requests

    def save_response_content(response, destination, chunk_size=32 * 1024):
        total_size = int(response.headers.get('content-length', 0))
        with open(destination, "wb") as f:
            for chunk in tqdm(
                response.iter_content(chunk_size),
                total=total_size,
                unit='B',
                unit_scale=True,
                desc=destination
            ):
                if chunk:  # filter out keep-alive new chunks
                    f.write(chunk)

    def get_confirm_token(response):
        for key, value in response.cookies.items():
            if key.startswith('download_warning'):
                return value
        return None

    URL = "https://docs.google.com/uc?export=download"
    session = requests.Session()

    response = session.get(URL, params={'id': ID}, stream=True)
    token = get_confirm_token(response)

    if token:
        params = {'id': ID, 'confirm': token}
        response = session.get(URL, params=params, stream=True)
    save_response_content(response, destination)


def load_celebA_dataset(path='data'):
    """Load CelebA dataset

    Return a list of image path.

    Parameters
    -----------
    path : str
        The path that the data is downloaded to, defaults is ``data/celebA/``.

    """
    data_dir = 'celebA'
    filename, drive_id = "img_align_celeba.zip", "0B7EVK8r0v71pZjFTYXZWM3FlRnM"
    save_path = os.path.join(path, filename)
    image_path = os.path.join(path, data_dir)
    if os.path.exists(image_path):
        logging.info('[*] {} already exists'.format(save_path))
    else:
        exists_or_mkdir(path)
        download_file_from_google_drive(drive_id, save_path)
        zip_dir = ''
        with zipfile.ZipFile(save_path) as zf:
            zip_dir = zf.namelist()[0]
            zf.extractall(path)
        os.remove(save_path)
        os.rename(os.path.join(path, zip_dir), image_path)

    data_files = load_file_list(path=image_path, regx='\\.jpg', printable=False)
    for i, _v in enumerate(data_files):
        data_files[i] = os.path.join(image_path, data_files[i])
    return data_files


def load_voc_dataset(path='data', dataset='2012', contain_classes_in_person=False):
    """Pascal VOC 2007/2012 Dataset.

    It has 20 objects:
    aeroplane, bicycle, bird, boat, bottle, bus, car, cat, chair, cow, diningtable, dog, horse, motorbike, person, pottedplant, sheep, sofa, train, tvmonitor
    and additional 3 classes : head, hand, foot for person.

    Parameters
    -----------
    path : str
        The path that the data is downloaded to, defaults is ``data/VOC``.
    dataset : str
        The VOC dataset version, `2012`, `2007`, `2007test` or `2012test`. We usually train model on `2007+2012` and test it on `2007test`.
    contain_classes_in_person : boolean
        Whether include head, hand and foot annotation, default is False.

    Returns
    ---------
    imgs_file_list : list of str
        Full paths of all images.
    imgs_semseg_file_list : list of str
        Full paths of all maps for semantic segmentation. Note that not all images have this map!
    imgs_insseg_file_list : list of str
        Full paths of all maps for instance segmentation. Note that not all images have this map!
    imgs_ann_file_list : list of str
        Full paths of all annotations for bounding box and object class, all images have this annotations.
    classes : list of str
        Classes in order.
    classes_in_person : list of str
        Classes in person.
    classes_dict : dictionary
        Class label to integer.
    n_objs_list : list of int
        Number of objects in all images in ``imgs_file_list`` in order.
    objs_info_list : list of str
        Darknet format for the annotation of all images in ``imgs_file_list`` in order. ``[class_id x_centre y_centre width height]`` in ratio format.
    objs_info_dicts : dictionary
        The annotation of all images in ``imgs_file_list``, ``{imgs_file_list : dictionary for annotation}``,
        format from `TensorFlow/Models/object-detection <https://github.com/tensorflow/models/blob/master/object_detection/create_pascal_tf_record.py>`__.

    Examples
    ----------
    >>> imgs_file_list, imgs_semseg_file_list, imgs_insseg_file_list, imgs_ann_file_list,
    >>>     classes, classes_in_person, classes_dict,
    >>>     n_objs_list, objs_info_list, objs_info_dicts = tl.files.load_voc_dataset(dataset="2012", contain_classes_in_person=False)
    >>> idx = 26
    >>> print(classes)
    ... ['aeroplane', 'bicycle', 'bird', 'boat', 'bottle', 'bus', 'car', 'cat', 'chair', 'cow', 'diningtable', 'dog', 'horse', 'motorbike', 'person', 'pottedplant', 'sheep', 'sofa', 'train', 'tvmonitor']
    >>> print(classes_dict)
    ... {'sheep': 16, 'horse': 12, 'bicycle': 1, 'bottle': 4, 'cow': 9, 'sofa': 17, 'car': 6, 'dog': 11, 'cat': 7, 'person': 14, 'train': 18, 'diningtable': 10, 'aeroplane': 0, 'bus': 5, 'pottedplant': 15, 'tvmonitor': 19, 'chair': 8, 'bird': 2, 'boat': 3, 'motorbike': 13}
    >>> print(imgs_file_list[idx])
    ... data/VOC/VOC2012/JPEGImages/2007_000423.jpg
    >>> print(n_objs_list[idx])
    ... 2
    >>> print(imgs_ann_file_list[idx])
    ... data/VOC/VOC2012/Annotations/2007_000423.xml
    >>> print(objs_info_list[idx])
    ... 14 0.173 0.461333333333 0.142 0.496
    ... 14 0.828 0.542666666667 0.188 0.594666666667
    >>> ann = tl.prepro.parse_darknet_ann_str_to_list(objs_info_list[idx])
    >>> print(ann)
    ... [[14, 0.173, 0.461333333333, 0.142, 0.496], [14, 0.828, 0.542666666667, 0.188, 0.594666666667]]
    >>> c, b = tl.prepro.parse_darknet_ann_list_to_cls_box(ann)
    >>> print(c, b)
    ... [14, 14] [[0.173, 0.461333333333, 0.142, 0.496], [0.828, 0.542666666667, 0.188, 0.594666666667]]

    References
    -------------
    - `Pascal VOC2012 Website <http://host.robots.ox.ac.uk/pascal/VOC/voc2012/#devkit>`__.
    - `Pascal VOC2007 Website <http://host.robots.ox.ac.uk/pascal/VOC/voc2007/>`__.

    """
    path = os.path.join(path, 'VOC')

    def _recursive_parse_xml_to_dict(xml):
        """Recursively parses XML contents to python dict.

        We assume that `object` tags are the only ones that can appear
        multiple times at the same level of a tree.

        Args:
            xml: xml tree obtained by parsing XML file contents using lxml.etree

        Returns:
            Python dictionary holding XML contents.

        """
        if not xml:
            # if xml is not None:
            return {xml.tag: xml.text}
        result = {}
        for child in xml:
            child_result = _recursive_parse_xml_to_dict(child)
            if child.tag != 'object':
                result[child.tag] = child_result[child.tag]
            else:
                if child.tag not in result:
                    result[child.tag] = []
                result[child.tag].append(child_result[child.tag])
        return {xml.tag: result}

    from lxml import etree  # pip install lxml
    import xml.etree.ElementTree as ET

    if dataset == "2012":
        url = "http://host.robots.ox.ac.uk/pascal/VOC/voc2012/"
        tar_filename = "VOCtrainval_11-May-2012.tar"
        extracted_filename = "VOC2012"  #"VOCdevkit/VOC2012"
        logging.info("    [============= VOC 2012 =============]")
    elif dataset == "2012test":
        extracted_filename = "VOC2012test"  #"VOCdevkit/VOC2012"
        logging.info("    [============= VOC 2012 Test Set =============]")
        logging.info(
            "    \nAuthor: 2012test only have person annotation, so 2007test is highly recommended for testing !\n"
        )
        import time
        time.sleep(3)
        if os.path.isdir(os.path.join(path, extracted_filename)) is False:
            logging.info("For VOC 2012 Test data - online registration required")
            logging.info(
                " Please download VOC2012test.tar from:  \n register: http://host.robots.ox.ac.uk:8080 \n voc2012 : http://host.robots.ox.ac.uk:8080/eval/challenges/voc2012/ \ndownload: http://host.robots.ox.ac.uk:8080/eval/downloads/VOC2012test.tar"
            )
            logging.info(" unzip VOC2012test.tar,rename the folder to VOC2012test and put it into %s" % path)
            exit()
        # # http://host.robots.ox.ac.uk:8080/eval/downloads/VOC2012test.tar
        # url = "http://host.robots.ox.ac.uk:8080/eval/downloads/"
        # tar_filename = "VOC2012test.tar"
    elif dataset == "2007":
        url = "http://host.robots.ox.ac.uk/pascal/VOC/voc2007/"
        tar_filename = "VOCtrainval_06-Nov-2007.tar"
        extracted_filename = "VOC2007"
        logging.info("    [============= VOC 2007 =============]")
    elif dataset == "2007test":
        # http://host.robots.ox.ac.uk/pascal/VOC/voc2007/index.html#testdata
        # http://host.robots.ox.ac.uk/pascal/VOC/voc2007/VOCtest_06-Nov-2007.tar
        url = "http://host.robots.ox.ac.uk/pascal/VOC/voc2007/"
        tar_filename = "VOCtest_06-Nov-2007.tar"
        extracted_filename = "VOC2007test"
        logging.info("    [============= VOC 2007 Test Set =============]")
    else:
        raise Exception("Please set the dataset aug to 2012, 2012test or 2007.")

    # download dataset
    if dataset != "2012test":
        from sys import platform as _platform
        if folder_exists(os.path.join(path, extracted_filename)) is False:
            logging.info("[VOC] {} is nonexistent in {}".format(extracted_filename, path))
            maybe_download_and_extract(tar_filename, path, url, extract=True)
            del_file(os.path.join(path, tar_filename))
            if dataset == "2012":
                if _platform == "win32":
                    os.system("mv {}\VOCdevkit\VOC2012 {}\VOC2012".format(path, path))
                else:
                    os.system("mv {}/VOCdevkit/VOC2012 {}/VOC2012".format(path, path))
            elif dataset == "2007":
                if _platform == "win32":
                    os.system("mv {}\VOCdevkit\VOC2007 {}\VOC2007".format(path, path))
                else:
                    os.system("mv {}/VOCdevkit/VOC2007 {}/VOC2007".format(path, path))
            elif dataset == "2007test":
                if _platform == "win32":
                    os.system("mv {}\VOCdevkit\VOC2007 {}\VOC2007test".format(path, path))
                else:
                    os.system("mv {}/VOCdevkit/VOC2007 {}/VOC2007test".format(path, path))
            del_folder(os.path.join(path, 'VOCdevkit'))
    # object classes(labels)  NOTE: YOU CAN CUSTOMIZE THIS LIST
    classes = [
        "aeroplane",
        "bicycle",
        "bird",
        "boat",
        "bottle",
        "bus",
        "car",
        "cat",
        "chair",
        "cow",
        "diningtable",
        "dog",
        "horse",
        "motorbike",
        "person",
        "pottedplant",
        "sheep",
        "sofa",
        "train",
        "tvmonitor"
    ]
    if contain_classes_in_person:
        classes_in_person = ["head", "hand", "foot"]
    else:
        classes_in_person = []

    classes += classes_in_person  # use extra 3 classes for person

    classes_dict = utils.list_string_to_dict(classes)
    logging.info("[VOC] object classes {}".format(classes_dict))

    # 1. image path list
    # folder_imgs = path+"/"+extracted_filename+"/JPEGImages/"
    folder_imgs = os.path.join(path, extracted_filename, "JPEGImages")
    imgs_file_list = load_file_list(path=folder_imgs, regx='\\.jpg', printable=False)
    logging.info("[VOC] {} images found".format(len(imgs_file_list)))
    imgs_file_list.sort(
        key=lambda s: int(s.replace('.', ' ').replace('_', '').split(' ')[-2])
    )  # 2007_000027.jpg --> 2007000027
    imgs_file_list = [os.path.join(folder_imgs, s) for s in imgs_file_list]
    # logging.info('IM',imgs_file_list[0::3333], imgs_file_list[-1])
    if dataset != "2012test":
        ##======== 2. semantic segmentation maps path list
        # folder_semseg = path+"/"+extracted_filename+"/SegmentationClass/"
        folder_semseg = os.path.join(path, extracted_filename, "SegmentationClass")
        imgs_semseg_file_list = load_file_list(path=folder_semseg, regx='\\.png', printable=False)
        logging.info("[VOC] {} maps for semantic segmentation found".format(len(imgs_semseg_file_list)))
        imgs_semseg_file_list.sort(
            key=lambda s: int(s.replace('.', ' ').replace('_', '').split(' ')[-2])
        )  # 2007_000032.png --> 2007000032
        imgs_semseg_file_list = [os.path.join(folder_semseg, s) for s in imgs_semseg_file_list]
        # logging.info('Semantic Seg IM',imgs_semseg_file_list[0::333], imgs_semseg_file_list[-1])
        ##======== 3. instance segmentation maps path list
        # folder_insseg = path+"/"+extracted_filename+"/SegmentationObject/"
        folder_insseg = os.path.join(path, extracted_filename, "SegmentationObject")
        imgs_insseg_file_list = load_file_list(path=folder_insseg, regx='\\.png', printable=False)
        logging.info("[VOC] {} maps for instance segmentation found".format(len(imgs_semseg_file_list)))
        imgs_insseg_file_list.sort(
            key=lambda s: int(s.replace('.', ' ').replace('_', '').split(' ')[-2])
        )  # 2007_000032.png --> 2007000032
        imgs_insseg_file_list = [os.path.join(folder_insseg, s) for s in imgs_insseg_file_list]
        # logging.info('Instance Seg IM',imgs_insseg_file_list[0::333], imgs_insseg_file_list[-1])
    else:
        imgs_semseg_file_list = []
        imgs_insseg_file_list = []
    # 4. annotations for bounding box and object class
    # folder_ann = path+"/"+extracted_filename+"/Annotations/"
    folder_ann = os.path.join(path, extracted_filename, "Annotations")
    imgs_ann_file_list = load_file_list(path=folder_ann, regx='\\.xml', printable=False)
    logging.info(
        "[VOC] {} XML annotation files for bounding box and object class found".format(len(imgs_ann_file_list))
    )
    imgs_ann_file_list.sort(
        key=lambda s: int(s.replace('.', ' ').replace('_', '').split(' ')[-2])
    )  # 2007_000027.xml --> 2007000027
    imgs_ann_file_list = [os.path.join(folder_ann, s) for s in imgs_ann_file_list]
    # logging.info('ANN',imgs_ann_file_list[0::3333], imgs_ann_file_list[-1])

    if dataset == "2012test":  # remove unused images in JPEG folder
        imgs_file_list_new = []
        for ann in imgs_ann_file_list:
            ann = os.path.split(ann)[-1].split('.')[0]
            for im in imgs_file_list:
                if ann in im:
                    imgs_file_list_new.append(im)
                    break
        imgs_file_list = imgs_file_list_new
        logging.info("[VOC] keep %d images" % len(imgs_file_list_new))

    # parse XML annotations
    def convert(size, box):
        dw = 1. / size[0]
        dh = 1. / size[1]
        x = (box[0] + box[1]) / 2.0
        y = (box[2] + box[3]) / 2.0
        w = box[1] - box[0]
        h = box[3] - box[2]
        x = x * dw
        w = w * dw
        y = y * dh
        h = h * dh
        return x, y, w, h

    def convert_annotation(file_name):
        """Given VOC2012 XML Annotations, returns number of objects and info."""
        in_file = open(file_name)
        out_file = ""
        tree = ET.parse(in_file)
        root = tree.getroot()
        size = root.find('size')
        w = int(size.find('width').text)
        h = int(size.find('height').text)
        n_objs = 0

        for obj in root.iter('object'):
            if dataset != "2012test":
                difficult = obj.find('difficult').text
                cls = obj.find('name').text
                if cls not in classes or int(difficult) == 1:
                    continue
            else:
                cls = obj.find('name').text
                if cls not in classes:
                    continue
            cls_id = classes.index(cls)
            xmlbox = obj.find('bndbox')
            b = (
                float(xmlbox.find('xmin').text),
                float(xmlbox.find('xmax').text),
                float(xmlbox.find('ymin').text),
                float(xmlbox.find('ymax').text)
            )
            bb = convert((w, h), b)

            out_file += str(cls_id) + " " + " ".join([str(a) for a in bb]) + '\n'
            n_objs += 1
            if cls in "person":
                for part in obj.iter('part'):
                    cls = part.find('name').text
                    if cls not in classes_in_person:
                        continue
                    cls_id = classes.index(cls)
                    xmlbox = part.find('bndbox')
                    b = (
                        float(xmlbox.find('xmin').text),
                        float(xmlbox.find('xmax').text),
                        float(xmlbox.find('ymin').text),
                        float(xmlbox.find('ymax').text)
                    )
                    bb = convert((w, h), b)
                    # out_file.write(str(cls_id) + " " + " ".join([str(a) for a in bb]) + '\n')
                    out_file += str(cls_id) + " " + " ".join([str(a) for a in bb]) + '\n'
                    n_objs += 1
        in_file.close()
        return n_objs, out_file

    logging.info("[VOC] Parsing xml annotations files")
    n_objs_list = []
    objs_info_list = []  # Darknet Format list of string
    objs_info_dicts = {}
    for idx, ann_file in enumerate(imgs_ann_file_list):
        n_objs, objs_info = convert_annotation(ann_file)
        n_objs_list.append(n_objs)
        objs_info_list.append(objs_info)
        with tf.gfile.GFile(ann_file, 'r') as fid:
            xml_str = fid.read()
        xml = etree.fromstring(xml_str)
        data = _recursive_parse_xml_to_dict(xml)['annotation']
        objs_info_dicts.update({imgs_file_list[idx]: data})

    return imgs_file_list, imgs_semseg_file_list, imgs_insseg_file_list, imgs_ann_file_list, \
        classes, classes_in_person, classes_dict,\
        n_objs_list, objs_info_list, objs_info_dicts


def load_mpii_pose_dataset(path='data', is_16_pos_only=False):
    """Load MPII Human Pose Dataset.

    Parameters
    -----------
    path : str
        The path that the data is downloaded to.
    is_16_pos_only : boolean
        If True, only return the peoples contain 16 pose keypoints. (Usually be used for single person pose estimation)

    Returns
    ----------
    img_train_list : list of str
        The image directories of training data.
    ann_train_list : list of dict
        The annotations of training data.
    img_test_list : list of str
        The image directories of testing data.
    ann_test_list : list of dict
        The annotations of testing data.

    Examples
    --------
    >>> import pprint
    >>> import tensorlayer as tl
    >>> img_train_list, ann_train_list, img_test_list, ann_test_list = tl.files.load_mpii_pose_dataset()
    >>> image = tl.vis.read_image(img_train_list[0])
    >>> tl.vis.draw_mpii_pose_to_image(image, ann_train_list[0], 'image.png')
    >>> pprint.pprint(ann_train_list[0])

    References
    -----------
    - `MPII Human Pose Dataset. CVPR 14 <http://human-pose.mpi-inf.mpg.de>`__
    - `MPII Human Pose Models. CVPR 16 <http://pose.mpi-inf.mpg.de>`__
    - `MPII Human Shape, Poselet Conditioned Pictorial Structures and etc <http://pose.mpi-inf.mpg.de/#related>`__
    - `MPII Keyponts and ID <http://human-pose.mpi-inf.mpg.de/#download>`__
    """
    path = os.path.join(path, 'mpii_human_pose')
    logging.info("Load or Download MPII Human Pose > {}".format(path))

    # annotation
    url = "http://datasets.d2.mpi-inf.mpg.de/andriluka14cvpr/"
    tar_filename = "mpii_human_pose_v1_u12_2.zip"
    extracted_filename = "mpii_human_pose_v1_u12_2"
    if folder_exists(os.path.join(path, extracted_filename)) is False:
        logging.info("[MPII] (annotation) {} is nonexistent in {}".format(extracted_filename, path))
        maybe_download_and_extract(tar_filename, path, url, extract=True)
        del_file(os.path.join(path, tar_filename))

    # images
    url = "http://datasets.d2.mpi-inf.mpg.de/andriluka14cvpr/"
    tar_filename = "mpii_human_pose_v1.tar.gz"
    extracted_filename2 = "images"
    if folder_exists(os.path.join(path, extracted_filename2)) is False:
        logging.info("[MPII] (images) {} is nonexistent in {}".format(extracted_filename, path))
        maybe_download_and_extract(tar_filename, path, url, extract=True)
        del_file(os.path.join(path, tar_filename))

    # parse annotation, format see http://human-pose.mpi-inf.mpg.de/#download
    import scipy.io as sio
    logging.info("reading annotations from mat file ...")
    # mat = sio.loadmat(os.path.join(path, extracted_filename, "mpii_human_pose_v1_u12_1.mat"))

    # def fix_wrong_joints(joint):    # https://github.com/mitmul/deeppose/blob/master/datasets/mpii_dataset.py
    #     if '12' in joint and '13' in joint and '2' in joint and '3' in joint:
    #         if ((joint['12'][0] < joint['13'][0]) and
    #                 (joint['3'][0] < joint['2'][0])):
    #             joint['2'], joint['3'] = joint['3'], joint['2']
    #         if ((joint['12'][0] > joint['13'][0]) and
    #                 (joint['3'][0] > joint['2'][0])):
    #             joint['2'], joint['3'] = joint['3'], joint['2']
    #     return joint

    ann_train_list = []
    ann_test_list = []
    img_train_list = []
    img_test_list = []

    def save_joints():
        # joint_data_fn = os.path.join(path, 'data.json')
        # fp = open(joint_data_fn, 'w')
        mat = sio.loadmat(os.path.join(path, extracted_filename, "mpii_human_pose_v1_u12_1.mat"))

        for _, (anno, train_flag) in enumerate(  # all images
                zip(
                    mat['RELEASE']['annolist'][0, 0][0],
                    mat['RELEASE']['img_train'][0, 0][0])):

            img_fn = anno['image']['name'][0, 0][0]
            train_flag = int(train_flag)

            # print(i, img_fn, train_flag) # DEBUG print all images

            if train_flag:
                img_train_list.append(img_fn)
                ann_train_list.append([])
            else:
                img_test_list.append(img_fn)
                ann_test_list.append([])

            head_rect = []
            if 'x1' in str(anno['annorect'].dtype):
                head_rect = zip([x1[0, 0] for x1 in anno['annorect']['x1'][0]],
                                [y1[0, 0] for y1 in anno['annorect']['y1'][0]],
                                [x2[0, 0] for x2 in anno['annorect']['x2'][0]],
                                [y2[0, 0] for y2 in anno['annorect']['y2'][0]])
            else:
                head_rect = []  # TODO

            if 'annopoints' in str(anno['annorect'].dtype):
                annopoints = anno['annorect']['annopoints'][0]
                head_x1s = anno['annorect']['x1'][0]
                head_y1s = anno['annorect']['y1'][0]
                head_x2s = anno['annorect']['x2'][0]
                head_y2s = anno['annorect']['y2'][0]
<<<<<<< HEAD
                for annopoint, head_x1, head_y1, head_x2, head_y2 in zip(
                    annopoints,
                    head_x1s,
                    head_y1s,
                    head_x2s,
                    head_y2s
                ):
                    if annopoint != []:
                        head_rect = [
                            float(head_x1[0, 0]),
                            float(head_y1[0, 0]),
                            float(head_x2[0, 0]),
                            float(head_y2[0, 0])
                        ]
=======
                for annopoint, head_x1, head_y1, head_x2, head_y2 in zip(annopoints, head_x1s, head_y1s, head_x2s, head_y2s):
                    # if annopoint != []:
                    # if len(annopoint) != 0:
                    if annopoint.size:
                        head_rect = [float(head_x1[0, 0]), float(head_y1[0, 0]), float(head_x2[0, 0]), float(head_y2[0, 0])]
>>>>>>> 575f16f8

                        # joint coordinates
                        annopoint = annopoint['point'][0, 0]
                        j_id = [str(j_i[0, 0]) for j_i in annopoint['id'][0]]
                        x = [x[0, 0] for x in annopoint['x'][0]]
                        y = [y[0, 0] for y in annopoint['y'][0]]
                        joint_pos = {}
                        for _j_id, (_x, _y) in zip(j_id, zip(x, y)):
                            joint_pos[int(_j_id)] = [float(_x), float(_y)]
                        # joint_pos = fix_wrong_joints(joint_pos)

                        # visiblity list
                        if 'is_visible' in str(annopoint.dtype):
                            vis = [v[0] if v else [0] for v in annopoint['is_visible'][0]]
                            vis = dict([(k, int(v[0])) if len(v) > 0 else v for k, v in zip(j_id, vis)])
                        else:
                            vis = None

                        # if len(joint_pos) == 16:
                        if ((is_16_pos_only ==True) and (len(joint_pos) == 16)) or (is_16_pos_only == False):
                            # only use image with 16 key points / or use all
                            data = {
                                'filename': img_fn,
                                'train': train_flag,
                                'head_rect': head_rect,
                                'is_visible': vis,
                                'joint_pos': joint_pos
                            }
                            # print(json.dumps(data), file=fp)  # py3
                            if train_flag:
                                ann_train_list[-1].append(data)
                            else:
                                ann_test_list[-1].append(data)

    # def write_line(datum, fp):
    #     joints = sorted([[int(k), v] for k, v in datum['joint_pos'].items()])
    #     joints = np.array([j for i, j in joints]).flatten()
    #
    #     out = [datum['filename']]
    #     out.extend(joints)
    #     out = [str(o) for o in out]
    #     out = ','.join(out)
    #
    #     print(out, file=fp)

    # def split_train_test():
    #     # fp_test = open('data/mpii/test_joints.csv', 'w')
    #     fp_test = open(os.path.join(path, 'test_joints.csv'), 'w')
    #     # fp_train = open('data/mpii/train_joints.csv', 'w')
    #     fp_train = open(os.path.join(path, 'train_joints.csv'), 'w')
    #     # all_data = open('data/mpii/data.json').readlines()
    #     all_data = open(os.path.join(path, 'data.json')).readlines()
    #     N = len(all_data)
    #     N_test = int(N * 0.1)
    #     N_train = N - N_test
    #
    #     print('N:{}'.format(N))
    #     print('N_train:{}'.format(N_train))
    #     print('N_test:{}'.format(N_test))
    #
    #     np.random.seed(1701)
    #     perm = np.random.permutation(N)
    #     test_indices = perm[:N_test]
    #     train_indices = perm[N_test:]
    #
    #     print('train_indices:{}'.format(len(train_indices)))
    #     print('test_indices:{}'.format(len(test_indices)))
    #
    #     for i in train_indices:
    #         datum = json.loads(all_data[i].strip())
    #         write_line(datum, fp_train)
    #
    #     for i in test_indices:
    #         datum = json.loads(all_data[i].strip())
    #         write_line(datum, fp_test)

    save_joints()
    # split_train_test()  #

    ## read images dir
    logging.info("reading images list ...")
    img_dir = os.path.join(path, extracted_filename2)
    _img_list = load_file_list(path=os.path.join(path, extracted_filename2), regx='\\.jpg', printable=False)
    # ann_list = json.load(open(os.path.join(path, 'data.json')))
    for i, im in enumerate(img_train_list):
        if im not in _img_list:
            print('missing training image {} in {} (remove from img(ann)_train_list)'.format(im, img_dir))
            # img_train_list.remove(im)
            del img_train_list[i]
            del ann_train_list[i]
    for i, im in enumerate(img_test_list):
        if im not in _img_list:
            print('missing testing image {} in {} (remove from img(ann)_test_list)'.format(im, img_dir))
            # img_test_list.remove(im)
            del img_train_list[i]
            del ann_train_list[i]

    ## check annotation and images
    n_train_images = len(img_train_list)
    n_test_images = len(img_test_list)
    n_images = n_train_images + n_test_images
    logging.info("n_images: {} n_train_images: {} n_test_images: {}".format(n_images, n_train_images, n_test_images))
    n_train_ann = len(ann_train_list)
    n_test_ann = len(ann_test_list)
    n_ann = n_train_ann + n_test_ann
    logging.info("n_ann: {} n_train_ann: {} n_test_ann: {}".format(n_ann, n_train_ann, n_test_ann))
    n_train_people = len(sum(ann_train_list, []))
    n_test_people = len(sum(ann_test_list, []))
    n_people = n_train_people + n_test_people
    logging.info("n_people: {} n_train_people: {} n_test_people: {}".format(n_people, n_train_people, n_test_people))
    # add path to all image file name
    for i, value in enumerate(img_train_list):
        img_train_list[i] = os.path.join(img_dir, value)
    for i, value in enumerate(img_test_list):
        img_test_list[i] = os.path.join(img_dir, value)
    return img_train_list, ann_train_list, img_test_list, ann_test_list


def save_npz(save_list=None, name='model.npz', sess=None):
    """Input parameters and the file name, save parameters into .npz file. Use tl.utils.load_npz() to restore.

    Parameters
    ----------
    save_list : list of tensor
        A list of parameters (tensor) to be saved.
    name : str
        The name of the `.npz` file.
    sess : None or Session
        Session may be required in some case.

    Examples
    --------
    Save model to npz

    >>> tl.files.save_npz(network.all_params, name='model.npz', sess=sess)

    Load model from npz (Method 1)

    >>> load_params = tl.files.load_npz(name='model.npz')
    >>> tl.files.assign_params(sess, load_params, network)

    Load model from npz (Method 2)

    >>> tl.files.load_and_assign_npz(sess=sess, name='model.npz', network=network)

    Notes
    -----
    If you got session issues, you can change the value.eval() to value.eval(session=sess)

    References
    ----------
    `Saving dictionary using numpy <http://stackoverflow.com/questions/22315595/saving-dictionary-of-header-information-using-numpy-savez>`__

    """
    if save_list is None:
        save_list = []

    save_list_var = []
    if sess:
        save_list_var = sess.run(save_list)
    else:
        try:
            save_list_var.extend([v.eval() for v in save_list])
        except Exception:
            logging.info(
                " Fail to save model, Hint: pass the session into this function, tl.files.save_npz(network.all_params, name='model.npz', sess=sess)"
            )
    np.savez(name, params=save_list_var)
    save_list_var = None
    del save_list_var
    logging.info("[*] %s saved" % name)


def load_npz(path='', name='model.npz'):
    """Load the parameters of a Model saved by tl.files.save_npz().

    Parameters
    ----------
    path : str
        Folder path to `.npz` file.
    name : str
        The name of the `.npz` file.

    Returns
    --------
    list of array
        A list of parameters in order.

    Examples
    --------
    - See ``tl.files.save_npz``

    References
    ----------
    - `Saving dictionary using numpy <http://stackoverflow.com/questions/22315595/saving-dictionary-of-header-information-using-numpy-savez>`__

    """
    d = np.load(path + name)
    return d['params']


def assign_params(sess, params, network):
    """Assign the given parameters to the TensorLayer network.

    Parameters
    ----------
    sess : Session
        TensorFlow Session.
    params : list of array
        A list of parameters (array) in order.
    network : :class:`Layer`
        The network to be assigned.

    Returns
    --------
    list of operations
        A list of tf ops in order that assign params. Support sess.run(ops) manually.

    Examples
    --------
    - See ``tl.files.save_npz``

    References
    ----------
    - `Assign value to a TensorFlow variable <http://stackoverflow.com/questions/34220532/how-to-assign-value-to-a-tensorflow-variable>`__

    """
    ops = []
    for idx, param in enumerate(params):
        ops.append(network.all_params[idx].assign(param))
    if sess is not None:
        sess.run(ops)
    return ops


def load_and_assign_npz(sess=None, name=None, network=None):
    """Load model from npz and assign to a network.

    Parameters
    -------------
    sess : Session
        TensorFlow Session.
    name : str
        The name of the `.npz` file.
    network : :class:`Layer`
        The network to be assigned.

    Returns
    --------
    False or network
        Returns False, if the model is not exist.

    Examples
    --------
    - See ``tl.files.save_npz``

    """
    if network is None:
        raise ValueError("network is None.")
    if sess is None:
        raise ValueError("session is None.")
    if not os.path.exists(name):
        logging.info("[!] Load {} failed!".format(name))
        return False
    else:
        params = load_npz(name=name)
        assign_params(sess, params, network)
        logging.info("[*] Load {} SUCCESS!".format(name))
        return network


def save_npz_dict(save_list=None, name='model.npz', sess=None):
    """Input parameters and the file name, save parameters as a dictionary into .npz file.

    Use ``tl.files.load_and_assign_npz_dict()`` to restore.

    Parameters
    ----------
    save_list : list of parameters
        A list of parameters (tensor) to be saved.
    name : str
        The name of the `.npz` file.
    sess : Session
        TensorFlow Session.

    """
    if sess is None:
        raise ValueError("session is None.")
    if save_list is None:
        save_list = []

    save_list_names = [tensor.name for tensor in save_list]
    save_list_var = sess.run(save_list)
    save_var_dict = {save_list_names[idx]: val for idx, val in enumerate(save_list_var)}
    np.savez(name, **save_var_dict)
    save_list_var = None
    save_var_dict = None
    del save_list_var
    del save_var_dict
    logging.info("[*] Model saved in npz_dict %s" % name)


def load_and_assign_npz_dict(name='model.npz', sess=None):
    """Restore the parameters saved by ``tl.files.save_npz_dict()``.

    Parameters
    ----------
    name : str
        The name of the `.npz` file.
    sess : Session
        TensorFlow Session.

    """
    if sess is None:
        raise ValueError("session is None.")

    if not os.path.exists(name):
        logging.info("[!] Load {} failed!".format(name))
        return False

    params = np.load(name)
    if len(params.keys()) != len(set(params.keys())):
        raise Exception("Duplication in model npz_dict %s" % name)
    ops = list()
    for key in params.keys():
        try:
            # tensor = tf.get_default_graph().get_tensor_by_name(key)
            # varlist = tf.get_collection(tf.GraphKeys.TRAINABLE_VARIABLES, scope=key)
            varlist = tf.get_collection(tf.GraphKeys.GLOBAL_VARIABLES, scope=key)
            if len(varlist) > 1:
                raise Exception("[!] Multiple candidate variables to be assigned for name %s" % key)
            elif len(varlist) == 0:
                raise KeyError
            else:
                ops.append(varlist[0].assign(params[key]))
                logging.info("[*] params restored: %s" % key)
        except KeyError:
            logging.info("[!] Warning: Tensor named %s not found in network." % key)

    sess.run(ops)
    logging.info("[*] Model restored from npz_dict %s" % name)


def save_ckpt(
    sess=None,
    mode_name='model.ckpt',
    save_dir='checkpoint',
    var_list=None,
    global_step=None,
    printable=False
):
    """Save parameters into `ckpt` file.

    Parameters
    ------------
    sess : Session
        TensorFlow Session.
    mode_name : str
        The name of the model, default is ``model.ckpt``.
    save_dir : str
        The path / file directory to the `ckpt`, default is ``checkpoint``.
    var_list : list of tensor
        The parameters / variables (tensor) to be saved. If empty, save all global variables (default).
    global_step : int or None
        Step number.
    printable : boolean
        Whether to print all parameters information.

    See Also
    --------
    load_ckpt

    """
    if sess is None:
        raise ValueError("session is None.")
    if var_list is None:
        var_list = []

    ckpt_file = os.path.join(save_dir, mode_name)
    if var_list == []:
        var_list = tf.global_variables()

    logging.info("[*] save %s n_params: %d" % (ckpt_file, len(var_list)))

    if printable:
        for idx, v in enumerate(var_list):
            logging.info("  param {:3}: {:15}   {}".format(idx, v.name, str(v.get_shape())))

    saver = tf.train.Saver(var_list)
    saver.save(sess, ckpt_file, global_step=global_step)


def load_ckpt(sess=None, mode_name='model.ckpt', save_dir='checkpoint', var_list=None, is_latest=True, printable=False):
    """Load parameters from `ckpt` file.

    Parameters
    ------------
    sess : Session
        TensorFlow Session.
    mode_name : str
        The name of the model, default is ``model.ckpt``.
    save_dir : str
        The path / file directory to the `ckpt`, default is ``checkpoint``.
    var_list : list of tensor
        The parameters / variables (tensor) to be saved. If empty, save all global variables (default).
    is_latest : boolean
        Whether to load the latest `ckpt`, if False, load the `ckpt` with the name of ```mode_name``.
    printable : boolean
        Whether to print all parameters information.

    Examples
    ----------
    Save all global parameters.

    >>> tl.files.save_ckpt(sess=sess, mode_name='model.ckpt', save_dir='model', printable=True)

    Save specific parameters.

    >>> tl.files.save_ckpt(sess=sess, mode_name='model.ckpt', var_list=net.all_params, save_dir='model', printable=True)

    Load latest ckpt.

    >>> tl.files.load_ckpt(sess=sess, var_list=net.all_params, save_dir='model', printable=True)

    Load specific ckpt.

    >>> tl.files.load_ckpt(sess=sess, mode_name='model.ckpt', var_list=net.all_params, save_dir='model', is_latest=False, printable=True)

    """
    if sess is None:
        raise ValueError("session is None.")
    if var_list is None:
        var_list = []

    if is_latest:
        ckpt_file = tf.train.latest_checkpoint(save_dir)
    else:
        ckpt_file = os.path.join(save_dir, mode_name)

    if not var_list:
        var_list = tf.global_variables()

    logging.info("[*] load %s n_params: %d" % (ckpt_file, len(var_list)))

    if printable:
        for idx, v in enumerate(var_list):
            logging.info("  param {:3}: {:15}   {}".format(idx, v.name, str(v.get_shape())))

    try:
        saver = tf.train.Saver(var_list)
        saver.restore(sess, ckpt_file)
    except Exception as e:
        logging.info(e)
        logging.info("[*] load ckpt fail ...")


def save_any_to_npy(save_dict=None, name='file.npy'):
    """Save variables to `.npy` file.

    Parameters
    ------------
    save_dict : directory
        The variables to be saved.
    name : str
        File name.

    Examples
    ---------
    >>> tl.files.save_any_to_npy(save_dict={'data': ['a','b']}, name='test.npy')
    >>> data = tl.files.load_npy_to_any(name='test.npy')
    >>> print(data)
    ... {'data': ['a','b']}

    """
    if save_dict is None:
        save_dict = {}
    np.save(name, save_dict)


def load_npy_to_any(path='', name='file.npy'):
    """Load `.npy` file.

    Parameters
    ------------
    path : str
        Path to the file (optional).
    name : str
        File name.

    Examples
    ---------
    - see tl.files.save_any_to_npy()

    """
    file_path = os.path.join(path, name)
    try:
        return np.load(file_path).item()
    except Exception:
        return np.load(file_path)
    raise Exception("[!] Fail to load %s" % file_path)


def file_exists(filepath):
    """Check whether a file exists by given file path."""
    return os.path.isfile(filepath)


def folder_exists(folderpath):
    """Check whether a folder exists by given folder path."""
    return os.path.isdir(folderpath)


def del_file(filepath):
    """Delete a file by given file path."""
    os.remove(filepath)


def del_folder(folderpath):
    """Delete a folder by given folder path."""
    os.rmdir(folderpath)


def read_file(filepath):
    """Read a file and return a string.

    Examples
    ---------
    >>> data = tl.files.read_file('data.txt')

    """
    with open(filepath, 'r') as afile:
        return afile.read()


def load_file_list(path=None, regx='\.npz', printable=True):
    r"""Return a file list in a folder by given a path and regular expression.

    Parameters
    ----------
    path : str or None
        A folder path, if `None`, use the current directory.
    regx : str
        The regx of file name.
    printable : boolean
        Whether to print the files infomation.

    Examples
    ----------
    >>> file_list = tl.files.load_file_list(path=None, regx='w1pre_[0-9]+\.(npz)')

    """
    if path is None:
        path = os.getcwd()
    file_list = os.listdir(path)
    return_list = []
    for _, f in enumerate(file_list):
        if re.search(regx, f):
            return_list.append(f)
    # return_list.sort()
    if printable:
        logging.info('Match file list = %s' % return_list)
        logging.info('Number of files = %d' % len(return_list))
    return return_list


def load_folder_list(path=""):
    """Return a folder list in a folder by given a folder path.

    Parameters
    ----------
    path : str
        A folder path.

    """
    return [os.path.join(path, o) for o in os.listdir(path) if os.path.isdir(os.path.join(path, o))]


def exists_or_mkdir(path, verbose=True):
    """Check a folder by given name, if not exist, create the folder and return False,
    if directory exists, return True.

    Parameters
    ----------
    path : str
        A folder path.
    verbose : boolean
        If True (default), prints results.

    Returns
    --------
    boolean
        True if folder already exist, otherwise, returns False and create the folder.

    Examples
    --------
    >>> tl.files.exists_or_mkdir("checkpoints/train")

    """
    if not os.path.exists(path):
        if verbose:
            logging.info("[*] creates %s ..." % path)
        os.makedirs(path)
        return False
    else:
        if verbose:
            logging.info("[!] %s exists ..." % path)
        return True


def maybe_download_and_extract(filename, working_directory, url_source, extract=False, expected_bytes=None):
    """Checks if file exists in working_directory otherwise tries to dowload the file,
    and optionally also tries to extract the file if format is ".zip" or ".tar"

    Parameters
    -----------
    filename : str
        The name of the (to be) dowloaded file.
    working_directory : str
        A folder path to search for the file in and dowload the file to
    url : str
        The URL to download the file from
    extract : boolean
        If True, tries to uncompress the dowloaded file is ".tar.gz/.tar.bz2" or ".zip" file, default is False.
    expected_bytes : int or None
        If set tries to verify that the downloaded file is of the specified size, otherwise raises an Exception, defaults is None which corresponds to no check being performed.

    Returns
    ----------
    str
        File path of the dowloaded (uncompressed) file.

    Examples
    --------
    >>> down_file = tl.files.maybe_download_and_extract(filename='train-images-idx3-ubyte.gz',
    ...                                            working_directory='data/',
    ...                                            url_source='http://yann.lecun.com/exdb/mnist/')
    >>> tl.files.maybe_download_and_extract(filename='ADEChallengeData2016.zip',
    ...                                             working_directory='data/',
    ...                                             url_source='http://sceneparsing.csail.mit.edu/data/',
    ...                                             extract=True)

    """

    # We first define a download function, supporting both Python 2 and 3.
    def _download(filename, working_directory, url_source):

        progress_bar = progressbar.ProgressBar()

        def _dlProgress(count, blockSize, totalSize, pbar=progress_bar):
            if (totalSize != 0):

                if not pbar.max_value:
                    totalBlocks = math.ceil(float(totalSize) / float(blockSize))
                    pbar.max_value = int(totalBlocks)

                pbar.update(count, force=True)

        if sys.version_info[0] == 2:
            from urllib import urlretrieve
        else:
            from urllib.request import urlretrieve
        filepath = os.path.join(working_directory, filename)
        sys.stdout.write('Downloading %s...\n' % filename)
        urlretrieve(url_source + filename, filepath, reporthook=_dlProgress)

    exists_or_mkdir(working_directory, verbose=False)
    filepath = os.path.join(working_directory, filename)

    if not os.path.exists(filepath):
        _download(filename, working_directory, url_source)
        statinfo = os.stat(filepath)
        logging.info('Succesfully downloaded %s %s bytes.' % (filename, statinfo.st_size))  #, 'bytes.')
        if (not (expected_bytes is None) and (expected_bytes != statinfo.st_size)):
            raise Exception('Failed to verify ' + filename + '. Can you get to it with a browser?')
        if (extract):
            if tarfile.is_tarfile(filepath):
                logging.info('Trying to extract tar file')
                tarfile.open(filepath, 'r').extractall(working_directory)
                logging.info('... Success!')
            elif zipfile.is_zipfile(filepath):
                logging.info('Trying to extract zip file')
                with zipfile.ZipFile(filepath) as zf:
                    zf.extractall(working_directory)
                logging.info('... Success!')
            else:
                logging.info("Unknown compression_format only .tar.gz/.tar.bz2/.tar and .zip supported")
    return filepath


def natural_keys(text):
    """Sort list of string with number in human order.

    Examples
    ----------
    >>> l = ['im1.jpg', 'im31.jpg', 'im11.jpg', 'im21.jpg', 'im03.jpg', 'im05.jpg']
    >>> l.sort(key=tl.files.natural_keys)
    ... ['im1.jpg', 'im03.jpg', 'im05', 'im11.jpg', 'im21.jpg', 'im31.jpg']
    >>> l.sort() # that is what we dont want
    ... ['im03.jpg', 'im05', 'im1.jpg', 'im11.jpg', 'im21.jpg', 'im31.jpg']

    References
    ----------
    - `link <http://nedbatchelder.com/blog/200712/human_sorting.html>`__

    """

    # - alist.sort(key=natural_keys) sorts in human order
    # http://nedbatchelder.com/blog/200712/human_sorting.html
    # (See Toothy's implementation in the comments)
    def atoi(text):
        return int(text) if text.isdigit() else text

    return [atoi(c) for c in re.split('(\d+)', text)]


# Visualizing npz files
def npz_to_W_pdf(path=None, regx='w1pre_[0-9]+\.(npz)'):
    r"""Convert the first weight matrix of `.npz` file to `.pdf` by using `tl.visualize.W()`.

    Parameters
    ----------
    path : str
        A folder path to `npz` files.
    regx : str
        Regx for the file name.

    Examples
    ---------
    Convert the first weight matrix of w1_pre...npz file to w1_pre...pdf.

    >>> tl.files.npz_to_W_pdf(path='/Users/.../npz_file/', regx='w1pre_[0-9]+\.(npz)')

    """
    file_list = load_file_list(path=path, regx=regx)
    for f in file_list:
        W = load_npz(path, f)[0]
        logging.info("%s --> %s" % (f, f.split('.')[0] + '.pdf'))
        visualize.draw_weights(W, second=10, saveable=True, name=f.split('.')[0], fig_idx=2012)<|MERGE_RESOLUTION|>--- conflicted
+++ resolved
@@ -1475,7 +1475,7 @@
                 head_y1s = anno['annorect']['y1'][0]
                 head_x2s = anno['annorect']['x2'][0]
                 head_y2s = anno['annorect']['y2'][0]
-<<<<<<< HEAD
+
                 for annopoint, head_x1, head_y1, head_x2, head_y2 in zip(
                     annopoints,
                     head_x1s,
@@ -1483,20 +1483,15 @@
                     head_x2s,
                     head_y2s
                 ):
-                    if annopoint != []:
+                    # if annopoint != []:
+                    # if len(annopoint) != 0:
+                    if annopoint.size:
                         head_rect = [
                             float(head_x1[0, 0]),
                             float(head_y1[0, 0]),
                             float(head_x2[0, 0]),
                             float(head_y2[0, 0])
                         ]
-=======
-                for annopoint, head_x1, head_y1, head_x2, head_y2 in zip(annopoints, head_x1s, head_y1s, head_x2s, head_y2s):
-                    # if annopoint != []:
-                    # if len(annopoint) != 0:
-                    if annopoint.size:
-                        head_rect = [float(head_x1[0, 0]), float(head_y1[0, 0]), float(head_x2[0, 0]), float(head_y2[0, 0])]
->>>>>>> 575f16f8
 
                         # joint coordinates
                         annopoint = annopoint['point'][0, 0]
