--- conflicted
+++ resolved
@@ -108,14 +108,7 @@
     >>> X_train, y_train, X_val, y_val, X_test, y_test = tl.files.load_fashion_mnist_dataset(shape=(-1, 28, 28, 1))
     """
     return _load_mnist_dataset(
-<<<<<<< HEAD
-        shape,
-        path,
-        name='fashion_mnist',
-        url='http://fashion-mnist.s3-website.eu-central-1.amazonaws.com/'
-=======
         shape, path, name='fashion_mnist', url='http://fashion-mnist.s3-website.eu-central-1.amazonaws.com/'
->>>>>>> 98291f0d
     )
 
 
@@ -503,20 +496,8 @@
 
 
 def load_imdb_dataset(
-<<<<<<< HEAD
-    path='data',
-    nb_words=None,
-    skip_top=0,
-    maxlen=None,
-    test_split=0.2,
-    seed=113,
-    start_char=1,
-    oov_char=2,
-    index_from=3
-=======
         path='data', nb_words=None, skip_top=0, maxlen=None, test_split=0.2, seed=113, start_char=1, oov_char=2,
         index_from=3
->>>>>>> 98291f0d
 ):
     """Load IMDB dataset.
 
@@ -826,21 +807,8 @@
     path = os.path.join(path, 'flickr1M')
     logging.info("[Flickr1M] using {}% of images = {}".format(size * 10, size * 100000))
     images_zip = [
-<<<<<<< HEAD
-        'images0.zip',
-        'images1.zip',
-        'images2.zip',
-        'images3.zip',
-        'images4.zip',
-        'images5.zip',
-        'images6.zip',
-        'images7.zip',
-        'images8.zip',
-        'images9.zip'
-=======
         'images0.zip', 'images1.zip', 'images2.zip', 'images3.zip', 'images4.zip', 'images5.zip', 'images6.zip',
         'images7.zip', 'images8.zip', 'images9.zip'
->>>>>>> 98291f0d
     ]
     tag_zip = 'tags.zip'
     url = 'http://press.liacs.nl/mirflickr/mirflickr1m/'
@@ -971,18 +939,8 @@
     def save_response_content(response, destination, chunk_size=32 * 1024):
         total_size = int(response.headers.get('content-length', 0))
         with open(destination, "wb") as f:
-<<<<<<< HEAD
-            for chunk in tqdm(
-                response.iter_content(chunk_size),
-                total=total_size,
-                unit='B',
-                unit_scale=True,
-                desc=destination
-            ):
-=======
             for chunk in tqdm(response.iter_content(chunk_size), total=total_size, unit='B', unit_scale=True,
                               desc=destination):
->>>>>>> 98291f0d
                 if chunk:  # filter out keep-alive new chunks
                     f.write(chunk)
 
@@ -1204,31 +1162,8 @@
             del_folder(os.path.join(path, 'VOCdevkit'))
     # object classes(labels)  NOTE: YOU CAN CUSTOMIZE THIS LIST
     classes = [
-<<<<<<< HEAD
-        "aeroplane",
-        "bicycle",
-        "bird",
-        "boat",
-        "bottle",
-        "bus",
-        "car",
-        "cat",
-        "chair",
-        "cow",
-        "diningtable",
-        "dog",
-        "horse",
-        "motorbike",
-        "person",
-        "pottedplant",
-        "sheep",
-        "sofa",
-        "train",
-        "tvmonitor"
-=======
         "aeroplane", "bicycle", "bird", "boat", "bottle", "bus", "car", "cat", "chair", "cow", "diningtable", "dog",
         "horse", "motorbike", "person", "pottedplant", "sheep", "sofa", "train", "tvmonitor"
->>>>>>> 98291f0d
     ]
     if contain_classes_in_person:
         classes_in_person = ["head", "hand", "foot"]
@@ -1245,16 +1180,10 @@
     folder_imgs = os.path.join(path, extracted_filename, "JPEGImages")
     imgs_file_list = load_file_list(path=folder_imgs, regx='\\.jpg', printable=False)
     logging.info("[VOC] {} images found".format(len(imgs_file_list)))
-<<<<<<< HEAD
-    imgs_file_list.sort(
-        key=lambda s: int(s.replace('.', ' ').replace('_', '').split(' ')[-2])
-    )  # 2007_000027.jpg --> 2007000027
-=======
 
     imgs_file_list.sort(key=lambda s: int(s.replace('.', ' ').replace('_', '').split(' ')[-2])
                        )  # 2007_000027.jpg --> 2007000027
 
->>>>>>> 98291f0d
     imgs_file_list = [os.path.join(folder_imgs, s) for s in imgs_file_list]
     # logging.info('IM',imgs_file_list[0::3333], imgs_file_list[-1])
     if dataset != "2012test":
@@ -1263,14 +1192,8 @@
         folder_semseg = os.path.join(path, extracted_filename, "SegmentationClass")
         imgs_semseg_file_list = load_file_list(path=folder_semseg, regx='\\.png', printable=False)
         logging.info("[VOC] {} maps for semantic segmentation found".format(len(imgs_semseg_file_list)))
-<<<<<<< HEAD
-        imgs_semseg_file_list.sort(
-            key=lambda s: int(s.replace('.', ' ').replace('_', '').split(' ')[-2])
-        )  # 2007_000032.png --> 2007000032
-=======
         imgs_semseg_file_list.sort(key=lambda s: int(s.replace('.', ' ').replace('_', '').split(' ')[-2])
                                   )  # 2007_000032.png --> 2007000032
->>>>>>> 98291f0d
         imgs_semseg_file_list = [os.path.join(folder_semseg, s) for s in imgs_semseg_file_list]
         # logging.info('Semantic Seg IM',imgs_semseg_file_list[0::333], imgs_semseg_file_list[-1])
         ##======== 3. instance segmentation maps path list
@@ -1278,14 +1201,8 @@
         folder_insseg = os.path.join(path, extracted_filename, "SegmentationObject")
         imgs_insseg_file_list = load_file_list(path=folder_insseg, regx='\\.png', printable=False)
         logging.info("[VOC] {} maps for instance segmentation found".format(len(imgs_semseg_file_list)))
-<<<<<<< HEAD
-        imgs_insseg_file_list.sort(
-            key=lambda s: int(s.replace('.', ' ').replace('_', '').split(' ')[-2])
-        )  # 2007_000032.png --> 2007000032
-=======
         imgs_insseg_file_list.sort(key=lambda s: int(s.replace('.', ' ').replace('_', '').split(' ')[-2])
                                   )  # 2007_000032.png --> 2007000032
->>>>>>> 98291f0d
         imgs_insseg_file_list = [os.path.join(folder_insseg, s) for s in imgs_insseg_file_list]
         # logging.info('Instance Seg IM',imgs_insseg_file_list[0::333], imgs_insseg_file_list[-1])
     else:
@@ -1298,14 +1215,8 @@
     logging.info(
         "[VOC] {} XML annotation files for bounding box and object class found".format(len(imgs_ann_file_list))
     )
-<<<<<<< HEAD
-    imgs_ann_file_list.sort(
-        key=lambda s: int(s.replace('.', ' ').replace('_', '').split(' ')[-2])
-    )  # 2007_000027.xml --> 2007000027
-=======
     imgs_ann_file_list.sort(key=lambda s: int(s.replace('.', ' ').replace('_', '').split(' ')[-2])
                            )  # 2007_000027.xml --> 2007000027
->>>>>>> 98291f0d
     imgs_ann_file_list = [os.path.join(folder_ann, s) for s in imgs_ann_file_list]
     # logging.info('ANN',imgs_ann_file_list[0::3333], imgs_ann_file_list[-1])
 
@@ -1358,13 +1269,7 @@
             cls_id = classes.index(cls)
             xmlbox = obj.find('bndbox')
             b = (
-<<<<<<< HEAD
-                float(xmlbox.find('xmin').text),
-                float(xmlbox.find('xmax').text),
-                float(xmlbox.find('ymin').text),
-=======
                 float(xmlbox.find('xmin').text), float(xmlbox.find('xmax').text), float(xmlbox.find('ymin').text),
->>>>>>> 98291f0d
                 float(xmlbox.find('ymax').text)
             )
             bb = convert((w, h), b)
@@ -1379,15 +1284,8 @@
                     cls_id = classes.index(cls)
                     xmlbox = part.find('bndbox')
                     b = (
-<<<<<<< HEAD
-                        float(xmlbox.find('xmin').text),
-                        float(xmlbox.find('xmax').text),
-                        float(xmlbox.find('ymin').text),
-                        float(xmlbox.find('ymax').text)
-=======
                         float(xmlbox.find('xmin').text), float(xmlbox.find('xmax').text),
                         float(xmlbox.find('ymin').text), float(xmlbox.find('ymax').text)
->>>>>>> 98291f0d
                     )
                     bb = convert((w, h), b)
                     # out_file.write(str(cls_id) + " " + " ".join([str(a) for a in bb]) + '\n')
@@ -1410,7 +1308,9 @@
         data = _recursive_parse_xml_to_dict(xml)['annotation']
         objs_info_dicts.update({imgs_file_list[idx]: data})
 
-    return imgs_file_list, imgs_semseg_file_list, imgs_insseg_file_list, imgs_ann_file_list, classes, classes_in_person, classes_dict, n_objs_list, objs_info_list, objs_info_dicts
+    return imgs_file_list, imgs_semseg_file_list, imgs_insseg_file_list, imgs_ann_file_list, \
+        classes, classes_in_person, classes_dict,\
+        n_objs_list, objs_info_list, objs_info_dicts
 
 
 def load_mpii_pose_dataset(path='data', is_16_pos_only=False):
@@ -1497,9 +1397,7 @@
         mat = sio.loadmat(os.path.join(path, extracted_filename, "mpii_human_pose_v1_u12_1.mat"))
 
         for _, (anno, train_flag) in enumerate(  # all images
-                zip(
-                    mat['RELEASE']['annolist'][0, 0][0],
-                    mat['RELEASE']['img_train'][0, 0][0])):
+                zip(mat['RELEASE']['annolist'][0, 0][0], mat['RELEASE']['img_train'][0, 0][0])):
 
             img_fn = anno['image']['name'][0, 0][0]
             train_flag = int(train_flag)
@@ -1515,17 +1413,10 @@
 
             head_rect = []
             if 'x1' in str(anno['annorect'].dtype):
-<<<<<<< HEAD
-                head_rect = zip([x1[0, 0] for x1 in anno['annorect']['x1'][0]],
-                                [y1[0, 0] for y1 in anno['annorect']['y1'][0]],
-                                [x2[0, 0] for x2 in anno['annorect']['x2'][0]],
-                                [y2[0, 0] for y2 in anno['annorect']['y2'][0]])
-=======
                 head_rect = zip(
                     [x1[0, 0] for x1 in anno['annorect']['x1'][0]], [y1[0, 0] for y1 in anno['annorect']['y1'][0]],
                     [x2[0, 0] for x2 in anno['annorect']['x2'][0]], [y2[0, 0] for y2 in anno['annorect']['y2'][0]]
                 )
->>>>>>> 98291f0d
             else:
                 head_rect = []  # TODO
 
@@ -1535,23 +1426,12 @@
                 head_y1s = anno['annorect']['y1'][0]
                 head_x2s = anno['annorect']['x2'][0]
                 head_y2s = anno['annorect']['y2'][0]
-<<<<<<< HEAD
-                for annopoint, head_x1, head_y1, head_x2, head_y2 in zip(
-                    annopoints,
-                    head_x1s,
-                    head_y1s,
-                    head_x2s,
-                    head_y2s
-                ):
-                    if annopoint != []:
-=======
 
                 for annopoint, head_x1, head_y1, head_x2, head_y2 in zip(annopoints, head_x1s, head_y1s, head_x2s,
                                                                          head_y2s):
                     # if annopoint != []:
                     # if len(annopoint) != 0:
                     if annopoint.size:
->>>>>>> 98291f0d
                         head_rect = [
                             float(head_x1[0, 0]),
                             float(head_y1[0, 0]),
@@ -1902,16 +1782,7 @@
 
 
 def save_ckpt(
-<<<<<<< HEAD
-    sess=None,
-    mode_name='model.ckpt',
-    save_dir='checkpoint',
-    var_list=None,
-    global_step=None,
-    printable=False
-=======
         sess=None, mode_name='model.ckpt', save_dir='checkpoint', var_list=None, global_step=None, printable=False
->>>>>>> 98291f0d
 ):
     """Save parameters into `ckpt` file.
 
