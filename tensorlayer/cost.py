# -*- coding: utf-8 -*-

import logging

import tensorflow as tf

__all__ = [
    'cross_entropy',
    'sigmoid_cross_entropy',
    'binary_cross_entropy',
    'mean_squared_error',
    'normalized_mean_square_error',
    'absolute_difference_error',
    'dice_coe',
    'dice_hard_coe',
    'iou_coe',
    'cross_entropy_seq',
    'cross_entropy_seq_with_mask',
    'cosine_similarity',
    'li_regularizer',
    'lo_regularizer',
    'maxnorm_regularizer',
    'maxnorm_o_regularizer',
    'maxnorm_i_regularizer',
]


def cross_entropy(output, target, name=None):
    """Softmax cross-entropy operation, returns the TensorFlow expression of cross-entropy for two distributions, it implements
    softmax internally. See ``tf.nn.sparse_softmax_cross_entropy_with_logits``.

    Parameters
    ----------
    output : Tensor
        A batch of distribution with shape: [batch_size, num of classes].
    target : Tensor
        A batch of index with shape: [batch_size, ].
    name : string
        Name of this loss.

    Examples
    --------
    >>> ce = tl.cost.cross_entropy(y_logits, y_target_logits, 'my_loss')

    References
    -----------
    - About cross-entropy: `<https://en.wikipedia.org/wiki/Cross_entropy>`__.
    - The code is borrowed from: `<https://en.wikipedia.org/wiki/Cross_entropy>`__.

    """
    # try: # old
    #     return tf.reduce_mean(tf.nn.sparse_softmax_cross_entropy_with_logits(logits=output, targets=target))
    # except: # TF 1.0
    if name is None:
        raise Exception("Please give a unique name to tl.cost.cross_entropy for TF1.0+")
    return tf.reduce_mean(tf.nn.sparse_softmax_cross_entropy_with_logits(labels=target, logits=output, name=name))


def sigmoid_cross_entropy(output, target, name=None):
    """Sigmoid cross-entropy operation, see ``tf.nn.sigmoid_cross_entropy_with_logits``.

    Parameters
    ----------
    output : Tensor
        A batch of distribution with shape: [batch_size, num of classes].
    target : Tensor
        A batch of index with shape: [batch_size, ].
    name : string
        Name of this loss.

    """
    # try: # TF 1.0
    return tf.reduce_mean(tf.nn.sigmoid_cross_entropy_with_logits(labels=target, logits=output, name=name))
    # except:
    #     return tf.reduce_mean(tf.nn.sigmoid_cross_entropy_with_logits(logits=output, targets=target))


def binary_cross_entropy(output, target, epsilon=1e-8, name='bce_loss'):
    """Binary cross entropy operation.

    Parameters
    ----------
    output : Tensor
        Tensor with type of `float32` or `float64`.
    target : Tensor
        The target distribution, format the same with `output`.
    epsilon : float
        A small value to avoid output to be zero.
    name : str
        An optional name to attach to this function.

    References
    -----------
    - `ericjang-DRAW <https://github.com/ericjang/draw/blob/master/draw.py#L73>`__

    """
    #     from tensorflow.python.framework import ops
    #     with ops.op_scope([output, target], name, "bce_loss") as name:
    #         output = ops.convert_to_tensor(output, name="preds")
    #         target = ops.convert_to_tensor(targets, name="target")
    with tf.name_scope(name):
        return tf.reduce_mean(
            tf.reduce_sum(-(target * tf.log(output + epsilon) + (1. - target) * tf.log(1. - output + epsilon)), axis=1)
        )

    # For brevity, let `x = output`, `z = target`.  The binary cross entropy loss is
    #
    #     loss(x, z) = - sum_i (x[i] * log(z[i]) + (1 - x[i]) * log(1 - z[i]))


def mean_squared_error(output, target, is_mean=False, name="mean_squared_error"):
    """Return the TensorFlow expression of mean-square-error (L2) of two batch of data.

    Parameters
    ----------
    output : Tensor
        2D, 3D or 4D tensor i.e. [batch_size, n_feature], [batch_size, height, width] or [batch_size, height, width, channel].
    target : Tensor
        The target distribution, format the same with `output`.
    is_mean : boolean
        Whether compute the mean or sum for each example.
            - If True, use ``tf.reduce_mean`` to compute the loss between one target and predict data.
            - If False, use ``tf.reduce_sum`` (default).

    References
    ------------
    - `Wiki Mean Squared Error <https://en.wikipedia.org/wiki/Mean_squared_error>`__

    """
    with tf.name_scope(name):
        if output.get_shape().ndims == 2:  # [batch_size, n_feature]
            if is_mean:
                mse = tf.reduce_mean(tf.reduce_mean(tf.squared_difference(output, target), 1))
            else:
                mse = tf.reduce_mean(tf.reduce_sum(tf.squared_difference(output, target), 1))
        elif output.get_shape().ndims == 3:  # [batch_size, w, h]
            if is_mean:
                mse = tf.reduce_mean(tf.reduce_mean(tf.squared_difference(output, target), [1, 2]))
            else:
                mse = tf.reduce_mean(tf.reduce_sum(tf.squared_difference(output, target), [1, 2]))
        elif output.get_shape().ndims == 4:  # [batch_size, w, h, c]
            if is_mean:
                mse = tf.reduce_mean(tf.reduce_mean(tf.squared_difference(output, target), [1, 2, 3]))
            else:
                mse = tf.reduce_mean(tf.reduce_sum(tf.squared_difference(output, target), [1, 2, 3]))
        else:
            raise Exception("Unknow dimension")
        return mse


def normalized_mean_square_error(output, target):
    """Return the TensorFlow expression of normalized mean-square-error of two distributions.

    Parameters
    ----------
    output : Tensor
        2D, 3D or 4D tensor i.e. [batch_size, n_feature], [batch_size, height, width] or [batch_size, height, width, channel].
    target : Tensor
        The target distribution, format the same with `output`.

    """
    with tf.name_scope("mean_squared_error_loss"):
        if output.get_shape().ndims == 2:  # [batch_size, n_feature]
            nmse_a = tf.sqrt(tf.reduce_sum(tf.squared_difference(output, target), axis=1))
            nmse_b = tf.sqrt(tf.reduce_sum(tf.square(target), axis=1))
        elif output.get_shape().ndims == 3:  # [batch_size, w, h]
            nmse_a = tf.sqrt(tf.reduce_sum(tf.squared_difference(output, target), axis=[1, 2]))
            nmse_b = tf.sqrt(tf.reduce_sum(tf.square(target), axis=[1, 2]))
        elif output.get_shape().ndims == 4:  # [batch_size, w, h, c]
            nmse_a = tf.sqrt(tf.reduce_sum(tf.squared_difference(output, target), axis=[1, 2, 3]))
            nmse_b = tf.sqrt(tf.reduce_sum(tf.square(target), axis=[1, 2, 3]))
        nmse = tf.reduce_mean(nmse_a / nmse_b)
    return nmse


def absolute_difference_error(output, target, is_mean=False):
    """Return the TensorFlow expression of absolute difference error (L1) of two batch of data.

    Parameters
    ----------
    output : Tensor
        2D, 3D or 4D tensor i.e. [batch_size, n_feature], [batch_size, height, width] or [batch_size, height, width, channel].
    target : Tensor
        The target distribution, format the same with `output`.
    is_mean : boolean
        Whether compute the mean or sum for each example.
            - If True, use ``tf.reduce_mean`` to compute the loss between one target and predict data.
            - If False, use ``tf.reduce_sum`` (default).

    """
    with tf.name_scope("mean_squared_error_loss"):
        if output.get_shape().ndims == 2:  # [batch_size, n_feature]
            if is_mean:
                loss = tf.reduce_mean(tf.reduce_mean(tf.abs(output - target), 1))
            else:
                loss = tf.reduce_mean(tf.reduce_sum(tf.abs(output - target), 1))
        elif output.get_shape().ndims == 3:  # [batch_size, w, h]
            if is_mean:
                loss = tf.reduce_mean(tf.reduce_mean(tf.abs(output - target), [1, 2]))
            else:
                loss = tf.reduce_mean(tf.reduce_sum(tf.abs(output - target), [1, 2]))
        elif output.get_shape().ndims == 4:  # [batch_size, w, h, c]
            if is_mean:
                loss = tf.reduce_mean(tf.reduce_mean(tf.abs(output - target), [1, 2, 3]))
            else:
                loss = tf.reduce_mean(tf.reduce_sum(tf.abs(output - target), [1, 2, 3]))
        else:
            raise Exception("Unknow dimension")
        return loss


def dice_coe(output, target, loss_type='jaccard', axis=(1, 2, 3), smooth=1e-5):
    """Soft dice (Sørensen or Jaccard) coefficient for comparing the similarity
    of two batch of data, usually be used for binary image segmentation
    i.e. labels are binary. The coefficient between 0 to 1, 1 means totally match.

    Parameters
    -----------
    output : Tensor
        A distribution with shape: [batch_size, ....], (any dimensions).
    target : Tensor
        The target distribution, format the same with `output`.
    loss_type : str
        ``jaccard`` or ``sorensen``, default is ``jaccard``.
    axis : tuple of int
        All dimensions are reduced, default ``[1,2,3]``.
    smooth : float
        This small value will be added to the numerator and denominator.
            - If both output and target are empty, it makes sure dice is 1.
            - If either output or target are empty (all pixels are background), dice = ```smooth/(small_value + smooth)``, then if smooth is very small, dice close to 0 (even the image values lower than the threshold), so in this case, higher smooth can have a higher dice.

    Examples
    ---------
    >>> outputs = tl.act.pixel_wise_softmax(network.outputs)
    >>> dice_loss = 1 - tl.cost.dice_coe(outputs, y_)

    References
    -----------
    - `Wiki-Dice <https://en.wikipedia.org/wiki/Sørensen–Dice_coefficient>`__

    """
    inse = tf.reduce_sum(output * target, axis=axis)
    if loss_type == 'jaccard':
        l = tf.reduce_sum(output * output, axis=axis)
        r = tf.reduce_sum(target * target, axis=axis)
    elif loss_type == 'sorensen':
        l = tf.reduce_sum(output, axis=axis)
        r = tf.reduce_sum(target, axis=axis)
    else:
        raise Exception("Unknow loss_type")
    ## old axis=[0,1,2,3]
    # dice = 2 * (inse) / (l + r)
    # epsilon = 1e-5
    # dice = tf.clip_by_value(dice, 0, 1.0-epsilon) # if all empty, dice = 1
    ## new haodong
    dice = (2. * inse + smooth) / (l + r + smooth)
    ##
    dice = tf.reduce_mean(dice)
    return dice


def dice_hard_coe(output, target, threshold=0.5, axis=(1, 2, 3), smooth=1e-5):
    """Non-differentiable Sørensen–Dice coefficient for comparing the similarity
    of two batch of data, usually be used for binary image segmentation i.e. labels are binary.
    The coefficient between 0 to 1, 1 if totally match.

    Parameters
    -----------
    output : tensor
        A distribution with shape: [batch_size, ....], (any dimensions).
    target : tensor
        The target distribution, format the same with `output`.
    threshold : float
        The threshold value to be true.
    axis : tuple of integer
        All dimensions are reduced, default ``(1,2,3)``.
    smooth : float
        This small value will be added to the numerator and denominator, see ``dice_coe``.

    References
    -----------
    - `Wiki-Dice <https://en.wikipedia.org/wiki/Sørensen–Dice_coefficient>`__

    """
    output = tf.cast(output > threshold, dtype=tf.float32)
    target = tf.cast(target > threshold, dtype=tf.float32)
    inse = tf.reduce_sum(tf.multiply(output, target), axis=axis)
    l = tf.reduce_sum(output, axis=axis)
    r = tf.reduce_sum(target, axis=axis)
    ## old axis=[0,1,2,3]
    # hard_dice = 2 * (inse) / (l + r)
    # epsilon = 1e-5
    # hard_dice = tf.clip_by_value(hard_dice, 0, 1.0-epsilon)
    ## new haodong
    hard_dice = (2. * inse + smooth) / (l + r + smooth)
    ##
    hard_dice = tf.reduce_mean(hard_dice)
    return hard_dice


def iou_coe(output, target, threshold=0.5, axis=(1, 2, 3), smooth=1e-5):
    """Non-differentiable Intersection over Union (IoU) for comparing the
    similarity of two batch of data, usually be used for evaluating binary image segmentation.
    The coefficient between 0 to 1, and 1 means totally match.

    Parameters
    -----------
    output : tensor
        A batch of distribution with shape: [batch_size, ....], (any dimensions).
    target : tensor
        The target distribution, format the same with `output`.
    threshold : float
        The threshold value to be true.
    axis : tuple of integer
        All dimensions are reduced, default ``(1,2,3)``.
    smooth : float
        This small value will be added to the numerator and denominator, see ``dice_coe``.

    Notes
    ------
    - IoU cannot be used as training loss, people usually use dice coefficient for training, IoU and hard-dice for evaluating.

    """
    pre = tf.cast(output > threshold, dtype=tf.float32)
    truth = tf.cast(target > threshold, dtype=tf.float32)
    inse = tf.reduce_sum(tf.multiply(pre, truth), axis=axis)  # AND
    union = tf.reduce_sum(tf.cast(tf.add(pre, truth) >= 1, dtype=tf.float32), axis=axis)  # OR
    ## old axis=[0,1,2,3]
    # epsilon = 1e-5
    # batch_iou = inse / (union + epsilon)
    ## new haodong
    batch_iou = (inse + smooth) / (union + smooth)
    iou = tf.reduce_mean(batch_iou)
    return iou  #, pre, truth, inse, union


# ## test soft/hard dice and iou
# import numpy as np
# y = np.zeros((1,10,10,1))
# # y[0,0:5,0:5]=1.0
# o = np.zeros((1,10,10,1))
# # o[:,:,:,:] = 0            # what we want: dice=0   iou=0  OK
# # o[0,0:2,0:2]=0.3          # what we want: dice larger iou=0  OK
# # o[0,0:2,0:2]=0.6          # what we want: dice larger  iou small  OK
# # o[0,0:3,0:3]=0.6          # what we want: dice larger iou larger OK
# # o[0,0:3,0:3]=1            # what we want: dice larger iou same OK
# # o[0,0:5,0:5]=1            # what we want: dice=1 iou=1  OK
# # o[0,0:5,0:5]=0.3          # what we want: dice smaller  iou=0  OK
# # o[0,0:5,0:5]=1e-2           # what we want: dice≈0 iou=0  OK
# # o[0,8:10,8:10]=1.0        # what we want: dice=0 iou=0  OK
# # o[0,8:10,8:10]=1e-10        # what we want: dice=0 iou=0  OK
# # y[:,:,:,:] = o[:,:,:,:] = 0 # what we want: dice=1 iou=1  OK
# ## why in u-net, dice=1 hard-dice=1 iou=1 exist?? print bug?
#
# d = dice_coe(o, y, 'jaccard', smooth=1.)
# hd = dice_hard_coe(o, y, smooth=1e-5)
# i = iou_coe(o, y, smooth=1e-5)
# sess = tf.Session(config=tf.ConfigProto(allow_soft_placement=True))
# # sess.run(tf.local_variables_initializer())
# print(sess.run([d,hd,i]))
# # p, t, i, u = sess.run([pre, truth, inse, union])
# # import pprint
# # pprint.pprint(((y>0.5)*(o>0.5)).astype(int).tolist())
# # pprint.pprint(p.tolist())
# # pprint.pprint(t.tolist())
# # pprint.pprint(i)
# # pprint.pprint(u)
# exit()


def cross_entropy_seq(logits, target_seqs, batch_size=None):  #, batch_size=1, num_steps=None):
    """Returns the expression of cross-entropy of two sequences, implement
    softmax internally. Normally be used for fixed length RNN outputs, see `PTB example <https://github.com/zsdonghao/tensorlayer/blob/master/example/tutorial_ptb_lstm_state_is_tuple.py>`__.

    Parameters
    ----------
    logits : Tensor
        2D tensor with shape of `[batch_size * n_steps, n_classes]`.
    target_seqs : Tensor
        The target sequence, 2D tensor `[batch_size, n_steps]`, if the number of step is dynamic, please use ``tl.cost.cross_entropy_seq_with_mask`` instead.
    batch_size : None or int.
        Whether to divide the cost by batch size.
            - If integer, the return cost will be divided by `batch_size`.
            - If None (default), the return cost will not be divided by anything.

    Examples
    --------
    >>> see `PTB example <https://github.com/zsdonghao/tensorlayer/blob/master/example/tutorial_ptb_lstm_state_is_tuple.py>`__.for more details
    >>> input_data = tf.placeholder(tf.int32, [batch_size, n_steps])
    >>> targets = tf.placeholder(tf.int32, [batch_size, n_steps])
    >>> # build the network
    >>> print(net.outputs)
    ... (batch_size * n_steps, n_classes)
    >>> cost = tl.cost.cross_entropy_seq(network.outputs, targets)

    """
    # try: # TF 1.0
    sequence_loss_by_example_fn = tf.contrib.legacy_seq2seq.sequence_loss_by_example
    # except:
    #     sequence_loss_by_example_fn = tf.nn.seq2seq.sequence_loss_by_example

<<<<<<< HEAD
    loss = sequence_loss_by_example_fn([logits],
                                       [tf.reshape(target_seqs, [-1])],
                                       [tf.ones_like(tf.reshape(target_seqs, [-1]), dtype=tf.float32)])
=======
    loss = sequence_loss_by_example_fn(
        [logits], [tf.reshape(target_seqs, [-1])], [tf.ones_like(tf.reshape(target_seqs, [-1]), dtype=tf.float32)]
    )
>>>>>>> 98291f0d
    # [tf.ones([batch_size * num_steps])])
    cost = tf.reduce_sum(loss)  #/ batch_size
    if batch_size is not None:
        cost = cost / batch_size
    return cost


def cross_entropy_seq_with_mask(logits, target_seqs, input_mask, return_details=False, name=None):
    """Returns the expression of cross-entropy of two sequences, implement
    softmax internally. Normally be used for Dynamic RNN with Synced sequence input and output.

    Parameters
    -----------
    logits : Tensor
        2D tensor with shape of [batch_size * ?, n_classes], `?` means dynamic IDs for each example.
        - Can be get from `DynamicRNNLayer` by setting ``return_seq_2d`` to `True`.
    target_seqs : Tensor
        int of tensor, like word ID. [batch_size, ?], `?` means dynamic IDs for each example.
    input_mask : Tensor
        The mask to compute loss, it has the same size with `target_seqs`, normally 0 or 1.
    return_details : boolean
        Whether to return detailed losses.
            - If False (default), only returns the loss.
            - If True, returns the loss, losses, weights and targets (see source code).

    Examples
    --------
    >>> batch_size = 64
    >>> vocab_size = 10000
    >>> embedding_size = 256
    >>> input_seqs = tf.placeholder(dtype=tf.int64, shape=[batch_size, None], name="input")
    >>> target_seqs = tf.placeholder(dtype=tf.int64, shape=[batch_size, None], name="target")
    >>> input_mask = tf.placeholder(dtype=tf.int64, shape=[batch_size, None], name="mask")
    >>> net = tl.layers.EmbeddingInputlayer(
    ...         inputs = input_seqs,
    ...         vocabulary_size = vocab_size,
    ...         embedding_size = embedding_size,
    ...         name = 'seq_embedding')
    >>> net = tl.layers.DynamicRNNLayer(net,
    ...         cell_fn = tf.contrib.rnn.BasicLSTMCell,
    ...         n_hidden = embedding_size,
    ...         dropout = (0.7 if is_train else None),
    ...         sequence_length = tl.layers.retrieve_seq_length_op2(input_seqs),
    ...         return_seq_2d = True,
    ...         name = 'dynamicrnn')
    >>> print(net.outputs)
    ... (?, 256)
    >>> net = tl.layers.DenseLayer(net, n_units=vocab_size, name="output")
    >>> print(net.outputs)
    ... (?, 10000)
    >>> loss = tl.cost.cross_entropy_seq_with_mask(net.outputs, target_seqs, input_mask)

    """
    targets = tf.reshape(target_seqs, [-1])  # to one vector
    weights = tf.to_float(tf.reshape(input_mask, [-1]))  # to one vector like targets
    losses = tf.nn.sparse_softmax_cross_entropy_with_logits(logits=logits, labels=targets, name=name) * weights
    #losses = tf.reduce_mean(tf.nn.sparse_softmax_cross_entropy_with_logits(logits=logits, labels=targets, name=name)) # for TF1.0 and others

    # try: ## TF1.0
    loss = tf.divide(
        tf.reduce_sum(losses),  # loss from mask. reduce_sum before element-wise mul with mask !!
        tf.reduce_sum(weights),
        name="seq_loss_with_mask"
    )
    # except: ## TF0.12
    #     loss = tf.div(tf.reduce_sum(losses),   # loss from mask. reduce_sum before element-wise mul with mask !!
    #                     tf.reduce_sum(weights),
    #                     name="seq_loss_with_mask")
    if return_details:
        return loss, losses, weights, targets
    else:
        return loss


def cosine_similarity(v1, v2):
    """Cosine similarity [-1, 1].

    Parameters
    ----------
    v1, v2 : Tensor
        Tensor with the same shape [batch_size, n_feature].

    Returns
    -------
    Tensor
        a tensor of shape [batch_size].

    References
    ----------
    - `<https://en.wikipedia.org/wiki/Cosine_similarity>`__.

    """
    # try: ## TF1.0
    cost = tf.reduce_sum(tf.multiply(v1, v2), 1) / (
        tf.sqrt(tf.reduce_sum(tf.multiply(v1, v1), 1)) * tf.sqrt(tf.reduce_sum(tf.multiply(v2, v2), 1))
    )
    # except: ## TF0.12
    #     cost = tf.reduce_sum(tf.mul(v1, v2), reduction_indices=1) / (tf.sqrt(tf.reduce_sum(tf.mul(v1, v1), reduction_indices=1)) * tf.sqrt(tf.reduce_sum(tf.mul(v2, v2), reduction_indices=1)))
    return cost


## Regularization Functions
def li_regularizer(scale, scope=None):
    """Li regularization removes the neurons of previous layer. The `i` represents `inputs`.
    Returns a function that can be used to apply group li regularization to weights.
    The implementation follows `TensorFlow contrib <https://github.com/tensorflow/tensorflow/blob/master/tensorflow/contrib/layers/python/layers/regularizers.py>`__.

    Parameters
    ----------
    scale : float
        A scalar multiplier `Tensor`. 0.0 disables the regularizer.
    scope: str
        An optional scope name for this function.

    Returns
    --------
    A function with signature `li(weights, name=None)` that apply Li regularization.

    Raises
    ------
    ValueError : if scale is outside of the range [0.0, 1.0] or if scale is not a float.

    """
    import numbers
    from tensorflow.python.framework import ops
    from tensorflow.python.ops import standard_ops
    # from tensorflow.python.platform import tf_logging as logging

    if isinstance(scale, numbers.Integral):
        raise ValueError('scale cannot be an integer: %s' % scale)
    if isinstance(scale, numbers.Real):
        if scale < 0.:
            raise ValueError('Setting a scale less than 0 on a regularizer: %g' % scale)
        if scale >= 1.:
            raise ValueError('Setting a scale greater than 1 on a regularizer: %g' % scale)
        if scale == 0.:
            logging.info('Scale of 0 disables regularizer.')
            return lambda _, name=None: None

    def li(weights):
        """Applies li regularization to weights."""
        with tf.name_scope('li_regularizer') as scope:
            my_scale = ops.convert_to_tensor(scale, dtype=weights.dtype.base_dtype, name='scale')
            # if tf.__version__ <= '0.12':
            #     standard_ops_fn = standard_ops.mul
            # else:
            standard_ops_fn = standard_ops.multiply
            return standard_ops_fn(
<<<<<<< HEAD
                my_scale,
                standard_ops.reduce_sum(standard_ops.sqrt(standard_ops.reduce_sum(tf.square(weights), 1))),
=======
                my_scale, standard_ops.reduce_sum(standard_ops.sqrt(standard_ops.reduce_sum(tf.square(weights), 1))),
>>>>>>> 98291f0d
                name=scope
            )

    return li


def lo_regularizer(scale):
    """Lo regularization removes the neurons of current layer. The `o` represents `outputs`
    Returns a function that can be used to apply group lo regularization to weights.
    The implementation follows `TensorFlow contrib <https://github.com/tensorflow/tensorflow/blob/master/tensorflow/contrib/layers/python/layers/regularizers.py>`__.

    Parameters
    ----------
    scale : float
        A scalar multiplier `Tensor`. 0.0 disables the regularizer.

    Returns
    -------
    A function with signature `lo(weights, name=None)` that apply Lo regularization.

    Raises
    ------
    ValueError : If scale is outside of the range [0.0, 1.0] or if scale is not a float.

    """
    import numbers
    from tensorflow.python.framework import ops
    from tensorflow.python.ops import standard_ops
    # from tensorflow.python.platform import tf_logging as logging

    if isinstance(scale, numbers.Integral):
        raise ValueError('scale cannot be an integer: %s' % scale)
    if isinstance(scale, numbers.Real):
        if scale < 0.:
            raise ValueError('Setting a scale less than 0 on a regularizer: %g' % scale)
        if scale >= 1.:
            raise ValueError('Setting a scale greater than 1 on a regularizer: %g' % scale)
        if scale == 0.:
            logging.info('Scale of 0 disables regularizer.')
            return lambda _, name=None: None

    def lo(weights, name='lo_regularizer'):
        """Applies group column regularization to weights."""
        with tf.name_scope(name) as scope:
            my_scale = ops.convert_to_tensor(scale, dtype=weights.dtype.base_dtype, name='scale')
            # if tf.__version__ <= '0.12':
            #     standard_ops_fn = standard_ops.mul
            # else:
            standard_ops_fn = standard_ops.multiply
            return standard_ops_fn(
<<<<<<< HEAD
                my_scale,
                standard_ops.reduce_sum(standard_ops.sqrt(standard_ops.reduce_sum(tf.square(weights), 0))),
=======
                my_scale, standard_ops.reduce_sum(standard_ops.sqrt(standard_ops.reduce_sum(tf.square(weights), 0))),
>>>>>>> 98291f0d
                name=scope
            )

    return lo


def maxnorm_regularizer(scale=1.0):
    """Max-norm regularization returns a function that can be used to apply max-norm regularization to weights.

    More about max-norm, see `wiki-max norm <https://en.wikipedia.org/wiki/Matrix_norm#Max_norm>`_.
    The implementation follows `TensorFlow contrib <https://github.com/tensorflow/tensorflow/blob/master/tensorflow/contrib/layers/python/layers/regularizers.py>`__.

    Parameters
    ----------
    scale : float
        A scalar multiplier `Tensor`. 0.0 disables the regularizer.

    Returns
    ---------
    A function with signature `mn(weights, name=None)` that apply Lo regularization.

    Raises
    --------
    ValueError : If scale is outside of the range [0.0, 1.0] or if scale is not a float.

    """
    import numbers
    from tensorflow.python.framework import ops
    from tensorflow.python.ops import standard_ops

    if isinstance(scale, numbers.Integral):
        raise ValueError('scale cannot be an integer: %s' % scale)
    if isinstance(scale, numbers.Real):
        if scale < 0.:
            raise ValueError('Setting a scale less than 0 on a regularizer: %g' % scale)
        # if scale >= 1.:
        #   raise ValueError('Setting a scale greater than 1 on a regularizer: %g' %
        #                    scale)
        if scale == 0.:
            logging.info('Scale of 0 disables regularizer.')
            return lambda _, name=None: None

    def mn(weights, name='max_regularizer'):
        """Applies max-norm regularization to weights."""
        with tf.name_scope(name) as scope:
            my_scale = ops.convert_to_tensor(scale, dtype=weights.dtype.base_dtype, name='scale')
            #   if tf.__version__ <= '0.12':
            #       standard_ops_fn = standard_ops.mul
            #   else:
            standard_ops_fn = standard_ops.multiply
            return standard_ops_fn(my_scale, standard_ops.reduce_max(standard_ops.abs(weights)), name=scope)

    return mn


def maxnorm_o_regularizer(scale):
    """Max-norm output regularization removes the neurons of current layer.
    Returns a function that can be used to apply max-norm regularization to each column of weight matrix.
    The implementation follows `TensorFlow contrib <https://github.com/tensorflow/tensorflow/blob/master/tensorflow/contrib/layers/python/layers/regularizers.py>`__.

    Parameters
    ----------
    scale : float
        A scalar multiplier `Tensor`. 0.0 disables the regularizer.

    Returns
    ---------
    A function with signature `mn_o(weights, name=None)` that apply Lo regularization.

    Raises
    ---------
    ValueError : If scale is outside of the range [0.0, 1.0] or if scale is not a float.

    """
    import numbers
    from tensorflow.python.framework import ops
    from tensorflow.python.ops import standard_ops

    if isinstance(scale, numbers.Integral):
        raise ValueError('scale cannot be an integer: %s' % scale)
    if isinstance(scale, numbers.Real):
        if scale < 0.:
            raise ValueError('Setting a scale less than 0 on a regularizer: %g' % scale)
        # if scale >= 1.:
        #   raise ValueError('Setting a scale greater than 1 on a regularizer: %g' %
        #                    scale)
        if scale == 0.:
            logging.info('Scale of 0 disables regularizer.')
            return lambda _, name=None: None

    def mn_o(weights, name='maxnorm_o_regularizer'):
        """Applies max-norm regularization to weights."""
        with tf.name_scope(name) as scope:
            my_scale = ops.convert_to_tensor(scale, dtype=weights.dtype.base_dtype, name='scale')
            if tf.__version__ <= '0.12':
                standard_ops_fn = standard_ops.mul
            else:
                standard_ops_fn = standard_ops.multiply
            return standard_ops_fn(
<<<<<<< HEAD
                my_scale,
                standard_ops.reduce_sum(standard_ops.reduce_max(standard_ops.abs(weights), 0)),
                name=scope
=======
                my_scale, standard_ops.reduce_sum(standard_ops.reduce_max(standard_ops.abs(weights), 0)), name=scope
>>>>>>> 98291f0d
            )

    return mn_o


def maxnorm_i_regularizer(scale):
    """Max-norm input regularization removes the neurons of previous layer.
    Returns a function that can be used to apply max-norm regularization to each row of weight matrix.
    The implementation follows `TensorFlow contrib <https://github.com/tensorflow/tensorflow/blob/master/tensorflow/contrib/layers/python/layers/regularizers.py>`__.

    Parameters
    ----------
    scale : float
        A scalar multiplier `Tensor`. 0.0 disables the regularizer.

    Returns
    ---------
    A function with signature `mn_i(weights, name=None)` that apply Lo regularization.

    Raises
    ---------
    ValueError : If scale is outside of the range [0.0, 1.0] or if scale is not a float.

    """
    import numbers
    from tensorflow.python.framework import ops
    from tensorflow.python.ops import standard_ops

    if isinstance(scale, numbers.Integral):
        raise ValueError('scale cannot be an integer: %s' % scale)
    if isinstance(scale, numbers.Real):
        if scale < 0.:
            raise ValueError('Setting a scale less than 0 on a regularizer: %g' % scale)
        # if scale >= 1.:
        #   raise ValueError('Setting a scale greater than 1 on a regularizer: %g' %
        #                    scale)
        if scale == 0.:
            logging.info('Scale of 0 disables regularizer.')
            return lambda _, name=None: None

    def mn_i(weights, name='maxnorm_i_regularizer'):
        """Applies max-norm regularization to weights."""
        with tf.name_scope(name) as scope:
            my_scale = ops.convert_to_tensor(scale, dtype=weights.dtype.base_dtype, name='scale')
            if tf.__version__ <= '0.12':
                standard_ops_fn = standard_ops.mul
            else:
                standard_ops_fn = standard_ops.multiply
            return standard_ops_fn(
<<<<<<< HEAD
                my_scale,
                standard_ops.reduce_sum(standard_ops.reduce_max(standard_ops.abs(weights), 1)),
                name=scope
=======
                my_scale, standard_ops.reduce_sum(standard_ops.reduce_max(standard_ops.abs(weights), 1)), name=scope
>>>>>>> 98291f0d
            )

    return mn_i<|MERGE_RESOLUTION|>--- conflicted
+++ resolved
@@ -399,15 +399,9 @@
     # except:
     #     sequence_loss_by_example_fn = tf.nn.seq2seq.sequence_loss_by_example
 
-<<<<<<< HEAD
-    loss = sequence_loss_by_example_fn([logits],
-                                       [tf.reshape(target_seqs, [-1])],
-                                       [tf.ones_like(tf.reshape(target_seqs, [-1]), dtype=tf.float32)])
-=======
     loss = sequence_loss_by_example_fn(
         [logits], [tf.reshape(target_seqs, [-1])], [tf.ones_like(tf.reshape(target_seqs, [-1]), dtype=tf.float32)]
     )
->>>>>>> 98291f0d
     # [tf.ones([batch_size * num_steps])])
     cost = tf.reduce_sum(loss)  #/ batch_size
     if batch_size is not None:
@@ -556,12 +550,7 @@
             # else:
             standard_ops_fn = standard_ops.multiply
             return standard_ops_fn(
-<<<<<<< HEAD
-                my_scale,
-                standard_ops.reduce_sum(standard_ops.sqrt(standard_ops.reduce_sum(tf.square(weights), 1))),
-=======
                 my_scale, standard_ops.reduce_sum(standard_ops.sqrt(standard_ops.reduce_sum(tf.square(weights), 1))),
->>>>>>> 98291f0d
                 name=scope
             )
 
@@ -612,12 +601,7 @@
             # else:
             standard_ops_fn = standard_ops.multiply
             return standard_ops_fn(
-<<<<<<< HEAD
-                my_scale,
-                standard_ops.reduce_sum(standard_ops.sqrt(standard_ops.reduce_sum(tf.square(weights), 0))),
-=======
                 my_scale, standard_ops.reduce_sum(standard_ops.sqrt(standard_ops.reduce_sum(tf.square(weights), 0))),
->>>>>>> 98291f0d
                 name=scope
             )
 
@@ -717,13 +701,7 @@
             else:
                 standard_ops_fn = standard_ops.multiply
             return standard_ops_fn(
-<<<<<<< HEAD
-                my_scale,
-                standard_ops.reduce_sum(standard_ops.reduce_max(standard_ops.abs(weights), 0)),
-                name=scope
-=======
                 my_scale, standard_ops.reduce_sum(standard_ops.reduce_max(standard_ops.abs(weights), 0)), name=scope
->>>>>>> 98291f0d
             )
 
     return mn_o
@@ -773,13 +751,7 @@
             else:
                 standard_ops_fn = standard_ops.multiply
             return standard_ops_fn(
-<<<<<<< HEAD
-                my_scale,
-                standard_ops.reduce_sum(standard_ops.reduce_max(standard_ops.abs(weights), 1)),
-                name=scope
-=======
                 my_scale, standard_ops.reduce_sum(standard_ops.reduce_max(standard_ops.abs(weights), 1)), name=scope
->>>>>>> 98291f0d
             )
 
     return mn_i