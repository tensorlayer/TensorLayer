--- conflicted
+++ resolved
@@ -8,18 +8,7 @@
 import tensorflow as tf
 from .. import _logging as logging
 from ..layers import (
-<<<<<<< HEAD
-    Layer,
-    BatchNormLayer,
-    Conv2d,
-    DepthwiseConv2d,
-    FlattenLayer,
-    GlobalMeanPool2d,
-    InputLayer,
-    ReshapeLayer
-=======
     Layer, BatchNormLayer, Conv2d, DepthwiseConv2d, FlattenLayer, GlobalMeanPool2d, InputLayer, ReshapeLayer
->>>>>>> 98291f0d
 )
 from ..files import maybe_download_and_extract, assign_params, load_npz
 
@@ -164,13 +153,7 @@
     def restore_params(self, sess, path='models'):
         logging.info("Restore pre-trained parameters")
         maybe_download_and_extract(
-<<<<<<< HEAD
-            'mobilenet.npz',
-            path,
-            'https://github.com/tensorlayer/pretrained-models/raw/master/models/',
-=======
             'mobilenet.npz', path, 'https://github.com/tensorlayer/pretrained-models/raw/master/models/',
->>>>>>> 98291f0d
             expected_bytes=25600116
         )  # ls -al
         params = load_npz(name=os.path.join(path, 'mobilenet.npz'))
