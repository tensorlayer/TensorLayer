#! /usr/bin/python
# -*- coding: utf-8 -*-
"""
VGG-16 for ImageNet.

Introduction
----------------
VGG is a convolutional neural network model proposed by K. Simonyan and A. Zisserman
from the University of Oxford in the paper “Very Deep Convolutional Networks for
Large-Scale Image Recognition”  . The model achieves 92.7% top-5 test accuracy in ImageNet,
which is a dataset of over 14 million images belonging to 1000 classes.

Download Pre-trained Model
----------------------------
- Model weights in this example - vgg16_weights.npz : http://www.cs.toronto.edu/~frossard/post/vgg16/
- Caffe VGG 16 model : https://gist.github.com/ksimonyan/211839e770f7b538e2d8#file-readme-md
- Tool to convert the Caffe models to TensorFlow's : https://github.com/ethereon/caffe-tensorflow

Note
------
- For simplified CNN layer see "Convolutional layer (Simplified)"
in read the docs website.
- When feeding other images to the model be sure to properly resize or crop them
beforehand. Distorted images might end up being misclassified. One way of safely
feeding images of multiple sizes is by doing center cropping.
"""

import os
import numpy as np
import tensorflow as tf

from tensorlayer import logging

from tensorlayer.layers import Conv2d
from tensorlayer.layers import DenseLayer
from tensorlayer.layers import FlattenLayer
from tensorlayer.layers import InputLayer
from tensorlayer.layers import MaxPool2d
<<<<<<< HEAD

=======
>>>>>>> 5ad71253

from tensorlayer.files import maybe_download_and_extract
from tensorlayer.files import assign_params

__all__ = [
    'VGG16',
]


class VGG16Base(object):
    """The VGG16 model."""
    @staticmethod
    def vgg16_simple_api(net_in, end_with):
        with tf.name_scope('preprocess'):
            # Notice that we include a preprocessing layer that takes the RGB image
            # with pixels values in the range of 0-255 and subtracts the mean image
            # values (calculated over the entire ImageNet training set).
<<<<<<< HEAD

            # Rescale the input tensor with pixels values in the range of 0-255
            net_in.outputs = net_in.outputs * 255.0

=======

            # Rescale the input tensor with pixels values in the range of 0-255
            net_in.outputs = net_in.outputs * 255.0

>>>>>>> 5ad71253
            mean = tf.constant([123.68, 116.779, 103.939], dtype=tf.float32, shape=[1, 1, 1, 3], name='img_mean')
            net_in.outputs = net_in.outputs - mean

        layers = [
            # conv1
            lambda net: Conv2d(
                net_in, n_filter=64, filter_size=(3, 3), strides=(1, 1), act=tf.nn.relu, padding='SAME', name='conv1_1'
            ),
            lambda net: Conv2d(
                net, n_filter=64, filter_size=(3, 3), strides=(1, 1), act=tf.nn.relu, padding='SAME', name='conv1_2'
            ),
            lambda net: MaxPool2d(net, filter_size=(2, 2), strides=(2, 2), padding='SAME', name='pool1'),

            # conv2
            lambda net: Conv2d(
                net, n_filter=128, filter_size=(3, 3), strides=(1, 1), act=tf.nn.relu, padding='SAME', name='conv2_1'
            ),
            lambda net: Conv2d(
                net, n_filter=128, filter_size=(3, 3), strides=(1, 1), act=tf.nn.relu, padding='SAME', name='conv2_2'
            ),
            lambda net: MaxPool2d(net, filter_size=(2, 2), strides=(2, 2), padding='SAME', name='pool2'),

            # conv3
            lambda net: Conv2d(
                net, n_filter=256, filter_size=(3, 3), strides=(1, 1), act=tf.nn.relu, padding='SAME', name='conv3_1'
            ),
            lambda net: Conv2d(
                net, n_filter=256, filter_size=(3, 3), strides=(1, 1), act=tf.nn.relu, padding='SAME', name='conv3_2'
            ),
            lambda net: Conv2d(
                net, n_filter=256, filter_size=(3, 3), strides=(1, 1), act=tf.nn.relu, padding='SAME', name='conv3_3'
            ),
            lambda net: MaxPool2d(net, filter_size=(2, 2), strides=(2, 2), padding='SAME', name='pool3'),

            # conv4
            lambda net: Conv2d(
                net, n_filter=512, filter_size=(3, 3), strides=(1, 1), act=tf.nn.relu, padding='SAME', name='conv4_1'
            ),
            lambda net: Conv2d(
                net, n_filter=512, filter_size=(3, 3), strides=(1, 1), act=tf.nn.relu, padding='SAME', name='conv4_2'
            ),
            lambda net: Conv2d(
                net, n_filter=512, filter_size=(3, 3), strides=(1, 1), act=tf.nn.relu, padding='SAME', name='conv4_3'
            ),
            lambda net: MaxPool2d(net, filter_size=(2, 2), strides=(2, 2), padding='SAME', name='pool4'),

            # conv5
            lambda net: Conv2d(
                net, n_filter=512, filter_size=(3, 3), strides=(1, 1), act=tf.nn.relu, padding='SAME', name='conv5_1'
            ),
            lambda net: Conv2d(
                net, n_filter=512, filter_size=(3, 3), strides=(1, 1), act=tf.nn.relu, padding='SAME', name='conv5_2'
            ),
            lambda net: Conv2d(
                net, n_filter=512, filter_size=(3, 3), strides=(1, 1), act=tf.nn.relu, padding='SAME', name='conv5_3'
            ),
            lambda net: MaxPool2d(net, filter_size=(2, 2), strides=(2, 2), padding='SAME', name='pool5'),
            lambda net: FlattenLayer(net, name='flatten'),
            lambda net: DenseLayer(net, n_units=4096, act=tf.nn.relu, name='fc1_relu'),
            lambda net: DenseLayer(net, n_units=4096, act=tf.nn.relu, name='fc2_relu'),
            lambda net: DenseLayer(net, n_units=1000, name='fc3_relu'),
        ]
        net = net_in
        for l in layers:
            net = l(net)
            # if end_with in net.name:
            if net.name.endswith(end_with):
                return net

        raise Exception("unknown layer name (end_with): {}".format(end_with))

    def restore_params(self, sess):
        logging.info("Restore pre-trained parameters")
        maybe_download_and_extract(
            'vgg16_weights.npz', 'models', 'http://www.cs.toronto.edu/~frossard/vgg16/', expected_bytes=553436134
        )
        npz = np.load(os.path.join('models', 'vgg16_weights.npz'))

        params = []
        for val in sorted(npz.items()):
            logging.info("  Loading params %s" % str(val[1].shape))
            params.append(val[1])
            if len(self.all_params) == len(params):
                break

        assign_params(sess, params, self.net)
        del params


class VGG16(VGG16Base):
    """Pre-trained VGG-16 model.

    Parameters
    ------------
    x : placeholder
        shape [None, 224, 224, 3], value range [0, 1].
    end_with : str
        The end point of the model. Default ``fc3_relu`` i.e. the whole model.
    reuse : boolean
        Whether to reuse the model.

    Examples
    ---------
    Classify ImageNet classes with VGG16, see `tutorial_models_vgg16.py <https://github.com/tensorlayer/tensorlayer/blob/master/example/tutorial_models_vgg16.py>`__

    >>> x = tf.placeholder(tf.float32, [None, 224, 224, 3])
    >>> # get the whole model
    >>> vgg = tl.models.VGG16(x)
    >>> # restore pre-trained VGG parameters
    >>> sess = tf.InteractiveSession()
    >>> vgg.restore_params(sess)
    >>> # use for inferencing
    >>> probs = tf.nn.softmax(vgg.outputs)

    Extract features with VGG16 and Train a classifier with 100 classes

    >>> x = tf.placeholder(tf.float32, [None, 224, 224, 3])
    >>> # get VGG without the last layer
    >>> vgg = tl.models.VGG16(x, end_with='fc2_relu')
    >>> # add one more layer
    >>> net = tl.layers.DenseLayer(vgg, 100, name='out')
    >>> # initialize all parameters
    >>> sess = tf.InteractiveSession()
    >>> tl.layers.initialize_global_variables(sess)
    >>> # restore pre-trained VGG parameters
    >>> vgg.restore_params(sess)
    >>> # train your own classifier (only update the last layer)
    >>> train_params = tl.layers.get_variables_with_name('out')

    Reuse model

    >>> x1 = tf.placeholder(tf.float32, [None, 224, 224, 3])
    >>> x2 = tf.placeholder(tf.float32, [None, 224, 224, 3])
    >>> # get VGG without the last layer
    >>> vgg1 = tl.models.VGG16(x1, end_with='fc2_relu')
    >>> # reuse the parameters of vgg1 with different input
    >>> vgg2 = tl.models.VGG16(x2, end_with='fc2_relu', reuse=True)
    >>> # restore pre-trained VGG parameters (as they share parameters, we don’t need to restore vgg2)
    >>> sess = tf.InteractiveSession()
    >>> vgg1.restore_params(sess)

    """

    def __init__(self, x, end_with='fc3_relu', reuse=None):
        with tf.variable_scope("vgg16", reuse=reuse):
            net = InputLayer(x, name='input')
            self.net = VGG16Base.vgg16_simple_api(net, end_with)

            self.outputs = self.net.outputs

            self.all_params = list(self.net.all_params)
            self.all_layers = list(self.net.all_layers)
            self.all_drop = dict(self.net.all_drop)

            self.print_layers = self.net.print_layers
            self.print_params = self.net.print_params<|MERGE_RESOLUTION|>--- conflicted
+++ resolved
@@ -36,10 +36,7 @@
 from tensorlayer.layers import FlattenLayer
 from tensorlayer.layers import InputLayer
 from tensorlayer.layers import MaxPool2d
-<<<<<<< HEAD
-
-=======
->>>>>>> 5ad71253
+
 
 from tensorlayer.files import maybe_download_and_extract
 from tensorlayer.files import assign_params
@@ -57,17 +54,10 @@
             # Notice that we include a preprocessing layer that takes the RGB image
             # with pixels values in the range of 0-255 and subtracts the mean image
             # values (calculated over the entire ImageNet training set).
-<<<<<<< HEAD
 
             # Rescale the input tensor with pixels values in the range of 0-255
             net_in.outputs = net_in.outputs * 255.0
 
-=======
-
-            # Rescale the input tensor with pixels values in the range of 0-255
-            net_in.outputs = net_in.outputs * 255.0
-
->>>>>>> 5ad71253
             mean = tf.constant([123.68, 116.779, 103.939], dtype=tf.float32, shape=[1, 1, 1, 3], name='img_mean')
             net_in.outputs = net_in.outputs - mean
 
