--- conflicted
+++ resolved
@@ -66,16 +66,7 @@
             name='conv1_2'
         )
         net = PoolLayer(
-<<<<<<< HEAD
-            net,
-            ksize=[1, 2, 2, 1],
-            strides=[1, 2, 2, 1],
-            padding='SAME',
-            pool=tf.nn.max_pool,
-            name='pool1'
-=======
             net, ksize=[1, 2, 2, 1], strides=[1, 2, 2, 1], padding='SAME', pool=tf.nn.max_pool, name='pool1'
->>>>>>> 98291f0d
         )
 
         # conv2
@@ -96,16 +87,7 @@
             name='conv2_2'
         )
         net = PoolLayer(
-<<<<<<< HEAD
-            net,
-            ksize=[1, 2, 2, 1],
-            strides=[1, 2, 2, 1],
-            padding='SAME',
-            pool=tf.nn.max_pool,
-            name='pool2'
-=======
             net, ksize=[1, 2, 2, 1], strides=[1, 2, 2, 1], padding='SAME', pool=tf.nn.max_pool, name='pool2'
->>>>>>> 98291f0d
         )
 
         # conv3
@@ -134,16 +116,7 @@
             name='conv3_3'
         )
         net = PoolLayer(
-<<<<<<< HEAD
-            net,
-            ksize=[1, 2, 2, 1],
-            strides=[1, 2, 2, 1],
-            padding='SAME',
-            pool=tf.nn.max_pool,
-            name='pool3'
-=======
             net, ksize=[1, 2, 2, 1], strides=[1, 2, 2, 1], padding='SAME', pool=tf.nn.max_pool, name='pool3'
->>>>>>> 98291f0d
         )
 
         # conv4
@@ -172,16 +145,7 @@
             name='conv4_3'
         )
         net = PoolLayer(
-<<<<<<< HEAD
-            net,
-            ksize=[1, 2, 2, 1],
-            strides=[1, 2, 2, 1],
-            padding='SAME',
-            pool=tf.nn.max_pool,
-            name='pool4'
-=======
             net, ksize=[1, 2, 2, 1], strides=[1, 2, 2, 1], padding='SAME', pool=tf.nn.max_pool, name='pool4'
->>>>>>> 98291f0d
         )
 
         # conv5
@@ -210,16 +174,7 @@
             name='conv5_3'
         )
         net = PoolLayer(
-<<<<<<< HEAD
-            net,
-            ksize=[1, 2, 2, 1],
-            strides=[1, 2, 2, 1],
-            padding='SAME',
-            pool=tf.nn.max_pool,
-            name='pool5'
-=======
             net, ksize=[1, 2, 2, 1], strides=[1, 2, 2, 1], padding='SAME', pool=tf.nn.max_pool, name='pool5'
->>>>>>> 98291f0d
         )
         return net
 
@@ -311,14 +266,7 @@
     def restore_params(self, sess):
         logging.info("Restore pre-trained parameters")
         maybe_download_and_extract(
-<<<<<<< HEAD
-            'vgg16_weights.npz',
-            'models',
-            'http://www.cs.toronto.edu/~frossard/vgg16/',
-            expected_bytes=553436134
-=======
             'vgg16_weights.npz', 'models', 'http://www.cs.toronto.edu/~frossard/vgg16/', expected_bytes=553436134
->>>>>>> 98291f0d
         )
         npz = np.load(os.path.join('models', 'vgg16_weights.npz'))
 
