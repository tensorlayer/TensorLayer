--- conflicted
+++ resolved
@@ -363,13 +363,7 @@
             for layer in self._all_layers:
                 if layer.name in local_layer_name_dict:
                     raise ValueError(
-<<<<<<< HEAD
                         'Layer name \'%s\' has already been used by another layer. Please change the layer name.' % layer.name)
-=======
-                        'Layer name \'%s\' has already been used by another layer. Please consider change to another name.'
-                        % layer.name
-                    )
->>>>>>> a8c17731
                 else:
                     local_layer_name_dict.add(layer.name)
             return self._all_layers
