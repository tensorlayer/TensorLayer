#! /usr/bin/python
# -*- coding: utf-8 -*-

import numpy as np
import tensorflow as tf

import tensorlayer as tl
from tensorlayer.layers import Dense, Dropout, Input
from tensorlayer.layers.core import Layer
from tensorlayer.models import Model
<<<<<<< HEAD
=======

__all__ = ['Seq2seq']
>>>>>>> 0622fa0c


class Seq2seq(Model):
    """vanilla stacked layer Seq2Seq model.

    Parameters
    ----------
    decoder_seq_length: int
        The length of your target sequence
    cell_enc : TensorFlow cell function
        The RNN function cell for your encoder stack, e.g tf.keras.layers.GRUCell
    cell_dec : TensorFlow cell function
        The RNN function cell for your decoder stack, e.g. tf.keras.layers.GRUCell
    n_layer : int
        The number of your RNN layers for both encoder and decoder block
    embedding_layer : tl.Layer
        A embedding layer, e.g. tl.layers.Embedding(vocabulary_size=voc_size, embedding_size=emb_dim)
    name : str
        The model name
    
    Examples
    ---------
    Classify stacked-layer Seq2Seq model, see `chatbot <https://github.com/tensorlayer/seq2seq-chatbot>`__

    Returns
    -------
        static stacked-layer Seq2Seq model.
    """

    def __init__(self, decoder_seq_length, cell_enc, cell_dec, n_units=256, n_layer=3, embedding_layer=None, name=None):
        super(Seq2seq, self).__init__(name=name)
        self.embedding_layer = embedding_layer
        self.vocabulary_size = embedding_layer.vocabulary_size
        self.embedding_size = embedding_layer.embedding_size
        self.n_layer = n_layer
        self.enc_layers = []
        self.dec_layers = []
        for i in range(n_layer):
            if (i == 0):
                self.enc_layers.append(
                    tl.layers.RNN(
                        cell=cell_enc(units=n_units), in_channels=self.embedding_size, return_last_state=True
                    )
                )
            else:
                self.enc_layers.append(
                    tl.layers.RNN(cell=cell_enc(units=n_units), in_channels=n_units, return_last_state=True)
                )

        for i in range(n_layer):
            if (i == 0):
                self.dec_layers.append(
                    tl.layers.RNN(
                        cell=cell_dec(units=n_units), in_channels=self.embedding_size, return_last_state=True
                    )
                )
            else:
                self.dec_layers.append(
                    tl.layers.RNN(cell=cell_dec(units=n_units), in_channels=n_units, return_last_state=True)
                )

        self.reshape_layer = tl.layers.Reshape([-1, n_units])
        self.dense_layer = tl.layers.Dense(n_units=self.vocabulary_size, in_channels=n_units)
        self.reshape_layer_after = tl.layers.Reshape([-1, decoder_seq_length, self.vocabulary_size])
        self.reshape_layer_individual_sequence = tl.layers.Reshape([-1, 1, self.vocabulary_size])

    def inference(self, encoding, seq_length, start_token, top_n):
        """Inference mode"""
        """
        Parameters
        ----------
        encoding : input tensor
            The source sequences 
        seq_length : int
            The expected length of your predicted sequence.
        start_token : int
            <SOS> : The token of "start of sequence"
        top_n : int
            Random search algorithm based on the top top_n words sorted by the probablity. 
        """
        feed_output = self.embedding_layer(encoding[0])
        state = [None for i in range(self.n_layer)]

        for i in range(self.n_layer):
            feed_output, state[i] = self.enc_layers[i](feed_output, return_state=True)
        batch_size = len(encoding[0].numpy())
        decoding = [[start_token] for i in range(batch_size)]
        feed_output = self.embedding_layer(decoding)
        for i in range(self.n_layer):
            feed_output, state[i] = self.dec_layers[i](feed_output, initial_state=state[i], return_state=True)

        feed_output = self.reshape_layer(feed_output)
        feed_output = self.dense_layer(feed_output)
        feed_output = self.reshape_layer_individual_sequence(feed_output)
        feed_output = tf.argmax(feed_output, -1)
        # [B, 1]
        final_output = feed_output

        for i in range(seq_length - 1):
            feed_output = self.embedding_layer(feed_output)
            for i in range(self.n_layer):
                feed_output, state[i] = self.dec_layers[i](feed_output, initial_state=state[i], return_state=True)
            feed_output = self.reshape_layer(feed_output)
            feed_output = self.dense_layer(feed_output)
            feed_output = self.reshape_layer_individual_sequence(feed_output)
            ori_feed_output = feed_output
            if (top_n is not None):
                for k in range(batch_size):
                    idx = np.argpartition(ori_feed_output[k][0], -top_n)[-top_n:]
                    probs = [ori_feed_output[k][0][i] for i in idx]
                    probs = probs / np.sum(probs)
                    feed_output = np.random.choice(idx, p=probs)
                    feed_output = tf.convert_to_tensor([[feed_output]], dtype=tf.int64)
                    if (k == 0):
                        final_output_temp = feed_output
                    else:
                        final_output_temp = tf.concat([final_output_temp, feed_output], 0)
                feed_output = final_output_temp
            else:
                feed_output = tf.argmax(feed_output, -1)
            final_output = tf.concat([final_output, feed_output], 1)

        return final_output, state

    def forward(self, inputs, seq_length=20, start_token=None, return_state=False, top_n=None):

        state = [None for i in range(self.n_layer)]
        if (self.is_train):
            encoding = inputs[0]
            enc_output = self.embedding_layer(encoding)

            for i in range(self.n_layer):
                enc_output, state[i] = self.enc_layers[i](enc_output, return_state=True)

            decoding = inputs[1]
            dec_output = self.embedding_layer(decoding)

            for i in range(self.n_layer):
                dec_output, state[i] = self.dec_layers[i](dec_output, initial_state=state[i], return_state=True)

            dec_output = self.reshape_layer(dec_output)
            denser_output = self.dense_layer(dec_output)
            output = self.reshape_layer_after(denser_output)
        else:
            encoding = inputs
            output, state = self.inference(encoding, seq_length, start_token, top_n)

        if (return_state):
            return output, state
        else:
            return output<|MERGE_RESOLUTION|>--- conflicted
+++ resolved
@@ -8,11 +8,9 @@
 from tensorlayer.layers import Dense, Dropout, Input
 from tensorlayer.layers.core import Layer
 from tensorlayer.models import Model
-<<<<<<< HEAD
-=======
+
 
 __all__ = ['Seq2seq']
->>>>>>> 0622fa0c
 
 
 class Seq2seq(Model):
