#!/usr/bin/env python
# -*- coding: utf-8 -*-
"""Deep learning and Reinforcement learning library for Researchers and Engineers"""
from __future__ import absolute_import

<<<<<<< HEAD
try:
    import tensorflow
    
=======
import os

if 'TENSORLAYER_PACKAGE_BUILDING' not in os.environ:

    try:
        import tensorflow
    except Exception as e:
        raise ImportError(
            "Tensorflow is not installed, please install it with the one of the following commands:\n"
            " - `pip install --upgrade tensorflow`\n"
            " - `pip install --upgrade tensorflow-gpu`"
        )

>>>>>>> dcc1d03f
    if tensorflow.__version__ < "1.6.0":
        raise RuntimeError(
            "TensorLayer does not support Tensorflow version older than 1.6.0.\n"
            "Please update Tensorflow with:\n"
            " - `pip install --upgrade tensorflow`\n"
            " - `pip install --upgrade tensorflow-gpu`"
        )

    from . import activation
    from . import array_ops
    from . import cost
    from . import distributed
    from . import files
    from . import graph
    from . import iterate
    from . import layers
    from . import tl_logging as logging
    from . import models
    from . import nlp
    from . import optimizers
    from . import prepro
    from . import rein
    from . import utils
    from . import visualize

    # alias
    act = activation
    vis = visualize

    alphas = array_ops.alphas
    alphas_like = array_ops.alphas_like

    # global vars
    global_flag = {}
    global_dict = {}

# Use the following formating: (major, minor, patch, prerelease)
VERSION = (1, 8, 5)
__shortversion__ = '.'.join(map(str, VERSION[:3]))
__version__ = '.'.join(map(str, VERSION[:3])) + "".join(VERSION[3:])

__package_name__ = 'tensorlayer'
__contact_names__ = 'TensorLayer Contributors'
__contact_emails__ = 'hao.dong11@imperial.ac.uk'
__homepage__ = 'http://tensorlayer.readthedocs.io/en/latest/'
__repository_url__ = 'https://github.com/tensorlayer/tensorlayer'
__download_url__ = 'https://github.com/tensorlayer/tensorlayer'
__description__ = 'Reinforcement Learning and Deep Learning Library for Researcher and Engineer.'
__license__ = 'apache'
__keywords__ = 'deep learning, machine learning, computer vision, nlp, supervised learning, unsupervised learning, reinforcement learning, tensorflow'<|MERGE_RESOLUTION|>--- conflicted
+++ resolved
@@ -3,11 +3,6 @@
 """Deep learning and Reinforcement learning library for Researchers and Engineers"""
 from __future__ import absolute_import
 
-<<<<<<< HEAD
-try:
-    import tensorflow
-    
-=======
 import os
 
 if 'TENSORLAYER_PACKAGE_BUILDING' not in os.environ:
@@ -20,8 +15,7 @@
             " - `pip install --upgrade tensorflow`\n"
             " - `pip install --upgrade tensorflow-gpu`"
         )
-
->>>>>>> dcc1d03f
+        
     if tensorflow.__version__ < "1.6.0":
         raise RuntimeError(
             "TensorLayer does not support Tensorflow version older than 1.6.0.\n"
