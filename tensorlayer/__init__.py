--- conflicted
+++ resolved
@@ -5,30 +5,7 @@
 
 try:
     import tensorflow
-<<<<<<< HEAD
-except ImportError:
-    install_instr = "Please make sure you install a recent enough version of TensorFlow."
-    raise ImportError("__init__.py : Could not import TensorFlow." + install_instr)
-
-from . import activation
-from . import cost
-from . import files
-from . import graph
-from . import iterate
-from . import layers
-from . import models
-from . import utils
-from . import visualize
-from . import prepro
-from . import nlp
-from . import rein
-from . import distributed
-
-# alias
-act = activation
-vis = visualize
-=======
-
+    
     if tensorflow.__version__ < "1.6.0":
         raise RuntimeError(
             "TensorLayer does not support Tensorflow version older than 1.6.0.\n"
@@ -42,6 +19,7 @@
     from . import cost
     from . import distributed
     from . import files
+    from . import graph
     from . import iterate
     from . import layers
     from . import models
@@ -71,7 +49,6 @@
     for package in installed_packages:
         if 'tensorlayer' in package.project_name and 'site-packages' in package.location:
             raise ImportError("__init__.py : Could not import TensorLayer.\nError: {}".format(e))
->>>>>>> 96a8adb4
 
 # Use the following formating: (major, minor, patch, prerelease)
 VERSION = (1, 8, 5)
