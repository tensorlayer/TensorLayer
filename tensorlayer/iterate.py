--- conflicted
+++ resolved
@@ -60,13 +60,8 @@
         else:
             excerpt = slice(start_idx, start_idx + batch_size)
         if (isinstance(inputs, list) or isinstance(targets, list)) and (shuffle ==True):
-<<<<<<< HEAD
-            yield [inputs[i] for i in excerpt], [targets[i]
-                                                 for i in excerpt]  # zsdonghao: for list indexing when shuffle==True
-=======
             # zsdonghao: for list indexing when shuffle==True
             yield [inputs[i] for i in excerpt], [targets[i] for i in excerpt]
->>>>>>> 98291f0d
         else:
             yield inputs[excerpt], targets[excerpt]
 
