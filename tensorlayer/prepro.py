#! /usr/bin/python
# -*- coding: utf-8 -*-

import copy

import threading
import time

import numpy as np

import tensorlayer as tl

import scipy
import scipy.ndimage as ndi

from scipy import linalg
from scipy.ndimage.filters import gaussian_filter
from scipy.ndimage.interpolation import map_coordinates

import skimage

from skimage import exposure
from skimage import transform

from skimage.morphology import disk
from skimage.morphology import erosion as _erosion
from skimage.morphology import binary_dilation as _binary_dilation
from skimage.morphology import binary_erosion as _binary_erosion

from six.moves import range
from tensorlayer.lazy_imports import LazyImport
import PIL
cv2 = LazyImport("cv2")
import math
import random

# linalg https://docs.scipy.org/doc/scipy/reference/linalg.html
# ndimage https://docs.scipy.org/doc/scipy/reference/ndimage.html

__all__ = [
    'threading_data',
    'rotation',
    'rotation_multi',
    'crop',
    'crop_multi',
    'flip_axis',
    'flip_axis_multi',
    'shift',
    'shift_multi',
    'shear',
    'shear_multi',
    'shear2',
    'shear_multi2',
    'swirl',
    'swirl_multi',
    'elastic_transform',
    'elastic_transform_multi',
    'zoom',
    'zoom_multi',
    'brightness',
    'brightness_multi',
    'illumination',
    'rgb_to_hsv',
    'hsv_to_rgb',
    'adjust_hue',
    'imresize',
    'pixel_value_scale',
    'samplewise_norm',
    'featurewise_norm',
    'get_zca_whitening_principal_components_img',
    'zca_whitening',
    'channel_shift',
    'channel_shift_multi',
    'drop',
    'transform_matrix_offset_center',
    'apply_transform',
    'projective_transform_by_points',
    'array_to_img',
    'find_contours',
    'pt2map',
    'binary_dilation',
    'dilation',
    'binary_erosion',
    'erosion',
    'obj_box_coords_rescale',
    'obj_box_coord_rescale',
    'obj_box_coord_scale_to_pixelunit',
    'obj_box_coord_centroid_to_upleft_butright',
    'obj_box_coord_upleft_butright_to_centroid',
    'obj_box_coord_centroid_to_upleft',
    'obj_box_coord_upleft_to_centroid',
    'parse_darknet_ann_str_to_list',
    'parse_darknet_ann_list_to_cls_box',
    'obj_box_left_right_flip',
    'obj_box_imresize',
    'obj_box_crop',
    'obj_box_shift',
    'obj_box_zoom',
    'pad_sequences',
    'remove_pad_sequences',
    'process_sequences',
    'sequences_add_start_id',
    'sequences_add_end_id',
    'sequences_add_end_id_after_pad',
    'sequences_get_mask',
    'keypoint_random_crop',
    'keypoint_random_crop2',
    'keypoint_random_rotate',
    'keypoint_random_flip',
    'keypoint_random_resize',
    'keypoint_random_resize_shortestedge',
]


def threading_data(data=None, fn=None, thread_count=None, **kwargs):
    """Process a batch of data by given function by threading.

    Usually be used for data augmentation.

    Parameters
    -----------
    data : numpy.array or others
        The data to be processed.
    thread_count : int
        The number of threads to use.
    fn : function
        The function for data processing.
    more args : the args for `fn`
        Ssee Examples below.

    Examples
    --------
    Process images.

    >>> images, _, _, _ = tl.files.load_cifar10_dataset(shape=(-1, 32, 32, 3))
    >>> images = tl.prepro.threading_data(images[0:32], tl.prepro.zoom, zoom_range=[0.5, 1])

    Customized image preprocessing function.

    >>> def distort_img(x):
    >>>     x = tl.prepro.flip_axis(x, axis=0, is_random=True)
    >>>     x = tl.prepro.flip_axis(x, axis=1, is_random=True)
    >>>     x = tl.prepro.crop(x, 100, 100, is_random=True)
    >>>     return x
    >>> images = tl.prepro.threading_data(images, distort_img)

    Process images and masks together (Usually be used for image segmentation).

    >>> X, Y --> [batch_size, row, col, 1]
    >>> data = tl.prepro.threading_data([_ for _ in zip(X, Y)], tl.prepro.zoom_multi, zoom_range=[0.5, 1], is_random=True)
    data --> [batch_size, 2, row, col, 1]
    >>> X_, Y_ = data.transpose((1,0,2,3,4))
    X_, Y_ --> [batch_size, row, col, 1]
    >>> tl.vis.save_image(X_, 'images.png')
    >>> tl.vis.save_image(Y_, 'masks.png')

    Process images and masks together by using ``thread_count``.

    >>> X, Y --> [batch_size, row, col, 1]
    >>> data = tl.prepro.threading_data(X, tl.prepro.zoom_multi, 8, zoom_range=[0.5, 1], is_random=True)
    data --> [batch_size, 2, row, col, 1]
    >>> X_, Y_ = data.transpose((1,0,2,3,4))
    X_, Y_ --> [batch_size, row, col, 1]
    >>> tl.vis.save_image(X_, 'after.png')
    >>> tl.vis.save_image(Y_, 'before.png')

    Customized function for processing images and masks together.

    >>> def distort_img(data):
    >>>    x, y = data
    >>>    x, y = tl.prepro.flip_axis_multi([x, y], axis=0, is_random=True)
    >>>    x, y = tl.prepro.flip_axis_multi([x, y], axis=1, is_random=True)
    >>>    x, y = tl.prepro.crop_multi([x, y], 100, 100, is_random=True)
    >>>    return x, y

    >>> X, Y --> [batch_size, row, col, channel]
    >>> data = tl.prepro.threading_data([_ for _ in zip(X, Y)], distort_img)
    >>> X_, Y_ = data.transpose((1,0,2,3,4))

    Returns
    -------
    list or numpyarray
        The processed results.

    References
    ----------
    - `python queue <https://pymotw.com/2/Queue/index.html#module-Queue>`__
    - `run with limited queue <http://effbot.org/librarybook/queue.htm>`__

    """

    def apply_fn(results, i, data, kwargs):
        results[i] = fn(data, **kwargs)

    if thread_count is None:
        results = [None] * len(data)
        threads = []
        # for i in range(len(data)):
        #     t = threading.Thread(name='threading_and_return', target=apply_fn, args=(results, i, data[i], kwargs))
        for i, d in enumerate(data):
            t = threading.Thread(name='threading_and_return', target=apply_fn, args=(results, i, d, kwargs))
            t.start()
            threads.append(t)
    else:
        divs = np.linspace(0, len(data), thread_count + 1)
        divs = np.round(divs).astype(int)
        results = [None] * thread_count
        threads = []
        for i in range(thread_count):
            t = threading.Thread(
                name='threading_and_return', target=apply_fn, args=(results, i, data[divs[i]:divs[i + 1]], kwargs)
            )
            t.start()
            threads.append(t)

    for t in threads:
        t.join()

    if thread_count is None:
        try:
            return np.asarray(results)
        except Exception:
            return results
    else:
        return np.concatenate(results)


def rotation(
    x, rg=20, is_random=False, row_index=0, col_index=1, channel_index=2, fill_mode='nearest', cval=0., order=1
):
    """Rotate an image randomly or non-randomly.

    Parameters
    -----------
    x : numpy.array
        An image with dimension of [row, col, channel] (default).
    rg : int or float
        Degree to rotate, usually 0 ~ 180.
    is_random : boolean
        If True, randomly rotate. Default is False
    row_index col_index and channel_index : int
        Index of row, col and channel, default (0, 1, 2), for theano (1, 2, 0).
    fill_mode : str
        Method to fill missing pixel, default `nearest`, more options `constant`, `reflect` or `wrap`, see `scipy ndimage affine_transform <https://docs.scipy.org/doc/scipy-0.14.0/reference/generated/scipy.ndimage.interpolation.affine_transform.html>`__
    cval : float
        Value used for points outside the boundaries of the input if mode=`constant`. Default is 0.0
    order : int
        The order of interpolation. The order has to be in the range 0-5. See ``tl.prepro.apply_transform`` and `scipy ndimage affine_transform <https://docs.scipy.org/doc/scipy-0.14.0/reference/generated/scipy.ndimage.interpolation.affine_transform.html>`__

    Returns
    -------
    numpy.array
        A processed image.

    Examples
    ---------
    >>> x --> [row, col, 1]
    >>> x = tl.prepro.rotation(x, rg=40, is_random=False)
    >>> tl.vis.save_image(x, 'im.png')

    """
    if is_random:
        theta = np.pi / 180 * np.random.uniform(-rg, rg)
    else:
        theta = np.pi / 180 * rg
    rotation_matrix = np.array([[np.cos(theta), -np.sin(theta), 0], [np.sin(theta), np.cos(theta), 0], [0, 0, 1]])

    h, w = x.shape[row_index], x.shape[col_index]
    transform_matrix = transform_matrix_offset_center(rotation_matrix, h, w)
    x = apply_transform(x, transform_matrix, channel_index, fill_mode, cval, order)
    return x


def rotation_multi(
    x, rg=20, is_random=False, row_index=0, col_index=1, channel_index=2, fill_mode='nearest', cval=0., order=1
):
    """Rotate multiple images with the same arguments, randomly or non-randomly.
    Usually be used for image segmentation which x=[X, Y], X and Y should be matched.

    Parameters
    -----------
    x : list of numpy.array
        List of images with dimension of [n_images, row, col, channel] (default).
    others : args
        See ``tl.prepro.rotation``.

    Returns
    -------
    numpy.array
        A list of processed images.

    Examples
    --------
    >>> x, y --> [row, col, 1]  greyscale
    >>> x, y = tl.prepro.rotation_multi([x, y], rg=90, is_random=False)

    """
    if is_random:
        theta = np.pi / 180 * np.random.uniform(-rg, rg)
    else:
        theta = np.pi / 180 * rg
    rotation_matrix = np.array([[np.cos(theta), -np.sin(theta), 0], [np.sin(theta), np.cos(theta), 0], [0, 0, 1]])

    h, w = x[0].shape[row_index], x[0].shape[col_index]
    transform_matrix = transform_matrix_offset_center(rotation_matrix, h, w)
    results = []
    for data in x:
        results.append(apply_transform(data, transform_matrix, channel_index, fill_mode, cval, order))
    return np.asarray(results)


# crop
def crop(x, wrg, hrg, is_random=False, row_index=0, col_index=1):
    """Randomly or centrally crop an image.

    Parameters
    ----------
    x : numpy.array
        An image with dimension of [row, col, channel] (default).
    wrg : int
        Size of width.
    hrg : int
        Size of height.
    is_random : boolean,
        If True, randomly crop, else central crop. Default is False.
    row_index: int
        index of row.
    col_index: int
        index of column.

    Returns
    -------
    numpy.array
        A processed image.

    """
    h, w = x.shape[row_index], x.shape[col_index]

    if (h <= hrg) or (w <= wrg):
        raise AssertionError("The size of cropping should smaller than the original image")

    if is_random:
        h_offset = int(np.random.uniform(0, h - hrg) - 1)
        w_offset = int(np.random.uniform(0, w - wrg) - 1)
        # tl.logging.info(h_offset, w_offset, x[h_offset: hrg+h_offset ,w_offset: wrg+w_offset].shape)
        return x[h_offset:hrg + h_offset, w_offset:wrg + w_offset]
    else:  # central crop
        h_offset = int(np.floor((h - hrg) / 2.))
        w_offset = int(np.floor((w - wrg) / 2.))
        h_end = h_offset + hrg
        w_end = w_offset + wrg
        return x[h_offset:h_end, w_offset:w_end]
        # old implementation
        # h_offset = (h - hrg)/2
        # w_offset = (w - wrg)/2
        # tl.logging.info(x[h_offset: h-h_offset ,w_offset: w-w_offset].shape)
        # return x[h_offset: h-h_offset ,w_offset: w-w_offset]
        # central crop


def crop_multi(x, wrg, hrg, is_random=False, row_index=0, col_index=1):
    """Randomly or centrally crop multiple images.

    Parameters
    ----------
    x : list of numpy.array
        List of images with dimension of [n_images, row, col, channel] (default).
    others : args
        See ``tl.prepro.crop``.

    Returns
    -------
    numpy.array
        A list of processed images.

    """
    h, w = x[0].shape[row_index], x[0].shape[col_index]

    if (h <= hrg) or (w <= wrg):
        raise AssertionError("The size of cropping should smaller than the original image")

    if is_random:
        h_offset = int(np.random.uniform(0, h - hrg) - 1)
        w_offset = int(np.random.uniform(0, w - wrg) - 1)
        results = []
        for data in x:
            results.append(data[h_offset:hrg + h_offset, w_offset:wrg + w_offset])
        return np.asarray(results)
    else:
        # central crop
        h_offset = (h - hrg) / 2
        w_offset = (w - wrg) / 2
        results = []
        for data in x:
            results.append(data[h_offset:h - h_offset, w_offset:w - w_offset])
        return np.asarray(results)


# flip
def flip_axis(x, axis=1, is_random=False):
    """Flip the axis of an image, such as flip left and right, up and down, randomly or non-randomly,

    Parameters
    ----------
    x : numpy.array
        An image with dimension of [row, col, channel] (default).
    axis : int
        Which axis to flip.
            - 0, flip up and down
            - 1, flip left and right
            - 2, flip channel
    is_random : boolean
        If True, randomly flip. Default is False.

    Returns
    -------
    numpy.array
        A processed image.

    """
    if is_random:
        factor = np.random.uniform(-1, 1)
        if factor > 0:
            x = np.asarray(x).swapaxes(axis, 0)
            x = x[::-1, ...]
            x = x.swapaxes(0, axis)
            return x
        else:
            return x
    else:
        x = np.asarray(x).swapaxes(axis, 0)
        x = x[::-1, ...]
        x = x.swapaxes(0, axis)
        return x


def flip_axis_multi(x, axis, is_random=False):
    """Flip the axises of multiple images together, such as flip left and right, up and down, randomly or non-randomly,

    Parameters
    -----------
    x : list of numpy.array
        List of images with dimension of [n_images, row, col, channel] (default).
    others : args
        See ``tl.prepro.flip_axis``.

    Returns
    -------
    numpy.array
        A list of processed images.

    """
    if is_random:
        factor = np.random.uniform(-1, 1)
        if factor > 0:
            # x = np.asarray(x).swapaxes(axis, 0)
            # x = x[::-1, ...]
            # x = x.swapaxes(0, axis)
            # return x
            results = []
            for data in x:
                data = np.asarray(data).swapaxes(axis, 0)
                data = data[::-1, ...]
                data = data.swapaxes(0, axis)
                results.append(data)
            return np.asarray(results)
        else:
            return np.asarray(x)
    else:
        # x = np.asarray(x).swapaxes(axis, 0)
        # x = x[::-1, ...]
        # x = x.swapaxes(0, axis)
        # return x
        results = []
        for data in x:
            data = np.asarray(data).swapaxes(axis, 0)
            data = data[::-1, ...]
            data = data.swapaxes(0, axis)
            results.append(data)
        return np.asarray(results)


# shift
def shift(
    x,
    wrg=0.1,
    hrg=0.1,
    is_random=False,
    row_index=0,
    col_index=1,
    channel_index=2,
    fill_mode='nearest',
    cval=0.,
    order=1
):
    """Shift an image randomly or non-randomly.

    Parameters
    -----------
    x : numpy.array
        An image with dimension of [row, col, channel] (default).
    wrg : float
        Percentage of shift in axis x, usually -0.25 ~ 0.25.
    hrg : float
        Percentage of shift in axis y, usually -0.25 ~ 0.25.
    is_random : boolean
        If True, randomly shift. Default is False.
    row_index col_index and channel_index : int
        Index of row, col and channel, default (0, 1, 2), for theano (1, 2, 0).
    fill_mode : str
        Method to fill missing pixel, default `nearest`, more options `constant`, `reflect` or `wrap`, see `scipy ndimage affine_transform <https://docs.scipy.org/doc/scipy-0.14.0/reference/generated/scipy.ndimage.interpolation.affine_transform.html>`__
    cval : float
        Value used for points outside the boundaries of the input if mode='constant'. Default is 0.0.
    order : int
        The order of interpolation. The order has to be in the range 0-5. See ``tl.prepro.apply_transform`` and `scipy ndimage affine_transform <https://docs.scipy.org/doc/scipy-0.14.0/reference/generated/scipy.ndimage.interpolation.affine_transform.html>`__

    Returns
    -------
    numpy.array
        A processed image.

    """
    h, w = x.shape[row_index], x.shape[col_index]
    if is_random:
        tx = np.random.uniform(-hrg, hrg) * h
        ty = np.random.uniform(-wrg, wrg) * w
    else:
        tx, ty = hrg * h, wrg * w
    translation_matrix = np.array([[1, 0, tx], [0, 1, ty], [0, 0, 1]])

    transform_matrix = translation_matrix  # no need to do offset
    x = apply_transform(x, transform_matrix, channel_index, fill_mode, cval, order)
    return x


def shift_multi(
    x,
    wrg=0.1,
    hrg=0.1,
    is_random=False,
    row_index=0,
    col_index=1,
    channel_index=2,
    fill_mode='nearest',
    cval=0.,
    order=1
):
    """Shift images with the same arguments, randomly or non-randomly.
    Usually be used for image segmentation which x=[X, Y], X and Y should be matched.

    Parameters
    -----------
    x : list of numpy.array
        List of images with dimension of [n_images, row, col, channel] (default).
    others : args
        See ``tl.prepro.shift``.

    Returns
    -------
    numpy.array
        A list of processed images.

    """
    h, w = x[0].shape[row_index], x[0].shape[col_index]
    if is_random:
        tx = np.random.uniform(-hrg, hrg) * h
        ty = np.random.uniform(-wrg, wrg) * w
    else:
        tx, ty = hrg * h, wrg * w
    translation_matrix = np.array([[1, 0, tx], [0, 1, ty], [0, 0, 1]])

    transform_matrix = translation_matrix  # no need to do offset
    results = []
    for data in x:
        results.append(apply_transform(data, transform_matrix, channel_index, fill_mode, cval, order))
    return np.asarray(results)


# shear
def shear(
    x, intensity=0.1, is_random=False, row_index=0, col_index=1, channel_index=2, fill_mode='nearest', cval=0., order=1
):
    """Shear an image randomly or non-randomly.

    Parameters
    -----------
    x : numpy.array
        An image with dimension of [row, col, channel] (default).
    intensity : float
        Percentage of shear, usually -0.5 ~ 0.5 (is_random==True), 0 ~ 0.5 (is_random==False),
        you can have a quick try by shear(X, 1).
    is_random : boolean
        If True, randomly shear. Default is False.
    row_index col_index and channel_index : int
        Index of row, col and channel, default (0, 1, 2), for theano (1, 2, 0).
    fill_mode : str
        Method to fill missing pixel, default `nearest`, more options `constant`, `reflect` or `wrap`, see and `scipy ndimage affine_transform <https://docs.scipy.org/doc/scipy-0.14.0/reference/generated/scipy.ndimage.interpolation.affine_transform.html>`__
    cval : float
        Value used for points outside the boundaries of the input if mode='constant'. Default is 0.0.
    order : int
        The order of interpolation. The order has to be in the range 0-5. See ``tl.prepro.apply_transform`` and `scipy ndimage affine_transform <https://docs.scipy.org/doc/scipy-0.14.0/reference/generated/scipy.ndimage.interpolation.affine_transform.html>`__

    Returns
    -------
    numpy.array
        A processed image.

    References
    -----------
    - `Affine transformation <https://uk.mathworks.com/discovery/affine-transformation.html>`__

    """
    if is_random:
        shear = np.random.uniform(-intensity, intensity)
    else:
        shear = intensity
    shear_matrix = np.array([[1, -np.sin(shear), 0], [0, np.cos(shear), 0], [0, 0, 1]])

    h, w = x.shape[row_index], x.shape[col_index]
    transform_matrix = transform_matrix_offset_center(shear_matrix, h, w)
    x = apply_transform(x, transform_matrix, channel_index, fill_mode, cval, order)
    return x


def shear_multi(
    x, intensity=0.1, is_random=False, row_index=0, col_index=1, channel_index=2, fill_mode='nearest', cval=0., order=1
):
    """Shear images with the same arguments, randomly or non-randomly.
    Usually be used for image segmentation which x=[X, Y], X and Y should be matched.

    Parameters
    -----------
    x : list of numpy.array
        List of images with dimension of [n_images, row, col, channel] (default).
    others : args
        See ``tl.prepro.shear``.

    Returns
    -------
    numpy.array
        A list of processed images.

    """
    if is_random:
        shear = np.random.uniform(-intensity, intensity)
    else:
        shear = intensity
    shear_matrix = np.array([[1, -np.sin(shear), 0], [0, np.cos(shear), 0], [0, 0, 1]])

    h, w = x[0].shape[row_index], x[0].shape[col_index]
    transform_matrix = transform_matrix_offset_center(shear_matrix, h, w)
    results = []
    for data in x:
        results.append(apply_transform(data, transform_matrix, channel_index, fill_mode, cval, order))
    return np.asarray(results)


def shear2(
    x,
    shear=(0.1, 0.1),
    is_random=False,
    row_index=0,
    col_index=1,
    channel_index=2,
    fill_mode='nearest',
    cval=0.,
    order=1
):
    """Shear an image randomly or non-randomly.

    Parameters
    -----------
    x : numpy.array
        An image with dimension of [row, col, channel] (default).
    shear : tuple of two floats
        Percentage of shear for height and width direction (0, 1).
    is_random : boolean
        If True, randomly shear. Default is False.
    row_index col_index and channel_index : int
        Index of row, col and channel, default (0, 1, 2), for theano (1, 2, 0).
    fill_mode : str
        Method to fill missing pixel, default `nearest`, more options `constant`, `reflect` or `wrap`, see `scipy ndimage affine_transform <https://docs.scipy.org/doc/scipy-0.14.0/reference/generated/scipy.ndimage.interpolation.affine_transform.html>`__
    cval : float
        Value used for points outside the boundaries of the input if mode='constant'. Default is 0.0.
    order : int
        The order of interpolation. The order has to be in the range 0-5. See ``tl.prepro.apply_transform`` and `scipy ndimage affine_transform <https://docs.scipy.org/doc/scipy-0.14.0/reference/generated/scipy.ndimage.interpolation.affine_transform.html>`__

    Returns
    -------
    numpy.array
        A processed image.

    References
    -----------
    - `Affine transformation <https://uk.mathworks.com/discovery/affine-transformation.html>`__

    """
    if len(shear) != 2:
        raise AssertionError(
            "shear should be tuple of 2 floats, or you want to use tl.prepro.shear rather than tl.prepro.shear2 ?"
        )

    if is_random:
        shear[0] = np.random.uniform(-shear[0], shear[0])
        shear[1] = np.random.uniform(-shear[1], shear[1])

    shear_matrix = np.array([[1, shear[0], 0], [shear[1], 1, 0], [0, 0, 1]])

    h, w = x.shape[row_index], x.shape[col_index]
    transform_matrix = transform_matrix_offset_center(shear_matrix, h, w)
    x = apply_transform(x, transform_matrix, channel_index, fill_mode, cval, order)
    return x


def shear_multi2(
    x,
    shear=(0.1, 0.1),
    is_random=False,
    row_index=0,
    col_index=1,
    channel_index=2,
    fill_mode='nearest',
    cval=0.,
    order=1
):
    """Shear images with the same arguments, randomly or non-randomly.
    Usually be used for image segmentation which x=[X, Y], X and Y should be matched.

    Parameters
    -----------
    x : list of numpy.array
        List of images with dimension of [n_images, row, col, channel] (default).
    others : args
        See ``tl.prepro.shear2``.

    Returns
    -------
    numpy.array
        A list of processed images.

    """
    if len(shear) != 2:
        raise AssertionError(
            "shear should be tuple of 2 floats, or you want to use tl.prepro.shear_multi rather than tl.prepro.shear_multi2 ?"
        )

    if is_random:
        shear[0] = np.random.uniform(-shear[0], shear[0])
        shear[1] = np.random.uniform(-shear[1], shear[1])

    shear_matrix = np.array([[1, shear[0], 0], [shear[1], 1, 0], [0, 0, 1]])

    h, w = x[0].shape[row_index], x[0].shape[col_index]
    transform_matrix = transform_matrix_offset_center(shear_matrix, h, w)
    results = []
    for data in x:
        results.append(apply_transform(data, transform_matrix, channel_index, fill_mode, cval, order))
    return np.asarray(results)


# swirl
def swirl(
    x,
    center=None,
    strength=1,
    radius=100,
    rotation=0,
    output_shape=None,
    order=1,
    mode='constant',
    cval=0,
    clip=True,
    preserve_range=False,
    is_random=False
):
    """Swirl an image randomly or non-randomly, see `scikit-image swirl API <http://scikit-image.org/docs/dev/api/skimage.transform.html#skimage.transform.swirl>`__
    and `example <http://scikit-image.org/docs/dev/auto_examples/plot_swirl.html>`__.

    Parameters
    -----------
    x : numpy.array
        An image with dimension of [row, col, channel] (default).
    center : tuple or 2 int or None
        Center coordinate of transformation (optional).
    strength : float
        The amount of swirling applied.
    radius : float
        The extent of the swirl in pixels. The effect dies out rapidly beyond radius.
    rotation : float
        Additional rotation applied to the image, usually [0, 360], relates to center.
    output_shape : tuple of 2 int or None
        Shape of the output image generated (height, width). By default the shape of the input image is preserved.
    order : int, optional
        The order of the spline interpolation, default is 1. The order has to be in the range 0-5. See skimage.transform.warp for detail.
    mode : str
        One of `constant` (default), `edge`, `symmetric` `reflect` and `wrap`.
        Points outside the boundaries of the input are filled according to the given mode, with `constant` used as the default. Modes match the behaviour of numpy.pad.
    cval : float
        Used in conjunction with mode `constant`, the value outside the image boundaries.
    clip : boolean
        Whether to clip the output to the range of values of the input image. This is enabled by default, since higher order interpolation may produce values outside the given input range.
    preserve_range : boolean
        Whether to keep the original range of values. Otherwise, the input image is converted according to the conventions of img_as_float.
    is_random : boolean,
        If True, random swirl. Default is False.
            - random center = [(0 ~ x.shape[0]), (0 ~ x.shape[1])]
            - random strength = [0, strength]
            - random radius = [1e-10, radius]
            - random rotation = [-rotation, rotation]

    Returns
    -------
    numpy.array
        A processed image.

    Examples
    ---------
    >>> x --> [row, col, 1] greyscale
    >>> x = tl.prepro.swirl(x, strength=4, radius=100)

    """
    if radius == 0:
        raise AssertionError("Invalid radius value")

    rotation = np.pi / 180 * rotation
    if is_random:
        center_h = int(np.random.uniform(0, x.shape[0]))
        center_w = int(np.random.uniform(0, x.shape[1]))
        center = (center_h, center_w)
        strength = np.random.uniform(0, strength)
        radius = np.random.uniform(1e-10, radius)
        rotation = np.random.uniform(-rotation, rotation)

    max_v = np.max(x)
    if max_v > 1:  # Note: the input of this fn should be [-1, 1], rescale is required.
        x = x / max_v
    swirled = skimage.transform.swirl(
        x,
        center=center,
        strength=strength,
        radius=radius,
        rotation=rotation,
        output_shape=output_shape,
        order=order,
        mode=mode,
        cval=cval,
        clip=clip,
        preserve_range=preserve_range
    )
    if max_v > 1:
        swirled = swirled * max_v
    return swirled


def swirl_multi(
    x,
    center=None,
    strength=1,
    radius=100,
    rotation=0,
    output_shape=None,
    order=1,
    mode='constant',
    cval=0,
    clip=True,
    preserve_range=False,
    is_random=False
):
    """Swirl multiple images with the same arguments, randomly or non-randomly.
    Usually be used for image segmentation which x=[X, Y], X and Y should be matched.

    Parameters
    -----------
    x : list of numpy.array
        List of images with dimension of [n_images, row, col, channel] (default).
    others : args
        See ``tl.prepro.swirl``.

    Returns
    -------
    numpy.array
        A list of processed images.

    """
    if radius == 0:
        raise AssertionError("Invalid radius value")

    rotation = np.pi / 180 * rotation
    if is_random:
        center_h = int(np.random.uniform(0, x[0].shape[0]))
        center_w = int(np.random.uniform(0, x[0].shape[1]))
        center = (center_h, center_w)
        strength = np.random.uniform(0, strength)
        radius = np.random.uniform(1e-10, radius)
        rotation = np.random.uniform(-rotation, rotation)

    results = []
    for data in x:
        max_v = np.max(data)
        if max_v > 1:  # Note: the input of this fn should be [-1, 1], rescale is required.
            data = data / max_v
        swirled = skimage.transform.swirl(
            data,
            center=center,
            strength=strength,
            radius=radius,
            rotation=rotation,
            output_shape=output_shape,
            order=order,
            mode=mode,
            cval=cval,
            clip=clip,
            preserve_range=preserve_range
        )
        if max_v > 1:
            swirled = swirled * max_v
        results.append(swirled)
    return np.asarray(results)


# elastic_transform
def elastic_transform(x, alpha, sigma, mode="constant", cval=0, is_random=False):
    """Elastic transformation for image as described in `[Simard2003] <http://deeplearning.cs.cmu.edu/pdfs/Simard.pdf>`__.

    Parameters
    -----------
    x : numpy.array
        A greyscale image.
    alpha : float
        Alpha value for elastic transformation.
    sigma : float or sequence of float
        The smaller the sigma, the more transformation. Standard deviation for Gaussian kernel. The standard deviations of the Gaussian filter are given for each axis as a sequence, or as a single number, in which case it is equal for all axes.
    mode : str
        See `scipy.ndimage.filters.gaussian_filter <https://docs.scipy.org/doc/scipy-0.14.0/reference/generated/scipy.ndimage.filters.gaussian_filter.html>`__. Default is `constant`.
    cval : float,
        Used in conjunction with `mode` of `constant`, the value outside the image boundaries.
    is_random : boolean
        Default is False.

    Returns
    -------
    numpy.array
        A processed image.

    Examples
    ---------
    >>> x = tl.prepro.elastic_transform(x, alpha=x.shape[1]*3, sigma=x.shape[1]*0.07)

    References
    ------------
    - `Github <https://gist.github.com/chsasank/4d8f68caf01f041a6453e67fb30f8f5a>`__.
    - `Kaggle <https://www.kaggle.com/pscion/ultrasound-nerve-segmentation/elastic-transform-for-data-augmentation-0878921a>`__

    """
    if is_random is False:
        random_state = np.random.RandomState(None)
    else:
        random_state = np.random.RandomState(int(time.time()))
    #
    is_3d = False
    if len(x.shape) == 3 and x.shape[-1] == 1:
        x = x[:, :, 0]
        is_3d = True
    elif len(x.shape) == 3 and x.shape[-1] != 1:
        raise Exception("Only support greyscale image")

    if len(x.shape) != 2:
        raise AssertionError("input should be grey-scale image")

    shape = x.shape

    dx = gaussian_filter((random_state.rand(*shape) * 2 - 1), sigma, mode=mode, cval=cval) * alpha
    dy = gaussian_filter((random_state.rand(*shape) * 2 - 1), sigma, mode=mode, cval=cval) * alpha

    x_, y_ = np.meshgrid(np.arange(shape[0]), np.arange(shape[1]), indexing='ij')
    indices = np.reshape(x_ + dx, (-1, 1)), np.reshape(y_ + dy, (-1, 1))
    if is_3d:
        return map_coordinates(x, indices, order=1).reshape((shape[0], shape[1], 1))
    else:
        return map_coordinates(x, indices, order=1).reshape(shape)


def elastic_transform_multi(x, alpha, sigma, mode="constant", cval=0, is_random=False):
    """Elastic transformation for images as described in `[Simard2003] <http://deeplearning.cs.cmu.edu/pdfs/Simard.pdf>`__.

    Parameters
    -----------
    x : list of numpy.array
        List of greyscale images.
    others : args
        See ``tl.prepro.elastic_transform``.

    Returns
    -------
    numpy.array
        A list of processed images.

    """
    if is_random is False:
        random_state = np.random.RandomState(None)
    else:
        random_state = np.random.RandomState(int(time.time()))

    shape = x[0].shape
    if len(shape) == 3:
        shape = (shape[0], shape[1])
    new_shape = random_state.rand(*shape)

    results = []
    for data in x:
        is_3d = False
        if len(data.shape) == 3 and data.shape[-1] == 1:
            data = data[:, :, 0]
            is_3d = True
        elif len(data.shape) == 3 and data.shape[-1] != 1:
            raise Exception("Only support greyscale image")

        if len(data.shape) != 2:
            raise AssertionError("input should be grey-scale image")

        dx = gaussian_filter((new_shape * 2 - 1), sigma, mode=mode, cval=cval) * alpha
        dy = gaussian_filter((new_shape * 2 - 1), sigma, mode=mode, cval=cval) * alpha

        x_, y_ = np.meshgrid(np.arange(shape[0]), np.arange(shape[1]), indexing='ij')
        indices = np.reshape(x_ + dx, (-1, 1)), np.reshape(y_ + dy, (-1, 1))
        # tl.logging.info(data.shape)
        if is_3d:
            results.append(map_coordinates(data, indices, order=1).reshape((shape[0], shape[1], 1)))
        else:
            results.append(map_coordinates(data, indices, order=1).reshape(shape))
    return np.asarray(results)


# zoom
def zoom(
    x,
    zoom_range=(0.9, 1.1),
    is_random=False,
    row_index=0,
    col_index=1,
    channel_index=2,
    fill_mode='nearest',
    cval=0.,
    order=1
):
    """Zoom in and out of a single image, randomly or non-randomly.

    Parameters
    -----------
    x : numpy.array
        An image with dimension of [row, col, channel] (default).
    zoom_range : list or tuple
        Zoom range for height and width.
            - If is_random=False, (h, w) are the fixed zoom factor for row and column axies, factor small than one is zoom in.
            - If is_random=True, (h, w) are (min zoom out, max zoom out) for x and y with different random zoom in/out factor, e.g (0.5, 1) zoom in 1~2 times.
    is_random : boolean
        If True, randomly zoom. Default is False.
    row_index col_index and channel_index : int
        Index of row, col and channel, default (0, 1, 2), for theano (1, 2, 0).
    fill_mode : str
        Method to fill missing pixel, default `nearest`, more options `constant`, `reflect` or `wrap`, see `scipy ndimage affine_transform <https://docs.scipy.org/doc/scipy-0.14.0/reference/generated/scipy.ndimage.interpolation.affine_transform.html>`__
    cval : float
        Value used for points outside the boundaries of the input if mode='constant'. Default is 0.0.
    order : int
        The order of interpolation. The order has to be in the range 0-5. See ``tl.prepro.apply_transform`` and `scipy ndimage affine_transform <https://docs.scipy.org/doc/scipy-0.14.0/reference/generated/scipy.ndimage.interpolation.affine_transform.html>`__

    Returns
    -------
    numpy.array
        A processed image.

    """
    if len(zoom_range) != 2:
        raise Exception('zoom_range should be a tuple or list of two floats. ' 'Received arg: ', zoom_range)
    if is_random:
        if zoom_range[0] == 1 and zoom_range[1] == 1:
            zx, zy = 1, 1
            tl.logging.info(" random_zoom : not zoom in/out")
        else:
            zx, zy = np.random.uniform(zoom_range[0], zoom_range[1], 2)
    else:
        zx, zy = zoom_range
    # tl.logging.info(zx, zy)
    zoom_matrix = np.array([[zx, 0, 0], [0, zy, 0], [0, 0, 1]])

    h, w = x.shape[row_index], x.shape[col_index]
    transform_matrix = transform_matrix_offset_center(zoom_matrix, h, w)
    x = apply_transform(x, transform_matrix, channel_index, fill_mode, cval, order)
    return x


def zoom_multi(
    x,
    zoom_range=(0.9, 1.1),
    is_random=False,
    row_index=0,
    col_index=1,
    channel_index=2,
    fill_mode='nearest',
    cval=0.,
    order=1
):
    """Zoom in and out of images with the same arguments, randomly or non-randomly.
    Usually be used for image segmentation which x=[X, Y], X and Y should be matched.

    Parameters
    -----------
    x : list of numpy.array
        List of images with dimension of [n_images, row, col, channel] (default).
    others : args
        See ``tl.prepro.zoom``.

    Returns
    -------
    numpy.array
        A list of processed images.

    """
    if len(zoom_range) != 2:
        raise Exception('zoom_range should be a tuple or list of two floats. ' 'Received arg: ', zoom_range)

    if is_random:
        if zoom_range[0] == 1 and zoom_range[1] == 1:
            zx, zy = 1, 1
            tl.logging.info(" random_zoom : not zoom in/out")
        else:
            zx, zy = np.random.uniform(zoom_range[0], zoom_range[1], 2)
    else:
        zx, zy = zoom_range

    zoom_matrix = np.array([[zx, 0, 0], [0, zy, 0], [0, 0, 1]])

    h, w = x[0].shape[row_index], x[0].shape[col_index]
    transform_matrix = transform_matrix_offset_center(zoom_matrix, h, w)
    # x = apply_transform(x, transform_matrix, channel_index, fill_mode, cval)
    # return x
    results = []
    for data in x:
        results.append(apply_transform(data, transform_matrix, channel_index, fill_mode, cval, order))
    return np.asarray(results)


# image = tf.image.random_brightness(image, max_delta=32. / 255.)
# image = tf.image.random_saturation(image, lower=0.5, upper=1.5)
# image = tf.image.random_hue(image, max_delta=0.032)
# image = tf.image.random_contrast(image, lower=0.5, upper=1.5)


def brightness(x, gamma=1, gain=1, is_random=False):
    """Change the brightness of a single image, randomly or non-randomly.

    Parameters
    -----------
    x : numpy.array
        An image with dimension of [row, col, channel] (default).
    gamma : float
        Non negative real number. Default value is 1.
            - Small than 1 means brighter.
            - If `is_random` is True, gamma in a range of (1-gamma, 1+gamma).
    gain : float
        The constant multiplier. Default value is 1.
    is_random : boolean
        If True, randomly change brightness. Default is False.

    Returns
    -------
    numpy.array
        A processed image.

    References
    -----------
    - `skimage.exposure.adjust_gamma <http://scikit-image.org/docs/dev/api/skimage.exposure.html>`__
    - `chinese blog <http://www.cnblogs.com/denny402/p/5124402.html>`__

    """
    if is_random:
        gamma = np.random.uniform(1 - gamma, 1 + gamma)
    x = exposure.adjust_gamma(x, gamma, gain)
    return x


def brightness_multi(x, gamma=1, gain=1, is_random=False):
    """Change the brightness of multiply images, randomly or non-randomly.
    Usually be used for image segmentation which x=[X, Y], X and Y should be matched.

    Parameters
    -----------
    x : list of numpyarray
        List of images with dimension of [n_images, row, col, channel] (default).
    others : args
        See ``tl.prepro.brightness``.

    Returns
    -------
    numpy.array
        A list of processed images.

    """
    if is_random:
        gamma = np.random.uniform(1 - gamma, 1 + gamma)

    results = []
    for data in x:
        results.append(exposure.adjust_gamma(data, gamma, gain))
    return np.asarray(results)


def illumination(x, gamma=1., contrast=1., saturation=1., is_random=False):
    """Perform illumination augmentation for a single image, randomly or non-randomly.

    Parameters
    -----------
    x : numpy.array
        An image with dimension of [row, col, channel] (default).
    gamma : float
        Change brightness (the same with ``tl.prepro.brightness``)
            - if is_random=False, one float number, small than one means brighter, greater than one means darker.
            - if is_random=True, tuple of two float numbers, (min, max).
    contrast : float
        Change contrast.
            - if is_random=False, one float number, small than one means blur.
            - if is_random=True, tuple of two float numbers, (min, max).
    saturation : float
        Change saturation.
            - if is_random=False, one float number, small than one means unsaturation.
            - if is_random=True, tuple of two float numbers, (min, max).
    is_random : boolean
        If True, randomly change illumination. Default is False.

    Returns
    -------
    numpy.array
        A processed image.

    Examples
    ---------
    Random

    >>> x = tl.prepro.illumination(x, gamma=(0.5, 5.0), contrast=(0.3, 1.0), saturation=(0.7, 1.0), is_random=True)

    Non-random

    >>> x = tl.prepro.illumination(x, 0.5, 0.6, 0.8, is_random=False)

    """
    if is_random:
        if not (len(gamma) == len(contrast) == len(saturation) == 2):
            raise AssertionError("if is_random = True, the arguments are (min, max)")

        ## random change brightness  # small --> brighter
        illum_settings = np.random.randint(0, 3)  # 0-brighter, 1-darker, 2 keep normal

        if illum_settings == 0:  # brighter
            gamma = np.random.uniform(gamma[0], 1.0)  # (.5, 1.0)
        elif illum_settings == 1:  # darker
            gamma = np.random.uniform(1.0, gamma[1])  # (1.0, 5.0)
        else:
            gamma = 1
        im_ = brightness(x, gamma=gamma, gain=1, is_random=False)

        # tl.logging.info("using contrast and saturation")
        image = PIL.Image.fromarray(im_)  # array -> PIL
        contrast_adjust = PIL.ImageEnhance.Contrast(image)
        image = contrast_adjust.enhance(np.random.uniform(contrast[0], contrast[1]))  #0.3,0.9))

        saturation_adjust = PIL.ImageEnhance.Color(image)
        image = saturation_adjust.enhance(np.random.uniform(saturation[0], saturation[1]))  # (0.7,1.0))
        im_ = np.array(image)  # PIL -> array
    else:
        im_ = brightness(x, gamma=gamma, gain=1, is_random=False)
        image = PIL.Image.fromarray(im_)  # array -> PIL
        contrast_adjust = PIL.ImageEnhance.Contrast(image)
        image = contrast_adjust.enhance(contrast)

        saturation_adjust = PIL.ImageEnhance.Color(image)
        image = saturation_adjust.enhance(saturation)
        im_ = np.array(image)  # PIL -> array
    return np.asarray(im_)


def rgb_to_hsv(rgb):
    """Input RGB image [0~255] return HSV image [0~1].

    Parameters
    ------------
    rgb : numpy.array
        An image with values between 0 and 255.

    Returns
    -------
    numpy.array
        A processed image.

    """
    # Translated from source of colorsys.rgb_to_hsv
    # r,g,b should be a numpy arrays with values between 0 and 255
    # rgb_to_hsv returns an array of floats between 0.0 and 1.0.
    rgb = rgb.astype('float')
    hsv = np.zeros_like(rgb)
    # in case an RGBA array was passed, just copy the A channel
    hsv[..., 3:] = rgb[..., 3:]
    r, g, b = rgb[..., 0], rgb[..., 1], rgb[..., 2]
    maxc = np.max(rgb[..., :3], axis=-1)
    minc = np.min(rgb[..., :3], axis=-1)
    hsv[..., 2] = maxc
    mask = maxc != minc
    hsv[mask, 1] = (maxc - minc)[mask] / maxc[mask]
    rc = np.zeros_like(r)
    gc = np.zeros_like(g)
    bc = np.zeros_like(b)
    rc[mask] = (maxc -r)[mask] / (maxc - minc)[mask]
    gc[mask] = (maxc - g)[mask] / (maxc - minc)[mask]
    bc[mask] = (maxc - b)[mask] / (maxc - minc)[mask]
    hsv[..., 0] = np.select([r== maxc, g == maxc], [bc - gc, 2.0 + rc - bc], default=4.0 + gc - rc)
    hsv[..., 0] = (hsv[..., 0] / 6.0) % 1.0
    return hsv


def hsv_to_rgb(hsv):
    """Input HSV image [0~1] return RGB image [0~255].

    Parameters
    -------------
    hsv : numpy.array
        An image with values between 0.0 and 1.0

    Returns
    -------
    numpy.array
        A processed image.
    """
    # Translated from source of colorsys.hsv_to_rgb
    # h,s should be a numpy arrays with values between 0.0 and 1.0
    # v should be a numpy array with values between 0.0 and 255.0
    # hsv_to_rgb returns an array of uints between 0 and 255.
    rgb = np.empty_like(hsv)
    rgb[..., 3:] = hsv[..., 3:]
    h, s, v = hsv[..., 0], hsv[..., 1], hsv[..., 2]
    i = (h * 6.0).astype('uint8')
    f = (h * 6.0) - i
    p = v * (1.0 - s)
    q = v * (1.0 - s * f)
    t = v * (1.0 - s * (1.0 - f))
    i = i % 6
    conditions = [s == 0.0, i == 1, i == 2, i == 3, i == 4, i == 5]
    rgb[..., 0] = np.select(conditions, [v, q, p, p, t, v], default=v)
    rgb[..., 1] = np.select(conditions, [v, v, v, q, p, p], default=t)
    rgb[..., 2] = np.select(conditions, [v, p, t, v, v, q], default=p)
    return rgb.astype('uint8')


def adjust_hue(im, hout=0.66, is_offset=True, is_clip=True, is_random=False):
    """Adjust hue of an RGB image.

    This is a convenience method that converts an RGB image to float representation, converts it to HSV, add an offset to the hue channel, converts back to RGB and then back to the original data type.
    For TF, see `tf.image.adjust_hue <https://www.tensorflow.org/api_docs/python/tf/image/adjust_hue>`__.and `tf.image.random_hue <https://www.tensorflow.org/api_docs/python/tf/image/random_hue>`__.

    Parameters
    -----------
    im : numpy.array
        An image with values between 0 and 255.
    hout : float
        The scale value for adjusting hue.
            - If is_offset is False, set all hue values to this value. 0 is red; 0.33 is green; 0.66 is blue.
            - If is_offset is True, add this value as the offset to the hue channel.
    is_offset : boolean
        Whether `hout` is added on HSV as offset or not. Default is True.
    is_clip : boolean
        If HSV value smaller than 0, set to 0. Default is True.
    is_random : boolean
        If True, randomly change hue. Default is False.

    Returns
    -------
    numpy.array
        A processed image.

    Examples
    ---------
    Random, add a random value between -0.2 and 0.2 as the offset to every hue values.

    >>> im_hue = tl.prepro.adjust_hue(image, hout=0.2, is_offset=True, is_random=False)

    Non-random, make all hue to green.

    >>> im_green = tl.prepro.adjust_hue(image, hout=0.66, is_offset=False, is_random=False)

    References
    -----------
    - `tf.image.random_hue <https://www.tensorflow.org/api_docs/python/tf/image/random_hue>`__.
    - `tf.image.adjust_hue <https://www.tensorflow.org/api_docs/python/tf/image/adjust_hue>`__.
    - `StackOverflow: Changing image hue with python PIL <https://stackoverflow.com/questions/7274221/changing-image-hue-with-python-pil>`__.

    """
    hsv = rgb_to_hsv(im)
    if is_random:
        hout = np.random.uniform(-hout, hout)

    if is_offset:
        hsv[..., 0] += hout
    else:
        hsv[..., 0] = hout

    if is_clip:
        hsv[..., 0] = np.clip(hsv[..., 0], 0, np.inf)  # Hao : can remove green dots

    rgb = hsv_to_rgb(hsv)
    return rgb


# # contrast
# def constant(x, cutoff=0.5, gain=10, inv=False, is_random=False):
#     # TODO
#     x = exposure.adjust_sigmoid(x, cutoff=cutoff, gain=gain, inv=inv)
#     return x
#
# def constant_multi():
#     #TODO
#     pass


def imresize(x, size=None, interp='bicubic', mode=None):
    """Resize an image by given output size and method.

    Warning, this function will rescale the value to [0, 255].

    Parameters
    -----------
    x : numpy.array
        An image with dimension of [row, col, channel] (default).
    size : list of 2 int or None
        For height and width.
    interp : str
        Interpolation method for re-sizing (`nearest`, `lanczos`, `bilinear`, `bicubic` (default) or `cubic`).
    mode : str
        The PIL image mode (`P`, `L`, etc.) to convert arr before resizing.

    Returns
    -------
    numpy.array
        A processed image.

    References
    ------------
    - `scipy.misc.imresize <https://docs.scipy.org/doc/scipy/reference/generated/scipy.misc.imresize.html>`__

    """
    if size is None:
        size = [100, 100]

    if x.shape[-1] == 1:
        # greyscale
        x = scipy.misc.imresize(x[:, :, 0], size, interp=interp, mode=mode)
        return x[:, :, np.newaxis]
    elif x.shape[-1] == 3:
        # rgb, bgr ..
        return scipy.misc.imresize(x, size, interp=interp, mode=mode)
    else:
        raise Exception("Unsupported channel %d" % x.shape[-1])


# value scale
def pixel_value_scale(im, val=0.9, clip=None, is_random=False):
    """Scales each value in the pixels of the image.

    Parameters
    -----------
    im : numpy.array
        An image.
    val : float
        The scale value for changing pixel value.
            - If is_random=False, multiply this value with all pixels.
            - If is_random=True, multiply a value between [1-val, 1+val] with all pixels.
    clip : tuple of 2 numbers
        The minimum and maximum value.
    is_random : boolean
        If True, see ``val``.

    Returns
    -------
    numpy.array
        A processed image.

    Examples
    ----------
    Random

    >>> im = pixel_value_scale(im, 0.1, [0, 255], is_random=True)

    Non-random

    >>> im = pixel_value_scale(im, 0.9, [0, 255], is_random=False)

    """

    clip = clip if clip is not None else (-np.inf, np.inf)

    if is_random:
        scale = 1 + np.random.uniform(-val, val)
        im = im * scale
    else:
        im = im * val

    if len(clip) == 2:
        im = np.clip(im, clip[0], clip[1])
    else:
        raise Exception("clip : tuple of 2 numbers")

    return im


# normailization
def samplewise_norm(
    x, rescale=None, samplewise_center=False, samplewise_std_normalization=False, channel_index=2, epsilon=1e-7
):
    """Normalize an image by rescale, samplewise centering and samplewise centering in order.

    Parameters
    -----------
    x : numpy.array
        An image with dimension of [row, col, channel] (default).
    rescale : float
        Rescaling factor. If None or 0, no rescaling is applied, otherwise we multiply the data by the value provided (before applying any other transformation)
    samplewise_center : boolean
        If True, set each sample mean to 0.
    samplewise_std_normalization : boolean
        If True, divide each input by its std.
    epsilon : float
        A small position value for dividing standard deviation.

    Returns
    -------
    numpy.array
        A processed image.

    Examples
    --------
    >>> x = samplewise_norm(x, samplewise_center=True, samplewise_std_normalization=True)
    >>> print(x.shape, np.mean(x), np.std(x))
    (160, 176, 1), 0.0, 1.0

    Notes
    ------
    When samplewise_center and samplewise_std_normalization are True.
    - For greyscale image, every pixels are subtracted and divided by the mean and std of whole image.
    - For RGB image, every pixels are subtracted and divided by the mean and std of this pixel i.e. the mean and std of a pixel is 0 and 1.

    """
    if rescale:
        x *= rescale

    if x.shape[channel_index] == 1:
        # greyscale
        if samplewise_center:
            x = x - np.mean(x)
        if samplewise_std_normalization:
            x = x / np.std(x)
        return x
    elif x.shape[channel_index] == 3:
        # rgb
        if samplewise_center:
            x = x - np.mean(x, axis=channel_index, keepdims=True)
        if samplewise_std_normalization:
            x = x / (np.std(x, axis=channel_index, keepdims=True) + epsilon)
        return x
    else:
        raise Exception("Unsupported channels %d" % x.shape[channel_index])


def featurewise_norm(x, mean=None, std=None, epsilon=1e-7):
    """Normalize every pixels by the same given mean and std, which are usually
    compute from all examples.

    Parameters
    -----------
    x : numpy.array
        An image with dimension of [row, col, channel] (default).
    mean : float
        Value for subtraction.
    std : float
        Value for division.
    epsilon : float
        A small position value for dividing standard deviation.

    Returns
    -------
    numpy.array
        A processed image.

    """
    if mean:
        x = x - mean
    if std:
        x = x / (std + epsilon)
    return x


# whitening
def get_zca_whitening_principal_components_img(X):
    """Return the ZCA whitening principal components matrix.

    Parameters
    -----------
    x : numpy.array
        Batch of images with dimension of [n_example, row, col, channel] (default).

    Returns
    -------
    numpy.array
        A processed image.

    """
    flatX = np.reshape(X, (X.shape[0], X.shape[1] * X.shape[2] * X.shape[3]))
    tl.logging.info("zca : computing sigma ..")
    sigma = np.dot(flatX.T, flatX) / flatX.shape[0]
    tl.logging.info("zca : computing U, S and V ..")
    U, S, _ = linalg.svd(sigma)  # USV
    tl.logging.info("zca : computing principal components ..")
    principal_components = np.dot(np.dot(U, np.diag(1. / np.sqrt(S + 10e-7))), U.T)
    return principal_components


def zca_whitening(x, principal_components):
    """Apply ZCA whitening on an image by given principal components matrix.

    Parameters
    -----------
    x : numpy.array
        An image with dimension of [row, col, channel] (default).
    principal_components : matrix
        Matrix from ``get_zca_whitening_principal_components_img``.

    Returns
    -------
    numpy.array
        A processed image.

    """
    flatx = np.reshape(x, (x.size))
    # tl.logging.info(principal_components.shape, x.shape)  # ((28160, 28160), (160, 176, 1))
    # flatx = np.reshape(x, (x.shape))
    # flatx = np.reshape(x, (x.shape[0], ))
    # tl.logging.info(flatx.shape)  # (160, 176, 1)
    whitex = np.dot(flatx, principal_components)
    x = np.reshape(whitex, (x.shape[0], x.shape[1], x.shape[2]))
    return x


# developing
# def barrel_transform(x, intensity):
#     # https://github.com/fchollet/keras/blob/master/keras/preprocessing/image.py
#     # TODO
#     pass
#
# def barrel_transform_multi(x, intensity):
#     # https://github.com/fchollet/keras/blob/master/keras/preprocessing/image.py
#     # TODO
#     pass


# channel shift
def channel_shift(x, intensity, is_random=False, channel_index=2):
    """Shift the channels of an image, randomly or non-randomly, see `numpy.rollaxis <https://docs.scipy.org/doc/numpy/reference/generated/numpy.rollaxis.html>`__.

    Parameters
    -----------
    x : numpy.array
        An image with dimension of [row, col, channel] (default).
    intensity : float
        Intensity of shifting.
    is_random : boolean
        If True, randomly shift. Default is False.
    channel_index : int
        Index of channel. Default is 2.

    Returns
    -------
    numpy.array
        A processed image.

    """
    if is_random:
        factor = np.random.uniform(-intensity, intensity)
    else:
        factor = intensity
    x = np.rollaxis(x, channel_index, 0)
    min_x, max_x = np.min(x), np.max(x)
    channel_images = [np.clip(x_channel + factor, min_x, max_x) for x_channel in x]
    x = np.stack(channel_images, axis=0)
    x = np.rollaxis(x, 0, channel_index + 1)
    return x
    # x = np.rollaxis(x, channel_index, 0)
    # min_x, max_x = np.min(x), np.max(x)
    # channel_images = [np.clip(x_channel + np.random.uniform(-intensity, intensity), min_x, max_x)
    #                   for x_channel in x]
    # x = np.stack(channel_images, axis=0)
    # x = np.rollaxis(x, 0, channel_index+1)
    # return x


def channel_shift_multi(x, intensity, is_random=False, channel_index=2):
    """Shift the channels of images with the same arguments, randomly or non-randomly, see `numpy.rollaxis <https://docs.scipy.org/doc/numpy/reference/generated/numpy.rollaxis.html>`__.
    Usually be used for image segmentation which x=[X, Y], X and Y should be matched.

    Parameters
    -----------
    x : list of numpy.array
        List of images with dimension of [n_images, row, col, channel] (default).
    others : args
        See ``tl.prepro.channel_shift``.

    Returns
    -------
    numpy.array
        A list of processed images.

    """
    if is_random:
        factor = np.random.uniform(-intensity, intensity)
    else:
        factor = intensity

    results = []
    for data in x:
        data = np.rollaxis(data, channel_index, 0)
        min_x, max_x = np.min(data), np.max(data)
        channel_images = [np.clip(x_channel + factor, min_x, max_x) for x_channel in x]
        data = np.stack(channel_images, axis=0)
        data = np.rollaxis(x, 0, channel_index + 1)
        results.append(data)
    return np.asarray(results)


# noise
def drop(x, keep=0.5):
    """Randomly set some pixels to zero by a given keeping probability.

    Parameters
    -----------
    x : numpy.array
        An image with dimension of [row, col, channel] or [row, col].
    keep : float
        The keeping probability (0, 1), the lower more values will be set to zero.

    Returns
    -------
    numpy.array
        A processed image.

    """
    if len(x.shape) == 3:
        if x.shape[-1] == 3:  # color
            img_size = x.shape
            mask = np.random.binomial(n=1, p=keep, size=x.shape[:-1])
            for i in range(3):
                x[:, :, i] = np.multiply(x[:, :, i], mask)
        elif x.shape[-1] == 1:  # greyscale image
            img_size = x.shape
            x = np.multiply(x, np.random.binomial(n=1, p=keep, size=img_size))
        else:
            raise Exception("Unsupported shape {}".format(x.shape))
    elif len(x.shape) == 2 or 1:  # greyscale matrix (image) or vector
        img_size = x.shape
        x = np.multiply(x, np.random.binomial(n=1, p=keep, size=img_size))
    else:
        raise Exception("Unsupported shape {}".format(x.shape))
    return x


# x = np.asarray([[1,2,3,4,5,6,7,8,9,10],[1,2,3,4,5,6,7,8,9,10]])
# x = np.asarray([x,x,x,x,x,x])
# x.shape = 10, 4, 3
# tl.logging.info(x)
# # exit()
# tl.logging.info(x.shape)
# # exit()
# tl.logging.info(drop(x, keep=1.))
# exit()


# manual transform
def transform_matrix_offset_center(matrix, x, y):
    """Return transform matrix offset center.

    Parameters
    ----------
    matrix : numpy.array
        Transform matrix.
    x and y : 2 int
        Size of image.

    Returns
    -------
    numpy.array
        The transform matrix.

    Examples
    --------
    - See ``tl.prepro.rotation``, ``tl.prepro.shear``, ``tl.prepro.zoom``.

    """
    o_x = float(x) / 2 + 0.5
    o_y = float(y) / 2 + 0.5
    offset_matrix = np.array([[1, 0, o_x], [0, 1, o_y], [0, 0, 1]])
    reset_matrix = np.array([[1, 0, -o_x], [0, 1, -o_y], [0, 0, 1]])
    transform_matrix = np.dot(np.dot(offset_matrix, matrix), reset_matrix)
    return transform_matrix


def apply_transform(x, transform_matrix, channel_index=2, fill_mode='nearest', cval=0., order=1):
    """Return transformed images by given ``transform_matrix`` from ``transform_matrix_offset_center``.

    Parameters
    ----------
    x : numpy.array
        An image with dimension of [row, col, channel] (default).
    transform_matrix : numpy.array
        Transform matrix (offset center), can be generated by ``transform_matrix_offset_center``
    channel_index : int
        Index of channel, default 2.
    fill_mode : str
        Method to fill missing pixel, default `nearest`, more options `constant`, `reflect` or `wrap`, see `scipy ndimage affine_transform <https://docs.scipy.org/doc/scipy-0.14.0/reference/generated/scipy.ndimage.interpolation.affine_transform.html>`__
    cval : float
        Value used for points outside the boundaries of the input if mode='constant'. Default is 0.0
    order : int
        The order of interpolation. The order has to be in the range 0-5:
            - 0 Nearest-neighbor
            - 1 Bi-linear (default)
            - 2 Bi-quadratic
            - 3 Bi-cubic
            - 4 Bi-quartic
            - 5 Bi-quintic
            - `scipy ndimage affine_transform <https://docs.scipy.org/doc/scipy-0.14.0/reference/generated/scipy.ndimage.interpolation.affine_transform.html>`__

    Returns
    -------
    numpy.array
        A processed image.

    Examples
    --------
    - See ``tl.prepro.rotation``, ``tl.prepro.shift``, ``tl.prepro.shear``, ``tl.prepro.zoom``.

    """
    x = np.rollaxis(x, channel_index, 0)
    final_affine_matrix = transform_matrix[:2, :2]
    final_offset = transform_matrix[:2, 2]
    channel_images = [
        ndi.interpolation.affine_transform(
            x_channel, final_affine_matrix, final_offset, order=order, mode=fill_mode, cval=cval
        ) for x_channel in x
    ]
    x = np.stack(channel_images, axis=0)
    x = np.rollaxis(x, 0, channel_index + 1)
    return x


def projective_transform_by_points(
    x, src, dst, map_args=None, output_shape=None, order=1, mode='constant', cval=0.0, clip=True, preserve_range=False
):
    """Projective transform by given coordinates, usually 4 coordinates.

    see `scikit-image <http://scikit-image.org/docs/dev/auto_examples/applications/plot_geometric.html>`__.

    Parameters
    -----------
    x : numpy.array
        An image with dimension of [row, col, channel] (default).
    src : list or numpy
        The original coordinates, usually 4 coordinates of (width, height).
    dst : list or numpy
        The coordinates after transformation, the number of coordinates is the same with src.
    map_args : dictionary or None
        Keyword arguments passed to inverse map.
    output_shape : tuple of 2 int
        Shape of the output image generated. By default the shape of the input image is preserved. Note that, even for multi-band images, only rows and columns need to be specified.
    order : int
        The order of interpolation. The order has to be in the range 0-5:
            - 0 Nearest-neighbor
            - 1 Bi-linear (default)
            - 2 Bi-quadratic
            - 3 Bi-cubic
            - 4 Bi-quartic
            - 5 Bi-quintic
    mode : str
        One of `constant` (default), `edge`, `symmetric`, `reflect` or `wrap`.
        Points outside the boundaries of the input are filled according to the given mode. Modes match the behaviour of numpy.pad.
    cval : float
        Used in conjunction with mode `constant`, the value outside the image boundaries.
    clip : boolean
        Whether to clip the output to the range of values of the input image. This is enabled by default, since higher order interpolation may produce values outside the given input range.
    preserve_range : boolean
        Whether to keep the original range of values. Otherwise, the input image is converted according to the conventions of img_as_float.

    Returns
    -------
    numpy.array
        A processed image.

    Examples
    --------
    Assume X is an image from CIFAR-10, i.e. shape == (32, 32, 3)

    >>> src = [[0,0],[0,32],[32,0],[32,32]]     # [w, h]
    >>> dst = [[10,10],[0,32],[32,0],[32,32]]
    >>> x = tl.prepro.projective_transform_by_points(X, src, dst)

    References
    -----------
    - `scikit-image : geometric transformations <http://scikit-image.org/docs/dev/auto_examples/applications/plot_geometric.html>`__
    - `scikit-image : examples <http://scikit-image.org/docs/dev/auto_examples/index.html>`__

    """
    if map_args is None:
        map_args = {}
    # if type(src) is list:
    if isinstance(src, list):  # convert to numpy
        src = np.array(src)
    # if type(dst) is list:
    if isinstance(dst, list):
        dst = np.array(dst)
    if np.max(x) > 1:  # convert to [0, 1]
        x = x / 255

    m = transform.ProjectiveTransform()
    m.estimate(dst, src)
    warped = transform.warp(
        x,
        m,
        map_args=map_args,
        output_shape=output_shape,
        order=order,
        mode=mode,
        cval=cval,
        clip=clip,
        preserve_range=preserve_range
    )
    return warped


# Numpy and PIL
def array_to_img(x, dim_ordering=(0, 1, 2), scale=True):
    """Converts a numpy array to PIL image object (uint8 format).

    Parameters
    ----------
    x : numpy.array
        An image with dimension of 3 and channels of 1 or 3.
    dim_ordering : tuple of 3 int
        Index of row, col and channel, default (0, 1, 2), for theano (1, 2, 0).
    scale : boolean
        If True, converts image to [0, 255] from any range of value like [-1, 2]. Default is True.

    Returns
    -------
    PIL.image
        An image.

    References
    -----------
    `PIL Image.fromarray <http://pillow.readthedocs.io/en/3.1.x/reference/Image.html?highlight=fromarray>`__

    """
    # if dim_ordering == 'default':
    #     dim_ordering = K.image_dim_ordering()
    # if dim_ordering == 'th':  # theano
    #     x = x.transpose(1, 2, 0)

    x = x.transpose(dim_ordering)

    if scale:
        x += max(-np.min(x), 0)
        x_max = np.max(x)
        if x_max != 0:
            # tl.logging.info(x_max)
            # x /= x_max
            x = x / x_max
        x *= 255

    if x.shape[2] == 3:
        # RGB
        return PIL.Image.fromarray(x.astype('uint8'), 'RGB')

    elif x.shape[2] == 1:
        # grayscale
        return PIL.Image.fromarray(x[:, :, 0].astype('uint8'), 'L')

    else:
        raise Exception('Unsupported channel number: ', x.shape[2])


def find_contours(x, level=0.8, fully_connected='low', positive_orientation='low'):
    """Find iso-valued contours in a 2D array for a given level value, returns list of (n, 2)-ndarrays
    see `skimage.measure.find_contours <http://scikit-image.org/docs/dev/api/skimage.measure.html#skimage.measure.find_contours>`__.

    Parameters
    ------------
    x : 2D ndarray of double.
        Input data in which to find contours.
    level : float
        Value along which to find contours in the array.
    fully_connected : str
        Either `low` or `high`. Indicates whether array elements below the given level value are to be considered fully-connected (and hence elements above the value will only be face connected), or vice-versa. (See notes below for details.)
    positive_orientation : str
        Either `low` or `high`. Indicates whether the output contours will produce positively-oriented polygons around islands of low- or high-valued elements. If `low` then contours will wind counter-clockwise around elements below the iso-value. Alternately, this means that low-valued elements are always on the left of the contour.

    Returns
    --------
    list of (n,2)-ndarrays
        Each contour is an ndarray of shape (n, 2), consisting of n (row, column) coordinates along the contour.

    """
    return skimage.measure.find_contours(
        x, level, fully_connected=fully_connected, positive_orientation=positive_orientation
    )


def pt2map(list_points=None, size=(100, 100), val=1):
    """Inputs a list of points, return a 2D image.

    Parameters
    --------------
    list_points : list of 2 int
        [[x, y], [x, y]..] for point coordinates.
    size : tuple of 2 int
        (w, h) for output size.
    val : float or int
        For the contour value.

    Returns
    -------
    numpy.array
        An image.

    """
    if list_points is None:
        raise Exception("list_points : list of 2 int")
    i_m = np.zeros(size)
    if len(list_points) == 0:
        return i_m
    for xx in list_points:
        for x in xx:
            # tl.logging.info(x)
            i_m[int(np.round(x[0]))][int(np.round(x[1]))] = val
    return i_m


def binary_dilation(x, radius=3):
    """Return fast binary morphological dilation of an image.
    see `skimage.morphology.binary_dilation <http://scikit-image.org/docs/dev/api/skimage.morphology.html#skimage.morphology.binary_dilation>`__.

    Parameters
    -----------
    x : 2D array
        A binary image.
    radius : int
        For the radius of mask.

    Returns
    -------
    numpy.array
        A processed binary image.

    """
    mask = disk(radius)
    x = _binary_dilation(x, selem=mask)

    return x


def dilation(x, radius=3):
    """Return greyscale morphological dilation of an image,
    see `skimage.morphology.dilation <http://scikit-image.org/docs/dev/api/skimage.morphology.html#skimage.morphology.dilation>`__.

    Parameters
    -----------
    x : 2D array
        An greyscale image.
    radius : int
        For the radius of mask.

    Returns
    -------
    numpy.array
        A processed greyscale image.

    """
    mask = disk(radius)
    x = dilation(x, selem=mask)

    return x


def binary_erosion(x, radius=3):
    """Return binary morphological erosion of an image,
    see `skimage.morphology.binary_erosion <http://scikit-image.org/docs/dev/api/skimage.morphology.html#skimage.morphology.binary_erosion>`__.

    Parameters
    -----------
    x : 2D array
        A binary image.
    radius : int
        For the radius of mask.

    Returns
    -------
    numpy.array
        A processed binary image.

    """
    mask = disk(radius)
    x = _binary_erosion(x, selem=mask)
    return x


def erosion(x, radius=3):
    """Return greyscale morphological erosion of an image,
    see `skimage.morphology.erosion <http://scikit-image.org/docs/dev/api/skimage.morphology.html#skimage.morphology.erosion>`__.

    Parameters
    -----------
    x : 2D array
        A greyscale image.
    radius : int
        For the radius of mask.

    Returns
    -------
    numpy.array
        A processed greyscale image.

    """
    mask = disk(radius)
    x = _erosion(x, selem=mask)
    return x


def obj_box_coords_rescale(coords=None, shape=None):
    """Scale down a list of coordinates from pixel unit to the ratio of image size i.e. in the range of [0, 1].

    Parameters
    ------------
    coords : list of list of 4 ints or None
        For coordinates of more than one images .e.g.[[x, y, w, h], [x, y, w, h], ...].
    shape : list of 2 int or None
        【height, width].

    Returns
    -------
    list of list of 4 numbers
        A list of new bounding boxes.


    Examples
    ---------
    >>> coords = obj_box_coords_rescale(coords=[[30, 40, 50, 50], [10, 10, 20, 20]], shape=[100, 100])
    >>> print(coords)
      [[0.3, 0.4, 0.5, 0.5], [0.1, 0.1, 0.2, 0.2]]
    >>> coords = obj_box_coords_rescale(coords=[[30, 40, 50, 50]], shape=[50, 100])
    >>> print(coords)
      [[0.3, 0.8, 0.5, 1.0]]
    >>> coords = obj_box_coords_rescale(coords=[[30, 40, 50, 50]], shape=[100, 200])
    >>> print(coords)
      [[0.15, 0.4, 0.25, 0.5]]

    Returns
    -------
    list of 4 numbers
        New coordinates.

    """
    if coords is None:
        coords = []
    if shape is None:
        shape = [100, 200]

    imh, imw = shape[0], shape[1]
    imh = imh * 1.0  # * 1.0 for python2 : force division to be float point
    imw = imw * 1.0
    coords_new = list()
    for coord in coords:

        if len(coord) != 4:
            raise AssertionError("coordinate should be 4 values : [x, y, w, h]")

        x = coord[0] / imw
        y = coord[1] / imh
        w = coord[2] / imw
        h = coord[3] / imh
        coords_new.append([x, y, w, h])
    return coords_new


def obj_box_coord_rescale(coord=None, shape=None):
    """Scale down one coordinates from pixel unit to the ratio of image size i.e. in the range of [0, 1].
    It is the reverse process of ``obj_box_coord_scale_to_pixelunit``.

    Parameters
    ------------
    coords : list of 4 int or None
        One coordinates of one image e.g. [x, y, w, h].
    shape : list of 2 int or None
        For [height, width].

    Returns
    -------
    list of 4 numbers
        New bounding box.

    Examples
    ---------
    >>> coord = tl.prepro.obj_box_coord_rescale(coord=[30, 40, 50, 50], shape=[100, 100])
      [0.3, 0.4, 0.5, 0.5]

    """
    if coord is None:
        coord = []
    if shape is None:
        shape = [100, 200]

    return obj_box_coords_rescale(coords=[coord], shape=shape)[0]


def obj_box_coord_scale_to_pixelunit(coord, shape=None):
    """Convert one coordinate [x, y, w (or x2), h (or y2)] in ratio format to image coordinate format.
    It is the reverse process of ``obj_box_coord_rescale``.

    Parameters
    -----------
    coord : list of 4 float
        One coordinate of one image [x, y, w (or x2), h (or y2)] in ratio format, i.e value range [0~1].
    shape : tuple of 2 or None
        For [height, width].

    Returns
    -------
    list of 4 numbers
        New bounding box.

    Examples
    ---------
    >>> x, y, x2, y2 = tl.prepro.obj_box_coord_scale_to_pixelunit([0.2, 0.3, 0.5, 0.7], shape=(100, 200, 3))
      [40, 30, 100, 70]

    """
    if shape is None:
        shape = [100, 100]

    imh, imw = shape[0:2]
    x = int(coord[0] * imw)
    x2 = int(coord[2] * imw)
    y = int(coord[1] * imh)
    y2 = int(coord[3] * imh)
    return [x, y, x2, y2]


# coords = obj_box_coords_rescale(coords=[[30, 40, 50, 50], [10, 10, 20, 20]], shape=[100, 100])
# tl.logging.info(coords)
#     #   [[0.3, 0.4, 0.5, 0.5], [0.1, 0.1, 0.2, 0.2]]
# coords = obj_box_coords_rescale(coords=[[30, 40, 50, 50]], shape=[50, 100])
# tl.logging.info(coords)
#     #   [[0.3, 0.8, 0.5, 1.0]]
# coords = obj_box_coords_rescale(coords=[[30, 40, 50, 50]], shape=[100, 200])
# tl.logging.info(coords)
#     #   [[0.15, 0.4, 0.25, 0.5]]
# exit()


def obj_box_coord_centroid_to_upleft_butright(coord, to_int=False):
    """Convert one coordinate [x_center, y_center, w, h] to [x1, y1, x2, y2] in up-left and botton-right format.

    Parameters
    ------------
    coord : list of 4 int/float
        One coordinate.
    to_int : boolean
        Whether to convert output as integer.

    Returns
    -------
    list of 4 numbers
        New bounding box.

    Examples
    ---------
    >>> coord = obj_box_coord_centroid_to_upleft_butright([30, 40, 20, 20])
      [20, 30, 40, 50]

    """
    if len(coord) != 4:
        raise AssertionError("coordinate should be 4 values : [x, y, w, h]")

    x_center, y_center, w, h = coord
    x = x_center - w / 2.
    y = y_center - h / 2.
    x2 = x + w
    y2 = y + h
    if to_int:
        return [int(x), int(y), int(x2), int(y2)]
    else:
        return [x, y, x2, y2]


# coord = obj_box_coord_centroid_to_upleft_butright([30, 40, 20, 20])
# tl.logging.info(coord)    [20, 30, 40, 50]
# exit()


def obj_box_coord_upleft_butright_to_centroid(coord):
    """Convert one coordinate [x1, y1, x2, y2] to [x_center, y_center, w, h].
    It is the reverse process of ``obj_box_coord_centroid_to_upleft_butright``.

    Parameters
    ------------
    coord : list of 4 int/float
        One coordinate.

    Returns
    -------
    list of 4 numbers
        New bounding box.

    """
    if len(coord) != 4:
        raise AssertionError("coordinate should be 4 values : [x1, y1, x2, y2]")
    x1, y1, x2, y2 = coord
    w = x2 - x1
    h = y2 - y1
    x_c = x1 + w / 2.
    y_c = y1 + h / 2.
    return [x_c, y_c, w, h]


def obj_box_coord_centroid_to_upleft(coord):
    """Convert one coordinate [x_center, y_center, w, h] to [x, y, w, h].
    It is the reverse process of ``obj_box_coord_upleft_to_centroid``.

    Parameters
    ------------
    coord : list of 4 int/float
        One coordinate.

    Returns
    -------
    list of 4 numbers
        New bounding box.

    """
    if len(coord) != 4:
        raise AssertionError("coordinate should be 4 values : [x, y, w, h]")

    x_center, y_center, w, h = coord
    x = x_center - w / 2.
    y = y_center - h / 2.
    return [x, y, w, h]


def obj_box_coord_upleft_to_centroid(coord):
    """Convert one coordinate [x, y, w, h] to [x_center, y_center, w, h].
    It is the reverse process of ``obj_box_coord_centroid_to_upleft``.

    Parameters
    ------------
    coord : list of 4 int/float
        One coordinate.

    Returns
    -------
    list of 4 numbers
        New bounding box.

    """
    if len(coord) != 4:
        raise AssertionError("coordinate should be 4 values : [x, y, w, h]")

    x, y, w, h = coord
    x_center = x + w / 2.
    y_center = y + h / 2.
    return [x_center, y_center, w, h]


def parse_darknet_ann_str_to_list(annotations):
    r"""Input string format of class, x, y, w, h, return list of list format.

    Parameters
    -----------
    annotations : str
        The annotations in darkent format "class, x, y, w, h ...." seperated by "\\n".

    Returns
    -------
    list of list of 4 numbers
        List of bounding box.

    """
    annotations = annotations.split("\n")
    ann = []
    for a in annotations:
        a = a.split()
        if len(a) == 5:
            for i, _v in enumerate(a):
                if i == 0:
                    a[i] = int(a[i])
                else:
                    a[i] = float(a[i])
            ann.append(a)
    return ann


def parse_darknet_ann_list_to_cls_box(annotations):
    """Parse darknet annotation format into two lists for class and bounding box.

    Input list of [[class, x, y, w, h], ...], return two list of [class ...] and [[x, y, w, h], ...].

    Parameters
    ------------
    annotations : list of list
        A list of class and bounding boxes of images e.g. [[class, x, y, w, h], ...]

    Returns
    -------
    list of int
        List of class labels.

    list of list of 4 numbers
        List of bounding box.

    """
    class_list = []
    bbox_list = []
    for ann in annotations:
        class_list.append(ann[0])
        bbox_list.append(ann[1:])
    return class_list, bbox_list


def obj_box_horizontal_flip(im, coords=None, is_rescale=False, is_center=False, is_random=False):
    """Left-right flip the image and coordinates for object detection.

    Parameters
    ----------
    im : numpy.array
        An image with dimension of [row, col, channel] (default).
    coords : list of list of 4 int/float or None
        Coordinates [[x, y, w, h], [x, y, w, h], ...].
    is_rescale : boolean
        Set to True, if the input coordinates are rescaled to [0, 1]. Default is False.
    is_center : boolean
        Set to True, if the x and y of coordinates are the centroid (i.e. darknet format). Default is False.
    is_random : boolean
        If True, randomly flip. Default is False.

    Returns
    -------
    numpy.array
        A processed image
    list of list of 4 numbers
        A list of new bounding boxes.

    Examples
    --------
    >>> im = np.zeros([80, 100])    # as an image with shape width=100, height=80
    >>> im, coords = obj_box_left_right_flip(im, coords=[[0.2, 0.4, 0.3, 0.3], [0.1, 0.5, 0.2, 0.3]], is_rescale=True, is_center=True, is_random=False)
    >>> print(coords)
      [[0.8, 0.4, 0.3, 0.3], [0.9, 0.5, 0.2, 0.3]]
    >>> im, coords = obj_box_left_right_flip(im, coords=[[0.2, 0.4, 0.3, 0.3]], is_rescale=True, is_center=False, is_random=False)
    >>> print(coords)
      [[0.5, 0.4, 0.3, 0.3]]
    >>> im, coords = obj_box_left_right_flip(im, coords=[[20, 40, 30, 30]], is_rescale=False, is_center=True, is_random=False)
    >>> print(coords)
      [[80, 40, 30, 30]]
    >>> im, coords = obj_box_left_right_flip(im, coords=[[20, 40, 30, 30]], is_rescale=False, is_center=False, is_random=False)
    >>> print(coords)
      [[50, 40, 30, 30]]

    """
    if coords is None:
        coords = []

    def _flip(im, coords):
        im = flip_axis(im, axis=1, is_random=False)
        coords_new = list()

        for coord in coords:

            if len(coord) != 4:
                raise AssertionError("coordinate should be 4 values : [x, y, w, h]")

            if is_rescale:
                if is_center:
                    # x_center' = 1 - x
                    x = 1. - coord[0]
                else:
                    # x_center' = 1 - x - w
                    x = 1. - coord[0] - coord[2]
            else:
                if is_center:
                    # x' = im.width - x
                    x = im.shape[1] - coord[0]
                else:
                    # x' = im.width - x - w
                    x = im.shape[1] - coord[0] - coord[2]
            coords_new.append([x, coord[1], coord[2], coord[3]])
        return im, coords_new

    if is_random:
        factor = np.random.uniform(-1, 1)
        if factor > 0:
            return _flip(im, coords)
        else:
            return im, coords
    else:
        return _flip(im, coords)


obj_box_left_right_flip = obj_box_horizontal_flip

# im = np.zeros([80, 100])    # as an image with shape width=100, height=80
# im, coords = obj_box_left_right_flip(im, coords=[[0.2, 0.4, 0.3, 0.3], [0.1, 0.5, 0.2, 0.3]], is_rescale=True, is_center=True, is_random=False)
# tl.logging.info(coords)
# #   [[0.8, 0.4, 0.3, 0.3], [0.9, 0.5, 0.2, 0.3]]
# im, coords = obj_box_left_right_flip(im, coords=[[0.2, 0.4, 0.3, 0.3]], is_rescale=True, is_center=False, is_random=False)
# tl.logging.info(coords)
# # [[0.5, 0.4, 0.3, 0.3]]
# im, coords = obj_box_left_right_flip(im, coords=[[20, 40, 30, 30]], is_rescale=False, is_center=True, is_random=False)
# tl.logging.info(coords)
# #   [[80, 40, 30, 30]]
# im, coords = obj_box_left_right_flip(im, coords=[[20, 40, 30, 30]], is_rescale=False, is_center=False, is_random=False)
# tl.logging.info(coords)
# # [[50, 40, 30, 30]]
# exit()


def obj_box_imresize(im, coords=None, size=None, interp='bicubic', mode=None, is_rescale=False):
    """Resize an image, and compute the new bounding box coordinates.

    Parameters
    -------------
    im : numpy.array
        An image with dimension of [row, col, channel] (default).
    coords : list of list of 4 int/float or None
        Coordinates [[x, y, w, h], [x, y, w, h], ...]
    size interp and mode : args
        See ``tl.prepro.imresize``.
    is_rescale : boolean
        Set to True, if the input coordinates are rescaled to [0, 1], then return the original coordinates. Default is False.

    Returns
    -------
    numpy.array
        A processed image
    list of list of 4 numbers
        A list of new bounding boxes.

    Examples
    --------
    >>> im = np.zeros([80, 100, 3])    # as an image with shape width=100, height=80
    >>> _, coords = obj_box_imresize(im, coords=[[20, 40, 30, 30], [10, 20, 20, 20]], size=[160, 200], is_rescale=False)
    >>> print(coords)
      [[40, 80, 60, 60], [20, 40, 40, 40]]
    >>> _, coords = obj_box_imresize(im, coords=[[20, 40, 30, 30]], size=[40, 100], is_rescale=False)
    >>> print(coords)
      [[20, 20, 30, 15]]
    >>> _, coords = obj_box_imresize(im, coords=[[20, 40, 30, 30]], size=[60, 150], is_rescale=False)
    >>> print(coords)
      [[30, 30, 45, 22]]
    >>> im2, coords = obj_box_imresize(im, coords=[[0.2, 0.4, 0.3, 0.3]], size=[160, 200], is_rescale=True)
    >>> print(coords, im2.shape)
      [[0.2, 0.4, 0.3, 0.3]] (160, 200, 3)

    """
    if coords is None:
        coords = []
    if size is None:
        size = [100, 100]

    imh, imw = im.shape[0:2]
    imh = imh * 1.0  # * 1.0 for python2 : force division to be float point
    imw = imw * 1.0
    im = imresize(im, size=size, interp=interp, mode=mode)

    if is_rescale is False:
        coords_new = list()

        for coord in coords:

            if len(coord) != 4:
                raise AssertionError("coordinate should be 4 values : [x, y, w, h]")

            # x' = x * (imw'/imw)
            x = int(coord[0] * (size[1] / imw))
            # y' = y * (imh'/imh)
            # tl.logging.info('>>', coord[1], size[0], imh)
            y = int(coord[1] * (size[0] / imh))
            # w' = w * (imw'/imw)
            w = int(coord[2] * (size[1] / imw))
            # h' = h * (imh'/imh)
            h = int(coord[3] * (size[0] / imh))
            coords_new.append([x, y, w, h])
        return im, coords_new
    else:
        return im, coords


# im = np.zeros([80, 100, 3])    # as an image with shape width=100, height=80
# _, coords = obj_box_imresize(im, coords=[[20, 40, 30, 30], [10, 20, 20, 20]], size=[160, 200], is_rescale=False)
# tl.logging.info(coords)
# #   [[40, 80, 60, 60], [20, 40, 40, 40]]
# _, coords = obj_box_imresize(im, coords=[[20, 40, 30, 30]], size=[40, 100], is_rescale=False)
# tl.logging.info(coords)
# #   [20, 20, 30, 15]
# _, coords = obj_box_imresize(im, coords=[[20, 40, 30, 30]], size=[60, 150], is_rescale=False)
# tl.logging.info(coords)
# #   [30, 30, 45, 22]
# im2, coords = obj_box_imresize(im, coords=[[0.2, 0.4, 0.3, 0.3]], size=[160, 200], is_rescale=True)
# tl.logging.info(coords, im2.shape)
# # [0.2, 0.4, 0.3, 0.3] (160, 200, 3)
# exit()


def obj_box_crop(
    im,
    classes=None,
    coords=None,
    wrg=100,
    hrg=100,
    is_rescale=False,
    is_center=False,
    is_random=False,
    thresh_wh=0.02,
    thresh_wh2=12.
):
    """Randomly or centrally crop an image, and compute the new bounding box coordinates.
    Objects outside the cropped image will be removed.

    Parameters
    -----------
    im : numpy.array
        An image with dimension of [row, col, channel] (default).
    classes : list of int or None
        Class IDs.
    coords : list of list of 4 int/float or None
        Coordinates [[x, y, w, h], [x, y, w, h], ...]
    wrg hrg and is_random : args
        See ``tl.prepro.crop``.
    is_rescale : boolean
        Set to True, if the input coordinates are rescaled to [0, 1]. Default is False.
    is_center : boolean, default False
        Set to True, if the x and y of coordinates are the centroid (i.e. darknet format). Default is False.
    thresh_wh : float
        Threshold, remove the box if its ratio of width(height) to image size less than the threshold.
    thresh_wh2 : float
        Threshold, remove the box if its ratio of width to height or vice verse higher than the threshold.

    Returns
    -------
    numpy.array
        A processed image
    list of int
        A list of classes
    list of list of 4 numbers
        A list of new bounding boxes.

    """
    if classes is None:
        classes = []
    if coords is None:
        coords = []

    h, w = im.shape[0], im.shape[1]

    if (h <= hrg) or (w <= wrg):
        raise AssertionError("The size of cropping should smaller than the original image")

    if is_random:
        h_offset = int(np.random.uniform(0, h - hrg) - 1)
        w_offset = int(np.random.uniform(0, w - wrg) - 1)
        h_end = hrg + h_offset
        w_end = wrg + w_offset
        im_new = im[h_offset:h_end, w_offset:w_end]
    else:  # central crop
        h_offset = int(np.floor((h - hrg) / 2.))
        w_offset = int(np.floor((w - wrg) / 2.))
        h_end = h_offset + hrg
        w_end = w_offset + wrg
        im_new = im[h_offset:h_end, w_offset:w_end]

    #              w
    #   _____________________________
    #   |  h/w offset               |
    #   |       -------             |
    # h |       |     |             |
    #   |       |     |             |
    #   |       -------             |
    #   |            h/w end        |
    #   |___________________________|

    def _get_coord(coord):
        """Input pixel-unit [x, y, w, h] format, then make sure [x, y] it is the up-left coordinates,
        before getting the new coordinates.
        Boxes outsides the cropped image will be removed.

        """
        if is_center:
            coord = obj_box_coord_centroid_to_upleft(coord)

        ##======= pixel unit format and upleft, w, h ==========##

        # x = np.clip( coord[0] - w_offset, 0, w_end - w_offset)
        # y = np.clip( coord[1] - h_offset, 0, h_end - h_offset)
        # w = np.clip( coord[2]           , 0, w_end - w_offset)
        # h = np.clip( coord[3]           , 0, h_end - h_offset)

        x = coord[0] - w_offset
        y = coord[1] - h_offset
        w = coord[2]
        h = coord[3]

        if x < 0:
            if x + w <= 0:
                return None
            w = w + x
            x = 0
        elif x > im_new.shape[1]:  # object outside the cropped image
            return None

        if y < 0:
            if y + h <= 0:
                return None
            h = h + y
            y = 0
        elif y > im_new.shape[0]:  # object outside the cropped image
            return None

        if (x is not None) and (x + w > im_new.shape[1]):  # box outside the cropped image
            w = im_new.shape[1] - x

        if (y is not None) and (y + h > im_new.shape[0]):  # box outside the cropped image
            h = im_new.shape[0] - y

        if (w / (h + 1.) > thresh_wh2) or (h / (w + 1.) > thresh_wh2):  # object shape strange: too narrow
            # tl.logging.info('xx', w, h)
            return None

        if (w / (im_new.shape[1] * 1.) < thresh_wh) or (h / (im_new.shape[0] * 1.) <
                                                        thresh_wh):  # object shape strange: too narrow
            # tl.logging.info('yy', w, im_new.shape[1], h, im_new.shape[0])
            return None

        coord = [x, y, w, h]

        ## convert back if input format is center.
        if is_center:
            coord = obj_box_coord_upleft_to_centroid(coord)

        return coord

    coords_new = list()
    classes_new = list()
    for i, _ in enumerate(coords):
        coord = coords[i]

        if len(coord) != 4:
            raise AssertionError("coordinate should be 4 values : [x, y, w, h]")

        if is_rescale:
            # for scaled coord, upscaled before process and scale back in the end.
            coord = obj_box_coord_scale_to_pixelunit(coord, im.shape)
            coord = _get_coord(coord)
            if coord is not None:
                coord = obj_box_coord_rescale(coord, im_new.shape)
                coords_new.append(coord)
                classes_new.append(classes[i])
        else:
            coord = _get_coord(coord)
            if coord is not None:
                coords_new.append(coord)
                classes_new.append(classes[i])
    return im_new, classes_new, coords_new


def obj_box_shift(
    im,
    classes=None,
    coords=None,
    wrg=0.1,
    hrg=0.1,
    row_index=0,
    col_index=1,
    channel_index=2,
    fill_mode='nearest',
    cval=0.,
    order=1,
    is_rescale=False,
    is_center=False,
    is_random=False,
    thresh_wh=0.02,
    thresh_wh2=12.
):
    """Shift an image randomly or non-randomly, and compute the new bounding box coordinates.
    Objects outside the cropped image will be removed.

    Parameters
    -----------
    im : numpy.array
        An image with dimension of [row, col, channel] (default).
    classes : list of int or None
        Class IDs.
    coords : list of list of 4 int/float or None
        Coordinates [[x, y, w, h], [x, y, w, h], ...]
    wrg, hrg row_index col_index channel_index is_random fill_mode cval and order : see ``tl.prepro.shift``.
    is_rescale : boolean
        Set to True, if the input coordinates are rescaled to [0, 1]. Default is False.
    is_center : boolean
        Set to True, if the x and y of coordinates are the centroid (i.e. darknet format). Default is False.
    thresh_wh : float
        Threshold, remove the box if its ratio of width(height) to image size less than the threshold.
    thresh_wh2 : float
        Threshold, remove the box if its ratio of width to height or vice verse higher than the threshold.


    Returns
    -------
    numpy.array
        A processed image
    list of int
        A list of classes
    list of list of 4 numbers
        A list of new bounding boxes.

    """
    if classes is None:
        classes = []
    if coords is None:
        coords = []

    imh, imw = im.shape[row_index], im.shape[col_index]

    if (hrg >= 1.0) and (hrg <= 0.) and (wrg >= 1.0) and (wrg <= 0.):
        raise AssertionError("shift range should be (0, 1)")

    if is_random:
        tx = np.random.uniform(-hrg, hrg) * imh
        ty = np.random.uniform(-wrg, wrg) * imw
    else:
        tx, ty = hrg * imh, wrg * imw
    translation_matrix = np.array([[1, 0, tx], [0, 1, ty], [0, 0, 1]])

    transform_matrix = translation_matrix  # no need to do offset
    im_new = apply_transform(im, transform_matrix, channel_index, fill_mode, cval, order)

    # modified from obj_box_crop
    def _get_coord(coord):
        """Input pixel-unit [x, y, w, h] format, then make sure [x, y] it is the up-left coordinates,
        before getting the new coordinates.
        Boxes outsides the cropped image will be removed.

        """
        if is_center:
            coord = obj_box_coord_centroid_to_upleft(coord)

        ##======= pixel unit format and upleft, w, h ==========##
        x = coord[0] - ty  # only change this
        y = coord[1] - tx  # only change this
        w = coord[2]
        h = coord[3]

        if x < 0:
            if x + w <= 0:
                return None
            w = w + x
            x = 0
        elif x > im_new.shape[1]:  # object outside the cropped image
            return None

        if y < 0:
            if y + h <= 0:
                return None
            h = h + y
            y = 0
        elif y > im_new.shape[0]:  # object outside the cropped image
            return None

        if (x is not None) and (x + w > im_new.shape[1]):  # box outside the cropped image
            w = im_new.shape[1] - x

        if (y is not None) and (y + h > im_new.shape[0]):  # box outside the cropped image
            h = im_new.shape[0] - y

        if (w / (h + 1.) > thresh_wh2) or (h / (w + 1.) > thresh_wh2):  # object shape strange: too narrow
            # tl.logging.info('xx', w, h)
            return None

        if (w / (im_new.shape[1] * 1.) < thresh_wh) or (h / (im_new.shape[0] * 1.) <
                                                        thresh_wh):  # object shape strange: too narrow
            # tl.logging.info('yy', w, im_new.shape[1], h, im_new.shape[0])
            return None

        coord = [x, y, w, h]

        ## convert back if input format is center.
        if is_center:
            coord = obj_box_coord_upleft_to_centroid(coord)

        return coord

    coords_new = list()
    classes_new = list()
    for i, _ in enumerate(coords):
        coord = coords[i]

        if len(coord) != 4:
            raise AssertionError("coordinate should be 4 values : [x, y, w, h]")

        if is_rescale:
            # for scaled coord, upscaled before process and scale back in the end.
            coord = obj_box_coord_scale_to_pixelunit(coord, im.shape)
            coord = _get_coord(coord)
            if coord is not None:
                coord = obj_box_coord_rescale(coord, im_new.shape)
                coords_new.append(coord)
                classes_new.append(classes[i])
        else:
            coord = _get_coord(coord)
            if coord is not None:
                coords_new.append(coord)
                classes_new.append(classes[i])
    return im_new, classes_new, coords_new


def obj_box_zoom(
    im,
    classes=None,
    coords=None,
    zoom_range=(0.9, 1.1),
    row_index=0,
    col_index=1,
    channel_index=2,
    fill_mode='nearest',
    cval=0.,
    order=1,
    is_rescale=False,
    is_center=False,
    is_random=False,
    thresh_wh=0.02,
    thresh_wh2=12.
):
    """Zoom in and out of a single image, randomly or non-randomly, and compute the new bounding box coordinates.
    Objects outside the cropped image will be removed.

    Parameters
    -----------
    im : numpy.array
        An image with dimension of [row, col, channel] (default).
    classes : list of int or None
        Class IDs.
    coords : list of list of 4 int/float or None
        Coordinates [[x, y, w, h], [x, y, w, h], ...].
    zoom_range row_index col_index channel_index is_random fill_mode cval and order : see ``tl.prepro.zoom``.
    is_rescale : boolean
        Set to True, if the input coordinates are rescaled to [0, 1]. Default is False.
    is_center : boolean
        Set to True, if the x and y of coordinates are the centroid. (i.e. darknet format). Default is False.
    thresh_wh : float
        Threshold, remove the box if its ratio of width(height) to image size less than the threshold.
    thresh_wh2 : float
        Threshold, remove the box if its ratio of width to height or vice verse higher than the threshold.

    Returns
    -------
    numpy.array
        A processed image
    list of int
        A list of classes
    list of list of 4 numbers
        A list of new bounding boxes.

    """
    if classes is None:
        classes = []
    if coords is None:
        coords = []

    if len(zoom_range) != 2:
        raise Exception('zoom_range should be a tuple or list of two floats. ' 'Received arg: ', zoom_range)
    if is_random:
        if zoom_range[0] == 1 and zoom_range[1] == 1:
            zx, zy = 1, 1
            tl.logging.info(" random_zoom : not zoom in/out")
        else:
            zx, zy = np.random.uniform(zoom_range[0], zoom_range[1], 2)
    else:
        zx, zy = zoom_range
    # tl.logging.info(zx, zy)
    zoom_matrix = np.array([[zx, 0, 0], [0, zy, 0], [0, 0, 1]])

    h, w = im.shape[row_index], im.shape[col_index]
    transform_matrix = transform_matrix_offset_center(zoom_matrix, h, w)
    im_new = apply_transform(im, transform_matrix, channel_index, fill_mode, cval, order)

    # modified from obj_box_crop
    def _get_coord(coord):
        """Input pixel-unit [x, y, w, h] format, then make sure [x, y] it is the up-left coordinates,
        before getting the new coordinates.
        Boxes outsides the cropped image will be removed.

        """
        if is_center:
            coord = obj_box_coord_centroid_to_upleft(coord)

        # ======= pixel unit format and upleft, w, h ==========
        x = (coord[0] - im.shape[1] / 2) / zy + im.shape[1] / 2  # only change this
        y = (coord[1] - im.shape[0] / 2) / zx + im.shape[0] / 2  # only change this
        w = coord[2] / zy  # only change this
        h = coord[3] / zx  # only change thisS

        if x < 0:
            if x + w <= 0:
                return None
            w = w + x
            x = 0
        elif x > im_new.shape[1]:  # object outside the cropped image
            return None

        if y < 0:
            if y + h <= 0:
                return None
            h = h + y
            y = 0
        elif y > im_new.shape[0]:  # object outside the cropped image
            return None

        if (x is not None) and (x + w > im_new.shape[1]):  # box outside the cropped image
            w = im_new.shape[1] - x

        if (y is not None) and (y + h > im_new.shape[0]):  # box outside the cropped image
            h = im_new.shape[0] - y

        if (w / (h + 1.) > thresh_wh2) or (h / (w + 1.) > thresh_wh2):  # object shape strange: too narrow
            # tl.logging.info('xx', w, h)
            return None

        if (w / (im_new.shape[1] * 1.) < thresh_wh) or (h / (im_new.shape[0] * 1.) <
                                                        thresh_wh):  # object shape strange: too narrow
            # tl.logging.info('yy', w, im_new.shape[1], h, im_new.shape[0])
            return None

        coord = [x, y, w, h]

        # convert back if input format is center.
        if is_center:
            coord = obj_box_coord_upleft_to_centroid(coord)

        return coord

    coords_new = list()
    classes_new = list()
    for i, _ in enumerate(coords):
        coord = coords[i]

        if len(coord) != 4:
            raise AssertionError("coordinate should be 4 values : [x, y, w, h]")

        if is_rescale:
            # for scaled coord, upscaled before process and scale back in the end.
            coord = obj_box_coord_scale_to_pixelunit(coord, im.shape)
            coord = _get_coord(coord)
            if coord is not None:
                coord = obj_box_coord_rescale(coord, im_new.shape)
                coords_new.append(coord)
                classes_new.append(classes[i])
        else:
            coord = _get_coord(coord)
            if coord is not None:
                coords_new.append(coord)
                classes_new.append(classes[i])
    return im_new, classes_new, coords_new


def pad_sequences(sequences, maxlen=None, dtype='int32', padding='post', truncating='pre', value=0.):
    """Pads each sequence to the same length:
    the length of the longest sequence.
    If maxlen is provided, any sequence longer
    than maxlen is truncated to maxlen.
    Truncation happens off either the beginning (default) or
    the end of the sequence.
    Supports post-padding and pre-padding (default).

    Parameters
    ----------
    sequences : list of list of int
        All sequences where each row is a sequence.
    maxlen : int
        Maximum length.
    dtype : numpy.dtype or str
        Data type to cast the resulting sequence.
    padding : str
        Either 'pre' or 'post', pad either before or after each sequence.
    truncating : str
        Either 'pre' or 'post', remove values from sequences larger than maxlen either in the beginning or in the end of the sequence
    value : float
        Value to pad the sequences to the desired value.

    Returns
    ----------
    x : numpy.array
        With dimensions (number_of_sequences, maxlen)

    Examples
    ----------
    >>> sequences = [[1,1,1,1,1],[2,2,2],[3,3]]
    >>> sequences = pad_sequences(sequences, maxlen=None, dtype='int32',
    ...                  padding='post', truncating='pre', value=0.)
    [[1 1 1 1 1]
     [2 2 2 0 0]
     [3 3 0 0 0]]

    """
    lengths = [len(s) for s in sequences]

    nb_samples = len(sequences)
    if maxlen is None:
        maxlen = np.max(lengths)

    # take the sample shape from the first non empty sequence
    # checking for consistency in the main loop below.
    sample_shape = tuple()
    for s in sequences:
        if len(s) > 0:
            sample_shape = np.asarray(s).shape[1:]
            break

    x = (np.ones((nb_samples, maxlen) + sample_shape) * value).astype(dtype)
    for idx, s in enumerate(sequences):
        if len(s) == 0:
            continue  # empty list was found
        if truncating == 'pre':
            trunc = s[-maxlen:]
        elif truncating == 'post':
            trunc = s[:maxlen]
        else:
            raise ValueError('Truncating type "%s" not understood' % truncating)

        # check `trunc` has expected shape
        trunc = np.asarray(trunc, dtype=dtype)
        if trunc.shape[1:] != sample_shape:
            raise ValueError(
                'Shape of sample %s of sequence at position %s is different from expected shape %s' %
                (trunc.shape[1:], idx, sample_shape)
            )

        if padding == 'post':
            x[idx, :len(trunc)] = trunc
        elif padding == 'pre':
            x[idx, -len(trunc):] = trunc
        else:
            raise ValueError('Padding type "%s" not understood' % padding)
    return x.tolist()


def remove_pad_sequences(sequences, pad_id=0):
    """Remove padding.

    Parameters
    -----------
    sequences : list of list of int
        All sequences where each row is a sequence.
    pad_id : int
        The pad ID.

    Returns
    ----------
    list of list of int
        The processed sequences.

    Examples
    ----------
    >>> sequences = [[2,3,4,0,0], [5,1,2,3,4,0,0,0], [4,5,0,2,4,0,0,0]]
    >>> print(remove_pad_sequences(sequences, pad_id=0))
    [[2, 3, 4], [5, 1, 2, 3, 4], [4, 5, 0, 2, 4]]

    """
    sequences_out = copy.deepcopy(sequences)

    for i, _ in enumerate(sequences):
        # for j in range(len(sequences[i])):
        #     if sequences[i][j] == pad_id:
        #         sequences_out[i] = sequences_out[i][:j]
        #         break
        for j in range(1, len(sequences[i])):
            if sequences[i][-j] != pad_id:
                sequences_out[i] = sequences_out[i][0:-j + 1]
                break

    return sequences_out


def process_sequences(sequences, end_id=0, pad_val=0, is_shorten=True, remain_end_id=False):
    """Set all tokens(ids) after END token to the padding value, and then shorten (option) it to the maximum sequence length in this batch.

    Parameters
    -----------
    sequences : list of list of int
        All sequences where each row is a sequence.
    end_id : int
        The special token for END.
    pad_val : int
        Replace the `end_id` and the IDs after `end_id` to this value.
    is_shorten : boolean
        Shorten the sequences. Default is True.
    remain_end_id : boolean
        Keep an `end_id` in the end. Default is False.

    Returns
    ----------
    list of list of int
        The processed sequences.

    Examples
    ---------
    >>> sentences_ids = [[4, 3, 5, 3, 2, 2, 2, 2],  <-- end_id is 2
    ...                  [5, 3, 9, 4, 9, 2, 2, 3]]  <-- end_id is 2
    >>> sentences_ids = precess_sequences(sentences_ids, end_id=vocab.end_id, pad_val=0, is_shorten=True)
    [[4, 3, 5, 3, 0], [5, 3, 9, 4, 9]]

    """
    max_length = 0
    for _, seq in enumerate(sequences):
        is_end = False
        for i_w, n in enumerate(seq):
            if n == end_id and is_end == False:  # 1st time to see end_id
                is_end = True
                if max_length < i_w:
                    max_length = i_w
                if remain_end_id is False:
                    seq[i_w] = pad_val  # set end_id to pad_val
            elif is_end == True:
                seq[i_w] = pad_val

    if remain_end_id is True:
        max_length += 1
    if is_shorten:
        for i, seq in enumerate(sequences):
            sequences[i] = seq[:max_length]
    return sequences


def sequences_add_start_id(sequences, start_id=0, remove_last=False):
    """Add special start token(id) in the beginning of each sequence.

    Parameters
    ------------
    sequences : list of list of int
        All sequences where each row is a sequence.
    start_id : int
        The start ID.
    remove_last : boolean
        Remove the last value of each sequences. Usually be used for removing the end ID.

    Returns
    ----------
    list of list of int
        The processed sequences.

    Examples
    ---------
    >>> sentences_ids = [[4,3,5,3,2,2,2,2], [5,3,9,4,9,2,2,3]]
    >>> sentences_ids = sequences_add_start_id(sentences_ids, start_id=2)
    [[2, 4, 3, 5, 3, 2, 2, 2, 2], [2, 5, 3, 9, 4, 9, 2, 2, 3]]
    >>> sentences_ids = sequences_add_start_id(sentences_ids, start_id=2, remove_last=True)
    [[2, 4, 3, 5, 3, 2, 2, 2], [2, 5, 3, 9, 4, 9, 2, 2]]

    For Seq2seq

    >>> input = [a, b, c]
    >>> target = [x, y, z]
    >>> decode_seq = [start_id, a, b] <-- sequences_add_start_id(input, start_id, True)

    """
    sequences_out = [[] for _ in range(len(sequences))]  #[[]] * len(sequences)
    for i, _ in enumerate(sequences):
        if remove_last:
            sequences_out[i] = [start_id] + sequences[i][:-1]
        else:
            sequences_out[i] = [start_id] + sequences[i]
    return sequences_out


def sequences_add_end_id(sequences, end_id=888):
    """Add special end token(id) in the end of each sequence.

    Parameters
    -----------
    sequences : list of list of int
        All sequences where each row is a sequence.
    end_id : int
        The end ID.

    Returns
    ----------
    list of list of int
        The processed sequences.

    Examples
    ---------
    >>> sequences = [[1,2,3],[4,5,6,7]]
    >>> print(sequences_add_end_id(sequences, end_id=999))
    [[1, 2, 3, 999], [4, 5, 6, 999]]

    """
    sequences_out = [[] for _ in range(len(sequences))]  #[[]] * len(sequences)
    for i, _ in enumerate(sequences):
        sequences_out[i] = sequences[i] + [end_id]
    return sequences_out


def sequences_add_end_id_after_pad(sequences, end_id=888, pad_id=0):
    """Add special end token(id) in the end of each sequence.

    Parameters
    -----------
    sequences : list of list of int
        All sequences where each row is a sequence.
    end_id : int
        The end ID.
    pad_id : int
        The pad ID.

    Returns
    ----------
    list of list of int
        The processed sequences.

    Examples
    ---------
    >>> sequences = [[1,2,0,0], [1,2,3,0], [1,2,3,4]]
    >>> print(sequences_add_end_id_after_pad(sequences, end_id=99, pad_id=0))
    [[1, 2, 99, 0], [1, 2, 3, 99], [1, 2, 3, 4]]

    """
    # sequences_out = [[] for _ in range(len(sequences))]#[[]] * len(sequences)

    sequences_out = copy.deepcopy(sequences)
    # # add a pad to all
    # for i in range(len(sequences)):
    #     for j in range(len(sequences[i])):
    #         sequences_out[i].append(pad_id)
    # # pad -- > end
    # max_len = 0

    for i, v in enumerate(sequences):
        for j, _v2 in enumerate(v):
            if sequences[i][j] == pad_id:
                sequences_out[i][j] = end_id
                # if j > max_len:
                #     max_len = j
                break

    # # remove pad if too long
    # for i in range(len(sequences)):
    #     for j in range(len(sequences[i])):
    #         sequences_out[i] = sequences_out[i][:max_len+1]
    return sequences_out


def sequences_get_mask(sequences, pad_val=0):
    """Return mask for sequences.

    Parameters
    -----------
    sequences : list of list of int
        All sequences where each row is a sequence.
    pad_val : int
        The pad value.

    Returns
    ----------
    list of list of int
        The mask.

    Examples
    ---------
    >>> sentences_ids = [[4, 0, 5, 3, 0, 0],
    ...                  [5, 3, 9, 4, 9, 0]]
    >>> mask = sequences_get_mask(sentences_ids, pad_val=0)
    [[1 1 1 1 0 0]
     [1 1 1 1 1 0]]

    """
    mask = np.ones_like(sequences)
    for i, seq in enumerate(sequences):
        for i_w in reversed(range(len(seq))):
            if seq[i_w] == pad_val:
                mask[i, i_w] = 0
            else:
                break  # <-- exit the for loop, prepcess next sequence
    return mask


def keypoint_random_crop2(image, annos, mask=None, size=(368, 368)):
    """Randomly reszie and crop image using padding without influence scales.
    Resize the image match with the minimum size before cropping, this API will change the zoom scale of object.

    Parameters
    -----------
    image : 3 channel image
        The given image for augmentation.
    annos : list of list of floats
        The keypoints annotation of people.
    mask : single channel image or None
        The mask if available.
    size : tuple of int
        The size of returned image.

    Returns
    ----------
    preprocessed image, annos, mask

    """

    def resize_image(image, annos, mask, _target_width, _target_height):
        """Reszie image

        Parameters
        -----------
        image : 3 channel image
            the given image for augmentation
        annos : list of list of floats
            keypoints of people
        mask : single channel image or None
        _target_width : int
            expected width
        _target_height : int
            expected height

        Returns
        ----------
        preprocessed input image, annos, mask

        """
        y, x, _ = np.shape(image)

        ratio_y = _target_height / y
        ratio_x = _target_width / x

        new_joints = []
        # update meta
        for people in annos:
            new_keypoints = []
            for keypoints in people:
                if keypoints[0] < 0 or keypoints[1] < 0:
                    new_keypoints.append((-1000, -1000))
                    continue
                pts = (int(keypoints[0] * ratio_x + 0.5), int(keypoints[1] * ratio_y + 0.5))
                if pts[0] > _target_width - 1 or pts[1] > _target_height - 1:
                    new_keypoints.append((-1000, -1000))
                    continue

                new_keypoints.append(pts)
            new_joints.append(new_keypoints)
        annos = new_joints

        new_image = cv2.resize(image, (_target_width, _target_height), interpolation=cv2.INTER_AREA)
        if mask is not None:
            new_mask = cv2.resize(mask, (_target_width, _target_height), interpolation=cv2.INTER_AREA)
            return new_image, annos, new_mask
        else:
            return new_image, annos, None

    _target_height = size[0]
    _target_width = size[1]
    if len(np.shape(image)) == 2:
        image = cv2.cvtColor(image, cv2.COLOR_GRAY2RGB)
    height, width, _ = np.shape(image)
    # print("the size of original img is:", height, width)
    if height <= width:
        ratio = _target_height / height
        new_width = int(ratio * width)
        if height == width:
            new_width = _target_height

        image, annos, mask = resize_image(image, annos, mask, new_width, _target_height)

        # for i in annos:
        #     if len(i) is not 19:
        #         print('Joints of person is not 19 ERROR FROM RESIZE')

        if new_width > _target_width:
            crop_range_x = np.random.randint(0, new_width - _target_width)
        else:
            crop_range_x = 0
        image = image[:, crop_range_x:crop_range_x + _target_width, :]
        if mask is not None:
            mask = mask[:, crop_range_x:crop_range_x + _target_width]
        # joint_list= []
        new_joints = []
        #annos-pepople-joints (must be 19 or [])
        for people in annos:
            # print("number of keypoints is", np.shape(people))
            new_keypoints = []
            for keypoints in people:
                if keypoints[0] < -10 or keypoints[1] < -10:
                    new_keypoints.append((-1000, -1000))
                    continue
                top = crop_range_x + _target_width - 1
                if keypoints[0] >= crop_range_x and keypoints[0] <= top:
                    # pts = (keypoints[0]-crop_range_x, keypoints[1])
                    pts = (int(keypoints[0] - crop_range_x), int(keypoints[1]))
                else:
                    pts = (-1000, -1000)
                new_keypoints.append(pts)

            new_joints.append(new_keypoints)
            # if len(new_keypoints) != 19:
            #     print('1:The Length of joints list should be 0 or 19 but actually:', len(new_keypoints))
        annos = new_joints

    if height > width:
        ratio = _target_width / width
        new_height = int(ratio * height)
        image, annos, mask = resize_image(image, annos, mask, _target_width, new_height)

        # for i in annos:
        #     if len(i) is not 19:
        #         print('Joints of person is not 19 ERROR')

        if new_height > _target_height:
            crop_range_y = np.random.randint(0, new_height - _target_height)

        else:
            crop_range_y = 0
        image = image[crop_range_y:crop_range_y + _target_width, :, :]
        if mask is not None:
            mask = mask[crop_range_y:crop_range_y + _target_width, :]
        new_joints = []

        for people in annos:  # TODO : speed up with affine transform
            new_keypoints = []
            for keypoints in people:

                # case orginal points are not usable
                if keypoints[0] < 0 or keypoints[1] < 0:
                    new_keypoints.append((-1000, -1000))
                    continue
                # y axis coordinate change
                bot = crop_range_y + _target_height - 1
                if keypoints[1] >= crop_range_y and keypoints[1] <= bot:
                    # pts = (keypoints[0], keypoints[1]-crop_range_y)
                    pts = (int(keypoints[0]), int(keypoints[1] - crop_range_y))
                    # if pts[0]>367 or pts[1]>367:
                    #     print('Error2')
                else:
                    pts = (-1000, -1000)

                new_keypoints.append(pts)

            new_joints.append(new_keypoints)
            if len(new_keypoints) != 19:
                print('2:The Length of joints list should be 0 or 19 but actually:', len(new_keypoints))

        annos = new_joints

    # mask = cv2.resize(mask, (46, 46), interpolation=cv2.INTER_AREA)
    if mask is not None:
        return image, annos, mask
    else:
        return image, annos, None


def keypoint_random_crop(image, annos, mask=None, size=(368, 368)):
    """Randomly crop an image and corresponding keypoints without influence scales, given by ``keypoint_random_resize_shortestedge``.

    Parameters
    -----------
    image : 3 channel image
        The given image for augmentation.
    annos : list of list of floats
        The keypoints annotation of people.
    mask : single channel image or None
        The mask if available.
    size : tuple of int
        The size of returned image.

    Returns
    ----------
    preprocessed image, annotation, mask

    """

    _target_height = size[0]
    _target_width = size[1]
    target_size = (_target_width, _target_height)

    if len(np.shape(image)) == 2:
        image = cv2.cvtColor(image, cv2.COLOR_GRAY2RGB)
    height, width, _ = np.shape(image)

    for _ in range(50):
        x = random.randrange(0, width - target_size[0]) if width > target_size[0] else 0
        y = random.randrange(0, height - target_size[1]) if height > target_size[1] else 0

        # check whether any face is inside the box to generate a reasonably-balanced datasets
        for joint in annos:
            if x <= joint[0][0] < x + target_size[0] and y <= joint[0][1] < y + target_size[1]:
                break

    def pose_crop(image, annos, mask, x, y, w, h):  # TODO : speed up with affine transform
        # adjust image
        target_size = (w, h)

        img = image
        resized = img[y:y + target_size[1], x:x + target_size[0], :]
        resized_mask = mask[y:y + target_size[1], x:x + target_size[0]]
        # adjust meta data
        adjust_joint_list = []
        for joint in annos:
            adjust_joint = []
            for point in joint:
                if point[0] < -10 or point[1] < -10:
                    adjust_joint.append((-1000, -1000))
                    continue
                new_x, new_y = point[0] - x, point[1] - y
                if new_x > 367 or new_y > 367:
                    adjust_joint.append((-1000, -1000))
                    continue
                adjust_joint.append((new_x, new_y))
            adjust_joint_list.append(adjust_joint)

        return resized, adjust_joint_list, resized_mask

    return pose_crop(image, annos, mask, x, y, target_size[0], target_size[1])


def keypoint_random_rotate(image, annos, mask=None, rg=15.):
    """Rotate an image and corresponding keypoints.

    Parameters
    -----------
    image : 3 channel image
        The given image for augmentation.
    annos : list of list of floats
        The keypoints annotation of people.
    mask : single channel image or None
        The mask if available.
    rg : int or float
        Degree to rotate, usually 0 ~ 180.

    Returns
    ----------
    preprocessed image, annos, mask

    """

    def _rotate_coord(shape, newxy, point, angle):
        angle = -1 * angle / 180.0 * math.pi
        ox, oy = shape
        px, py = point
        ox /= 2
        oy /= 2
        qx = math.cos(angle) * (px - ox) - math.sin(angle) * (py - oy)
        qy = math.sin(angle) * (px - ox) + math.cos(angle) * (py - oy)
        new_x, new_y = newxy
        qx += ox - new_x
        qy += oy - new_y
        return int(qx + 0.5), int(qy + 0.5)

    def _largest_rotated_rect(w, h, angle):
        """
        Get largest rectangle after rotation.
        http://stackoverflow.com/questions/16702966/rotate-image-and-crop-out-black-borders
        """
        angle = angle / 180.0 * math.pi
        if w <= 0 or h <= 0:
            return 0, 0

        width_is_longer = w >= h
        side_long, side_short = (w, h) if width_is_longer else (h, w)

        # since the solutions for angle, -angle and 180-angle are all the same,
        # if suffices to look at the first quadrant and the absolute values of sin,cos:
        sin_a, cos_a = abs(math.sin(angle)), abs(math.cos(angle))
        if side_short <= 2. * sin_a * cos_a * side_long:
            # half constrained case: two crop corners touch the longer side,
            #   the other two corners are on the mid-line parallel to the longer line
            x = 0.5 * side_short
            wr, hr = (x / sin_a, x / cos_a) if width_is_longer else (x / cos_a, x / sin_a)
        else:
            # fully constrained case: crop touches all 4 sides
            cos_2a = cos_a * cos_a - sin_a * sin_a
            wr, hr = (w * cos_a - h * sin_a) / cos_2a, (h * cos_a - w * sin_a) / cos_2a
        return int(np.round(wr)), int(np.round(hr))

    img_shape = np.shape(image)
    height = img_shape[0]
    width = img_shape[1]
    deg = np.random.uniform(-rg, rg)

    img = image
    center = (img.shape[1] * 0.5, img.shape[0] * 0.5)  # x, y
    rot_m = cv2.getRotationMatrix2D((int(center[0]), int(center[1])), deg, 1)
    ret = cv2.warpAffine(img, rot_m, img.shape[1::-1], flags=cv2.INTER_AREA, borderMode=cv2.BORDER_CONSTANT)
    if img.ndim == 3 and ret.ndim == 2:
        ret = ret[:, :, np.newaxis]
    neww, newh = _largest_rotated_rect(ret.shape[1], ret.shape[0], deg)
    neww = min(neww, ret.shape[1])
    newh = min(newh, ret.shape[0])
    newx = int(center[0] - neww * 0.5)
    newy = int(center[1] - newh * 0.5)
    # print(ret.shape, deg, newx, newy, neww, newh)
    img = ret[newy:newy + newh, newx:newx + neww]
    # adjust meta data
    adjust_joint_list = []
    for joint in annos:  # TODO : speed up with affine transform
        adjust_joint = []
        for point in joint:
            if point[0] < -100 or point[1] < -100:
                adjust_joint.append((-1000, -1000))
                continue

            x, y = _rotate_coord((width, height), (newx, newy), point, deg)

            if x > neww - 1 or y > newh - 1:
                adjust_joint.append((-1000, -1000))
                continue
            if x < 0 or y < 0:
                adjust_joint.append((-1000, -1000))
                continue

            adjust_joint.append((x, y))
        adjust_joint_list.append(adjust_joint)
    joint_list = adjust_joint_list

    if mask is not None:
        msk = mask
        center = (msk.shape[1] * 0.5, msk.shape[0] * 0.5)  # x, y
        rot_m = cv2.getRotationMatrix2D((int(center[0]), int(center[1])), deg, 1)
        ret = cv2.warpAffine(msk, rot_m, msk.shape[1::-1], flags=cv2.INTER_AREA, borderMode=cv2.BORDER_CONSTANT)
        if msk.ndim == 3 and msk.ndim == 2:
            ret = ret[:, :, np.newaxis]
        neww, newh = _largest_rotated_rect(ret.shape[1], ret.shape[0], deg)
        neww = min(neww, ret.shape[1])
        newh = min(newh, ret.shape[0])
        newx = int(center[0] - neww * 0.5)
        newy = int(center[1] - newh * 0.5)
        # print(ret.shape, deg, newx, newy, neww, newh)
        msk = ret[newy:newy + newh, newx:newx + neww]
        return img, joint_list, msk
    else:
        return img, joint_list, None


def keypoint_random_flip(
        image, annos, mask=None, prob=0.5, flip_list=(0, 1, 5, 6, 7, 2, 3, 4, 11, 12, 13, 8, 9, 10, 15, 14, 17, 16, 18)
):
    """Flip an image and corresponding keypoints.

    Parameters
    -----------
    image : 3 channel image
        The given image for augmentation.
    annos : list of list of floats
        The keypoints annotation of people.
    mask : single channel image or None
        The mask if available.
    prob : float, 0 to 1
        The probability to flip the image, if 1, always flip the image.
    flip_list : tuple of int
        Denotes how the keypoints number be changed after flipping. Default COCO format.

    Returns
    ----------
    preprocessed image, annos, mask

    """

    _prob = np.random.uniform(0, 1.0)
    if _prob < prob:
        return image, annos, mask

    _, width, _ = np.shape(image)
    image = cv2.flip(image, 1)
    mask = cv2.flip(mask, 1)
    new_joints = []
    for people in annos:  # TODO : speed up with affine transform
        new_keypoints = []
        for k in flip_list:
            point = people[k]
            if point[0] < 0 or point[1] < 0:
                new_keypoints.append((-1000, -1000))
                continue
            if point[0] > image.shape[1] - 1 or point[1] > image.shape[0] - 1:
                new_keypoints.append((-1000, -1000))
                continue
            if (width - point[0]) > image.shape[1] - 1:
                new_keypoints.append((-1000, -1000))
                continue
            new_keypoints.append((width - point[0], point[1]))
        new_joints.append(new_keypoints)
    annos = new_joints

    return image, annos, mask


def keypoint_random_resize(image, annos, mask=None, zoom_range=(0.8, 1.2)):
    """Randomly resize an image and corresponding keypoints.
    The height and width of image will be changed independently, so the scale will be changed.

    Parameters
    -----------
    image : 3 channel image
        The given image for augmentation.
    annos : list of list of floats
        The keypoints annotation of people.
    mask : single channel image or None
        The mask if available.
    zoom_range : tuple of two floats
        The minimum and maximum factor to zoom in or out, e.g (0.5, 1) means zoom out 1~2 times.

    Returns
    ----------
    preprocessed image, annos, mask

    """
    height = image.shape[0]
    width = image.shape[1]
    _min, _max = zoom_range
    scalew = np.random.uniform(_min, _max)
    scaleh = np.random.uniform(_min, _max)

    neww = int(width * scalew)
    newh = int(height * scaleh)

    dst = cv2.resize(image, (neww, newh), interpolation=cv2.INTER_AREA)
    if mask is not None:
        mask = cv2.resize(mask, (neww, newh), interpolation=cv2.INTER_AREA)
    # adjust meta data
    adjust_joint_list = []
    for joint in annos:  # TODO : speed up with affine transform
        adjust_joint = []
        for point in joint:
            if point[0] < -100 or point[1] < -100:
                adjust_joint.append((-1000, -1000))
                continue
            adjust_joint.append((int(point[0] * scalew + 0.5), int(point[1] * scaleh + 0.5)))
        adjust_joint_list.append(adjust_joint)
    if mask is not None:
        return dst, adjust_joint_list, mask
    else:
        return dst, adjust_joint_list, None


def keypoint_random_resize_shortestedge(
<<<<<<< HEAD
    image, annos, mask=None, min_size=(368, 368), pad_val=(0, 0, np.random.uniform(0.0, 1.0))
=======
        image, annos, mask=None, min_size=(368, 368), zoom_range=(0.8, 1.2),
        pad_val=(0, 0, np.random.uniform(0.0, 1.0))
>>>>>>> e2180856
):
    """Randomly resize an image and corresponding keypoints based on shorter edgeself.
    If the resized image is smaller than `min_size`, uses padding to make shape matchs `min_size`.
    The height and width of image will be changed together, the scale would not be changed.

    Parameters
    -----------
    image : 3 channel image
        The given image for augmentation.
    annos : list of list of floats
        The keypoints annotation of people.
    mask : single channel image or None
        The mask if available.
    min_size : tuple of two int
        The minimum size of height and width.
    zoom_range : tuple of two floats
        The minimum and maximum factor to zoom in or out, e.g (0.5, 1) means zoom out 1~2 times.
    pad_val : int/float, or tuple of int or random function
        The three padding values for RGB channels respectively.

    Returns
    ----------
    preprocessed image, annos, mask

    """

    _target_height = min_size[0]
    _target_width = min_size[1]

    if len(np.shape(image)) == 2:
        image = cv2.cvtColor(image, cv2.COLOR_GRAY2RGB)
    height, width, _ = np.shape(image)

    ratio_w = _target_width / width
    ratio_h = _target_height / height
    ratio = min(ratio_w, ratio_h)
    target_size = int(min(width * ratio + 0.5, height * ratio + 0.5))
    random_target = np.random.uniform(zoom_range[0], zoom_range[1])
    target_size = int(target_size * random_target)

    # target_size = int(min(_network_w, _network_h) * random.uniform(0.7, 1.5))

    def pose_resize_shortestedge(image, annos, mask, target_size):
        """ """
        # _target_height = 368
        # _target_width = 368
        # img = image
        height, width, _ = np.shape(image)

        # adjust image
        scale = target_size / min(height, width)
        if height < width:
            newh, neww = target_size, int(scale * width + 0.5)
        else:
            newh, neww = int(scale * height + 0.5), target_size

        dst = cv2.resize(image, (neww, newh), interpolation=cv2.INTER_AREA)
        mask = cv2.resize(mask, (neww, newh), interpolation=cv2.INTER_AREA)
        pw = ph = 0
        if neww < _target_width or newh < _target_height:
            pw = max(0, (_target_width - neww) // 2)
            ph = max(0, (_target_height - newh) // 2)
            mw = (_target_width - neww) % 2
            mh = (_target_height - newh) % 2
            # color = np.random.uniform(0.0, 1.0)
            dst = cv2.copyMakeBorder(dst, ph, ph + mh, pw, pw + mw, cv2.BORDER_CONSTANT, value=pad_val)  #(0, 0, color))
            if mask is not None:
                mask = cv2.copyMakeBorder(mask, ph, ph + mh, pw, pw + mw, cv2.BORDER_CONSTANT, value=1)
        # adjust meta data
        adjust_joint_list = []
        for joint in annos:  # TODO : speed up with affine transform
            adjust_joint = []
            for point in joint:
                if point[0] < -100 or point[1] < -100:
                    adjust_joint.append((-1000, -1000))
                    continue
                # if point[0] <= 0 or point[1] <= 0 or int(point[0]*scale+0.5) > neww or int(point[1]*scale+0.5) > newh:
                #     adjust_joint.append((-1, -1))
                #     continue
                adjust_joint.append((int(point[0] * scale + 0.5) + pw, int(point[1] * scale + 0.5) + ph))
            adjust_joint_list.append(adjust_joint)
        if mask is not None:
            return dst, adjust_joint_list, mask
        else:
            return dst, adjust_joint_list, None

    return pose_resize_shortestedge(image, annos, mask, target_size)<|MERGE_RESOLUTION|>--- conflicted
+++ resolved
@@ -226,7 +226,7 @@
 
 
 def rotation(
-    x, rg=20, is_random=False, row_index=0, col_index=1, channel_index=2, fill_mode='nearest', cval=0., order=1
+        x, rg=20, is_random=False, row_index=0, col_index=1, channel_index=2, fill_mode='nearest', cval=0., order=1
 ):
     """Rotate an image randomly or non-randomly.
 
@@ -272,7 +272,7 @@
 
 
 def rotation_multi(
-    x, rg=20, is_random=False, row_index=0, col_index=1, channel_index=2, fill_mode='nearest', cval=0., order=1
+        x, rg=20, is_random=False, row_index=0, col_index=1, channel_index=2, fill_mode='nearest', cval=0., order=1
 ):
     """Rotate multiple images with the same arguments, randomly or non-randomly.
     Usually be used for image segmentation which x=[X, Y], X and Y should be matched.
@@ -482,16 +482,8 @@
 
 # shift
 def shift(
-    x,
-    wrg=0.1,
-    hrg=0.1,
-    is_random=False,
-    row_index=0,
-    col_index=1,
-    channel_index=2,
-    fill_mode='nearest',
-    cval=0.,
-    order=1
+        x, wrg=0.1, hrg=0.1, is_random=False, row_index=0, col_index=1, channel_index=2, fill_mode='nearest', cval=0.,
+        order=1
 ):
     """Shift an image randomly or non-randomly.
 
@@ -534,16 +526,8 @@
 
 
 def shift_multi(
-    x,
-    wrg=0.1,
-    hrg=0.1,
-    is_random=False,
-    row_index=0,
-    col_index=1,
-    channel_index=2,
-    fill_mode='nearest',
-    cval=0.,
-    order=1
+        x, wrg=0.1, hrg=0.1, is_random=False, row_index=0, col_index=1, channel_index=2, fill_mode='nearest', cval=0.,
+        order=1
 ):
     """Shift images with the same arguments, randomly or non-randomly.
     Usually be used for image segmentation which x=[X, Y], X and Y should be matched.
@@ -578,7 +562,8 @@
 
 # shear
 def shear(
-    x, intensity=0.1, is_random=False, row_index=0, col_index=1, channel_index=2, fill_mode='nearest', cval=0., order=1
+        x, intensity=0.1, is_random=False, row_index=0, col_index=1, channel_index=2, fill_mode='nearest', cval=0.,
+        order=1
 ):
     """Shear an image randomly or non-randomly.
 
@@ -623,7 +608,8 @@
 
 
 def shear_multi(
-    x, intensity=0.1, is_random=False, row_index=0, col_index=1, channel_index=2, fill_mode='nearest', cval=0., order=1
+        x, intensity=0.1, is_random=False, row_index=0, col_index=1, channel_index=2, fill_mode='nearest', cval=0.,
+        order=1
 ):
     """Shear images with the same arguments, randomly or non-randomly.
     Usually be used for image segmentation which x=[X, Y], X and Y should be matched.
@@ -656,15 +642,8 @@
 
 
 def shear2(
-    x,
-    shear=(0.1, 0.1),
-    is_random=False,
-    row_index=0,
-    col_index=1,
-    channel_index=2,
-    fill_mode='nearest',
-    cval=0.,
-    order=1
+        x, shear=(0.1, 0.1), is_random=False, row_index=0, col_index=1, channel_index=2, fill_mode='nearest', cval=0.,
+        order=1
 ):
     """Shear an image randomly or non-randomly.
 
@@ -713,15 +692,8 @@
 
 
 def shear_multi2(
-    x,
-    shear=(0.1, 0.1),
-    is_random=False,
-    row_index=0,
-    col_index=1,
-    channel_index=2,
-    fill_mode='nearest',
-    cval=0.,
-    order=1
+        x, shear=(0.1, 0.1), is_random=False, row_index=0, col_index=1, channel_index=2, fill_mode='nearest', cval=0.,
+        order=1
 ):
     """Shear images with the same arguments, randomly or non-randomly.
     Usually be used for image segmentation which x=[X, Y], X and Y should be matched.
@@ -760,18 +732,8 @@
 
 # swirl
 def swirl(
-    x,
-    center=None,
-    strength=1,
-    radius=100,
-    rotation=0,
-    output_shape=None,
-    order=1,
-    mode='constant',
-    cval=0,
-    clip=True,
-    preserve_range=False,
-    is_random=False
+        x, center=None, strength=1, radius=100, rotation=0, output_shape=None, order=1, mode='constant', cval=0,
+        clip=True, preserve_range=False, is_random=False
 ):
     """Swirl an image randomly or non-randomly, see `scikit-image swirl API <http://scikit-image.org/docs/dev/api/skimage.transform.html#skimage.transform.swirl>`__
     and `example <http://scikit-image.org/docs/dev/auto_examples/plot_swirl.html>`__.
@@ -835,17 +797,8 @@
     if max_v > 1:  # Note: the input of this fn should be [-1, 1], rescale is required.
         x = x / max_v
     swirled = skimage.transform.swirl(
-        x,
-        center=center,
-        strength=strength,
-        radius=radius,
-        rotation=rotation,
-        output_shape=output_shape,
-        order=order,
-        mode=mode,
-        cval=cval,
-        clip=clip,
-        preserve_range=preserve_range
+        x, center=center, strength=strength, radius=radius, rotation=rotation, output_shape=output_shape, order=order,
+        mode=mode, cval=cval, clip=clip, preserve_range=preserve_range
     )
     if max_v > 1:
         swirled = swirled * max_v
@@ -853,18 +806,8 @@
 
 
 def swirl_multi(
-    x,
-    center=None,
-    strength=1,
-    radius=100,
-    rotation=0,
-    output_shape=None,
-    order=1,
-    mode='constant',
-    cval=0,
-    clip=True,
-    preserve_range=False,
-    is_random=False
+        x, center=None, strength=1, radius=100, rotation=0, output_shape=None, order=1, mode='constant', cval=0,
+        clip=True, preserve_range=False, is_random=False
 ):
     """Swirl multiple images with the same arguments, randomly or non-randomly.
     Usually be used for image segmentation which x=[X, Y], X and Y should be matched.
@@ -900,17 +843,8 @@
         if max_v > 1:  # Note: the input of this fn should be [-1, 1], rescale is required.
             data = data / max_v
         swirled = skimage.transform.swirl(
-            data,
-            center=center,
-            strength=strength,
-            radius=radius,
-            rotation=rotation,
-            output_shape=output_shape,
-            order=order,
-            mode=mode,
-            cval=cval,
-            clip=clip,
-            preserve_range=preserve_range
+            data, center=center, strength=strength, radius=radius, rotation=rotation, output_shape=output_shape,
+            order=order, mode=mode, cval=cval, clip=clip, preserve_range=preserve_range
         )
         if max_v > 1:
             swirled = swirled * max_v
@@ -1033,15 +967,8 @@
 
 # zoom
 def zoom(
-    x,
-    zoom_range=(0.9, 1.1),
-    is_random=False,
-    row_index=0,
-    col_index=1,
-    channel_index=2,
-    fill_mode='nearest',
-    cval=0.,
-    order=1
+        x, zoom_range=(0.9, 1.1), is_random=False, row_index=0, col_index=1, channel_index=2, fill_mode='nearest',
+        cval=0., order=1
 ):
     """Zoom in and out of a single image, randomly or non-randomly.
 
@@ -1090,15 +1017,8 @@
 
 
 def zoom_multi(
-    x,
-    zoom_range=(0.9, 1.1),
-    is_random=False,
-    row_index=0,
-    col_index=1,
-    channel_index=2,
-    fill_mode='nearest',
-    cval=0.,
-    order=1
+        x, zoom_range=(0.9, 1.1), is_random=False, row_index=0, col_index=1, channel_index=2, fill_mode='nearest',
+        cval=0., order=1
 ):
     """Zoom in and out of images with the same arguments, randomly or non-randomly.
     Usually be used for image segmentation which x=[X, Y], X and Y should be matched.
@@ -1511,7 +1431,7 @@
 
 # normailization
 def samplewise_norm(
-    x, rescale=None, samplewise_center=False, samplewise_std_normalization=False, channel_index=2, epsilon=1e-7
+        x, rescale=None, samplewise_center=False, samplewise_std_normalization=False, channel_index=2, epsilon=1e-7
 ):
     """Normalize an image by rescale, samplewise centering and samplewise centering in order.
 
@@ -1856,7 +1776,8 @@
 
 
 def projective_transform_by_points(
-    x, src, dst, map_args=None, output_shape=None, order=1, mode='constant', cval=0.0, clip=True, preserve_range=False
+        x, src, dst, map_args=None, output_shape=None, order=1, mode='constant', cval=0.0, clip=True,
+        preserve_range=False
 ):
     """Projective transform by given coordinates, usually 4 coordinates.
 
@@ -1925,14 +1846,7 @@
     m = transform.ProjectiveTransform()
     m.estimate(dst, src)
     warped = transform.warp(
-        x,
-        m,
-        map_args=map_args,
-        output_shape=output_shape,
-        order=order,
-        mode=mode,
-        cval=cval,
-        clip=clip,
+        x, m, map_args=map_args, output_shape=output_shape, order=order, mode=mode, cval=cval, clip=clip,
         preserve_range=preserve_range
     )
     return warped
@@ -2619,16 +2533,8 @@
 
 
 def obj_box_crop(
-    im,
-    classes=None,
-    coords=None,
-    wrg=100,
-    hrg=100,
-    is_rescale=False,
-    is_center=False,
-    is_random=False,
-    thresh_wh=0.02,
-    thresh_wh2=12.
+        im, classes=None, coords=None, wrg=100, hrg=100, is_rescale=False, is_center=False, is_random=False,
+        thresh_wh=0.02, thresh_wh2=12.
 ):
     """Randomly or centrally crop an image, and compute the new bounding box coordinates.
     Objects outside the cropped image will be removed.
@@ -2780,22 +2686,8 @@
 
 
 def obj_box_shift(
-    im,
-    classes=None,
-    coords=None,
-    wrg=0.1,
-    hrg=0.1,
-    row_index=0,
-    col_index=1,
-    channel_index=2,
-    fill_mode='nearest',
-    cval=0.,
-    order=1,
-    is_rescale=False,
-    is_center=False,
-    is_random=False,
-    thresh_wh=0.02,
-    thresh_wh2=12.
+        im, classes=None, coords=None, wrg=0.1, hrg=0.1, row_index=0, col_index=1, channel_index=2, fill_mode='nearest',
+        cval=0., order=1, is_rescale=False, is_center=False, is_random=False, thresh_wh=0.02, thresh_wh2=12.
 ):
     """Shift an image randomly or non-randomly, and compute the new bounding box coordinates.
     Objects outside the cropped image will be removed.
@@ -2929,21 +2821,9 @@
 
 
 def obj_box_zoom(
-    im,
-    classes=None,
-    coords=None,
-    zoom_range=(0.9, 1.1),
-    row_index=0,
-    col_index=1,
-    channel_index=2,
-    fill_mode='nearest',
-    cval=0.,
-    order=1,
-    is_rescale=False,
-    is_center=False,
-    is_random=False,
-    thresh_wh=0.02,
-    thresh_wh2=12.
+        im, classes=None, coords=None, zoom_range=(0.9,
+                                                   1.1), row_index=0, col_index=1, channel_index=2, fill_mode='nearest',
+        cval=0., order=1, is_rescale=False, is_center=False, is_random=False, thresh_wh=0.02, thresh_wh2=12.
 ):
     """Zoom in and out of a single image, randomly or non-randomly, and compute the new bounding box coordinates.
     Objects outside the cropped image will be removed.
@@ -3850,12 +3730,8 @@
 
 
 def keypoint_random_resize_shortestedge(
-<<<<<<< HEAD
-    image, annos, mask=None, min_size=(368, 368), pad_val=(0, 0, np.random.uniform(0.0, 1.0))
-=======
         image, annos, mask=None, min_size=(368, 368), zoom_range=(0.8, 1.2),
         pad_val=(0, 0, np.random.uniform(0.0, 1.0))
->>>>>>> e2180856
 ):
     """Randomly resize an image and corresponding keypoints based on shorter edgeself.
     If the resized image is smaller than `min_size`, uses padding to make shape matchs `min_size`.
