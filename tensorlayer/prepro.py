--- conflicted
+++ resolved
@@ -181,16 +181,7 @@
         threads = []
         for i in range(thread_count):
             t = threading.Thread(
-<<<<<<< HEAD
-                name='threading_and_return',
-                target=apply_fn,
-                args=(results,
-                      i,
-                      data[divs[i]:divs[i + 1]],
-                      kwargs)
-=======
                 name='threading_and_return', target=apply_fn, args=(results, i, data[divs[i]:divs[i + 1]], kwargs)
->>>>>>> 98291f0d
             )
             t.start()
             threads.append(t)
@@ -208,19 +199,7 @@
 
 
 def rotation(
-<<<<<<< HEAD
-    x,
-    rg=20,
-    is_random=False,
-    row_index=0,
-    col_index=1,
-    channel_index=2,
-    fill_mode='nearest',
-    cval=0.,
-    order=1
-=======
         x, rg=20, is_random=False, row_index=0, col_index=1, channel_index=2, fill_mode='nearest', cval=0., order=1
->>>>>>> 98291f0d
 ):
     """Rotate an image randomly or non-randomly.
 
@@ -266,19 +245,7 @@
 
 
 def rotation_multi(
-<<<<<<< HEAD
-    x,
-    rg=20,
-    is_random=False,
-    row_index=0,
-    col_index=1,
-    channel_index=2,
-    fill_mode='nearest',
-    cval=0.,
-    order=1
-=======
         x, rg=20, is_random=False, row_index=0, col_index=1, channel_index=2, fill_mode='nearest', cval=0., order=1
->>>>>>> 98291f0d
 ):
     """Rotate multiple images with the same arguments, randomly or non-randomly.
     Usually be used for image segmentation which x=[X, Y], X and Y should be matched.
@@ -488,21 +455,8 @@
 
 # shift
 def shift(
-<<<<<<< HEAD
-    x,
-    wrg=0.1,
-    hrg=0.1,
-    is_random=False,
-    row_index=0,
-    col_index=1,
-    channel_index=2,
-    fill_mode='nearest',
-    cval=0.,
-    order=1
-=======
         x, wrg=0.1, hrg=0.1, is_random=False, row_index=0, col_index=1, channel_index=2, fill_mode='nearest', cval=0.,
         order=1
->>>>>>> 98291f0d
 ):
     """Shift an image randomly or non-randomly.
 
@@ -545,21 +499,8 @@
 
 
 def shift_multi(
-<<<<<<< HEAD
-    x,
-    wrg=0.1,
-    hrg=0.1,
-    is_random=False,
-    row_index=0,
-    col_index=1,
-    channel_index=2,
-    fill_mode='nearest',
-    cval=0.,
-    order=1
-=======
         x, wrg=0.1, hrg=0.1, is_random=False, row_index=0, col_index=1, channel_index=2, fill_mode='nearest', cval=0.,
         order=1
->>>>>>> 98291f0d
 ):
     """Shift images with the same arguments, randomly or non-randomly.
     Usually be used for image segmentation which x=[X, Y], X and Y should be matched.
@@ -594,20 +535,8 @@
 
 # shear
 def shear(
-<<<<<<< HEAD
-    x,
-    intensity=0.1,
-    is_random=False,
-    row_index=0,
-    col_index=1,
-    channel_index=2,
-    fill_mode='nearest',
-    cval=0.,
-    order=1
-=======
         x, intensity=0.1, is_random=False, row_index=0, col_index=1, channel_index=2, fill_mode='nearest', cval=0.,
         order=1
->>>>>>> 98291f0d
 ):
     """Shear an image randomly or non-randomly.
 
@@ -652,20 +581,8 @@
 
 
 def shear_multi(
-<<<<<<< HEAD
-    x,
-    intensity=0.1,
-    is_random=False,
-    row_index=0,
-    col_index=1,
-    channel_index=2,
-    fill_mode='nearest',
-    cval=0.,
-    order=1
-=======
         x, intensity=0.1, is_random=False, row_index=0, col_index=1, channel_index=2, fill_mode='nearest', cval=0.,
         order=1
->>>>>>> 98291f0d
 ):
     """Shear images with the same arguments, randomly or non-randomly.
     Usually be used for image segmentation which x=[X, Y], X and Y should be matched.
@@ -698,20 +615,8 @@
 
 
 def shear2(
-<<<<<<< HEAD
-    x,
-    shear=(0.1, 0.1),
-    is_random=False,
-    row_index=0,
-    col_index=1,
-    channel_index=2,
-    fill_mode='nearest',
-    cval=0.,
-    order=1
-=======
         x, shear=(0.1, 0.1), is_random=False, row_index=0, col_index=1, channel_index=2, fill_mode='nearest', cval=0.,
         order=1
->>>>>>> 98291f0d
 ):
     """Shear an image randomly or non-randomly.
 
@@ -742,17 +647,11 @@
     - `Affine transformation <https://uk.mathworks.com/discovery/affine-transformation.html>`__
 
     """
-<<<<<<< HEAD
-    assert len(
-        shear
-    ) == 2, "shear should be tuple of 2 floats, or you want to use tl.prepro.shear rather than tl.prepro.shear2 ?"
-=======
     if len(shear) != 2:
         raise AssertionError(
             "shear should be tuple of 2 floats, or you want to use tl.prepro.shear rather than tl.prepro.shear2 ?"
         )
 
->>>>>>> 98291f0d
     if is_random:
         shear[0] = np.random.uniform(-shear[0], shear[0])
         shear[1] = np.random.uniform(-shear[1], shear[1])
@@ -766,20 +665,8 @@
 
 
 def shear_multi2(
-<<<<<<< HEAD
-    x,
-    shear=(0.1, 0.1),
-    is_random=False,
-    row_index=0,
-    col_index=1,
-    channel_index=2,
-    fill_mode='nearest',
-    cval=0.,
-    order=1
-=======
         x, shear=(0.1, 0.1), is_random=False, row_index=0, col_index=1, channel_index=2, fill_mode='nearest', cval=0.,
         order=1
->>>>>>> 98291f0d
 ):
     """Shear images with the same arguments, randomly or non-randomly.
     Usually be used for image segmentation which x=[X, Y], X and Y should be matched.
@@ -797,17 +684,11 @@
         A list of processed images.
 
     """
-<<<<<<< HEAD
-    assert len(
-        shear
-    ) == 2, "shear should be tuple of 2 floats, or you want to use tl.prepro.shear_multi rather than tl.prepro.shear_multi2 ?"
-=======
     if len(shear) != 2:
         raise AssertionError(
             "shear should be tuple of 2 floats, or you want to use tl.prepro.shear_multi rather than tl.prepro.shear_multi2 ?"
         )
 
->>>>>>> 98291f0d
     if is_random:
         shear[0] = np.random.uniform(-shear[0], shear[0])
         shear[1] = np.random.uniform(-shear[1], shear[1])
@@ -824,23 +705,8 @@
 
 # swirl
 def swirl(
-<<<<<<< HEAD
-    x,
-    center=None,
-    strength=1,
-    radius=100,
-    rotation=0,
-    output_shape=None,
-    order=1,
-    mode='constant',
-    cval=0,
-    clip=True,
-    preserve_range=False,
-    is_random=False
-=======
         x, center=None, strength=1, radius=100, rotation=0, output_shape=None, order=1, mode='constant', cval=0,
         clip=True, preserve_range=False, is_random=False
->>>>>>> 98291f0d
 ):
     """Swirl an image randomly or non-randomly, see `scikit-image swirl API <http://scikit-image.org/docs/dev/api/skimage.transform.html#skimage.transform.swirl>`__
     and `example <http://scikit-image.org/docs/dev/auto_examples/plot_swirl.html>`__.
@@ -904,22 +770,8 @@
     if max_v > 1:  # Note: the input of this fn should be [-1, 1], rescale is required.
         x = x / max_v
     swirled = skimage.transform.swirl(
-<<<<<<< HEAD
-        x,
-        center=center,
-        strength=strength,
-        radius=radius,
-        rotation=rotation,
-        output_shape=output_shape,
-        order=order,
-        mode=mode,
-        cval=cval,
-        clip=clip,
-        preserve_range=preserve_range
-=======
         x, center=center, strength=strength, radius=radius, rotation=rotation, output_shape=output_shape, order=order,
         mode=mode, cval=cval, clip=clip, preserve_range=preserve_range
->>>>>>> 98291f0d
     )
     if max_v > 1:
         swirled = swirled * max_v
@@ -927,23 +779,8 @@
 
 
 def swirl_multi(
-<<<<<<< HEAD
-    x,
-    center=None,
-    strength=1,
-    radius=100,
-    rotation=0,
-    output_shape=None,
-    order=1,
-    mode='constant',
-    cval=0,
-    clip=True,
-    preserve_range=False,
-    is_random=False
-=======
         x, center=None, strength=1, radius=100, rotation=0, output_shape=None, order=1, mode='constant', cval=0,
         clip=True, preserve_range=False, is_random=False
->>>>>>> 98291f0d
 ):
     """Swirl multiple images with the same arguments, randomly or non-randomly.
     Usually be used for image segmentation which x=[X, Y], X and Y should be matched.
@@ -979,22 +816,8 @@
         if max_v > 1:  # Note: the input of this fn should be [-1, 1], rescale is required.
             data = data / max_v
         swirled = skimage.transform.swirl(
-<<<<<<< HEAD
-            data,
-            center=center,
-            strength=strength,
-            radius=radius,
-            rotation=rotation,
-            output_shape=output_shape,
-            order=order,
-            mode=mode,
-            cval=cval,
-            clip=clip,
-            preserve_range=preserve_range
-=======
             data, center=center, strength=strength, radius=radius, rotation=rotation, output_shape=output_shape,
             order=order, mode=mode, cval=cval, clip=clip, preserve_range=preserve_range
->>>>>>> 98291f0d
         )
         if max_v > 1:
             swirled = swirled * max_v
@@ -1117,20 +940,8 @@
 
 # zoom
 def zoom(
-<<<<<<< HEAD
-    x,
-    zoom_range=(0.9, 1.1),
-    is_random=False,
-    row_index=0,
-    col_index=1,
-    channel_index=2,
-    fill_mode='nearest',
-    cval=0.,
-    order=1
-=======
         x, zoom_range=(0.9, 1.1), is_random=False, row_index=0, col_index=1, channel_index=2, fill_mode='nearest',
         cval=0., order=1
->>>>>>> 98291f0d
 ):
     """Zoom in and out of a single image, randomly or non-randomly.
 
@@ -1179,20 +990,8 @@
 
 
 def zoom_multi(
-<<<<<<< HEAD
-    x,
-    zoom_range=(0.9, 1.1),
-    is_random=False,
-    row_index=0,
-    col_index=1,
-    channel_index=2,
-    fill_mode='nearest',
-    cval=0.,
-    order=1
-=======
         x, zoom_range=(0.9, 1.1), is_random=False, row_index=0, col_index=1, channel_index=2, fill_mode='nearest',
         cval=0., order=1
->>>>>>> 98291f0d
 ):
     """Zoom in and out of images with the same arguments, randomly or non-randomly.
     Usually be used for image segmentation which x=[X, Y], X and Y should be matched.
@@ -1340,18 +1139,10 @@
     from PIL import Image, ImageEnhance
 
     if is_random:
-<<<<<<< HEAD
-        try:
-            assert len(gamma) == len(contrast
-                                     ) == len(saturation) == 2, "if is_random = True, the arguments are (min, max)"
-        except:
-            raise Exception("if is_random = True, the arguments are (min, max)")
-=======
 
         if not (len(gamma) == len(contrast) == len(saturation) == 2):
             raise AssertionError("if is_random = True, the arguments are (min, max)")
 
->>>>>>> 98291f0d
         ## random change brightness  # small --> brighter
         illum_settings = np.random.randint(0, 3)  # 0-brighter, 1-darker, 2 keep normal
 
@@ -1613,16 +1404,7 @@
 
 # normailization
 def samplewise_norm(
-<<<<<<< HEAD
-    x,
-    rescale=None,
-    samplewise_center=False,
-    samplewise_std_normalization=False,
-    channel_index=2,
-    epsilon=1e-7
-=======
         x, rescale=None, samplewise_center=False, samplewise_std_normalization=False, channel_index=2, epsilon=1e-7
->>>>>>> 98291f0d
 ):
     """Normalize an image by rescale, samplewise centering and samplewise centering in order.
 
@@ -1958,16 +1740,7 @@
     final_offset = transform_matrix[:2, 2]
     channel_images = [
         ndi.interpolation.affine_transform(
-<<<<<<< HEAD
-            x_channel,
-            final_affine_matrix,
-            final_offset,
-            order=order,
-            mode=fill_mode,
-            cval=cval
-=======
             x_channel, final_affine_matrix, final_offset, order=order, mode=fill_mode, cval=cval
->>>>>>> 98291f0d
         ) for x_channel in x
     ]
     x = np.stack(channel_images, axis=0)
@@ -1976,21 +1749,8 @@
 
 
 def projective_transform_by_points(
-<<<<<<< HEAD
-    x,
-    src,
-    dst,
-    map_args=None,
-    output_shape=None,
-    order=1,
-    mode='constant',
-    cval=0.0,
-    clip=True,
-    preserve_range=False
-=======
         x, src, dst, map_args=None, output_shape=None, order=1, mode='constant', cval=0.0, clip=True,
         preserve_range=False
->>>>>>> 98291f0d
 ):
     """Projective transform by given coordinates, usually 4 coordinates.
 
@@ -2059,18 +1819,7 @@
     m = transform.ProjectiveTransform()
     m.estimate(dst, src)
     warped = transform.warp(
-<<<<<<< HEAD
-        x,
-        m,
-        map_args=map_args,
-        output_shape=output_shape,
-        order=order,
-        mode=mode,
-        cval=cval,
-        clip=clip,
-=======
         x, m, map_args=map_args, output_shape=output_shape, order=order, mode=mode, cval=cval, clip=clip,
->>>>>>> 98291f0d
         preserve_range=preserve_range
     )
     return warped
@@ -2145,14 +1894,7 @@
 
     """
     return skimage.measure.find_contours(
-<<<<<<< HEAD
-        x,
-        level,
-        fully_connected=fully_connected,
-        positive_orientation=positive_orientation
-=======
         x, level, fully_connected=fully_connected, positive_orientation=positive_orientation
->>>>>>> 98291f0d
     )
 
 
@@ -2764,21 +2506,8 @@
 
 
 def obj_box_crop(
-<<<<<<< HEAD
-    im,
-    classes=None,
-    coords=None,
-    wrg=100,
-    hrg=100,
-    is_rescale=False,
-    is_center=False,
-    is_random=False,
-    thresh_wh=0.02,
-    thresh_wh2=12.
-=======
         im, classes=None, coords=None, wrg=100, hrg=100, is_rescale=False, is_center=False, is_random=False,
         thresh_wh=0.02, thresh_wh2=12.
->>>>>>> 98291f0d
 ):
     """Randomly or centrally crop an image, and compute the new bounding box coordinates.
     Objects outside the cropped image will be removed.
@@ -2930,27 +2659,8 @@
 
 
 def obj_box_shift(
-<<<<<<< HEAD
-    im,
-    classes=None,
-    coords=None,
-    wrg=0.1,
-    hrg=0.1,
-    row_index=0,
-    col_index=1,
-    channel_index=2,
-    fill_mode='nearest',
-    cval=0.,
-    order=1,
-    is_rescale=False,
-    is_center=False,
-    is_random=False,
-    thresh_wh=0.02,
-    thresh_wh2=12.
-=======
         im, classes=None, coords=None, wrg=0.1, hrg=0.1, row_index=0, col_index=1, channel_index=2, fill_mode='nearest',
         cval=0., order=1, is_rescale=False, is_center=False, is_random=False, thresh_wh=0.02, thresh_wh2=12.
->>>>>>> 98291f0d
 ):
     """Shift an image randomly or non-randomly, and compute the new bounding box coordinates.
     Objects outside the cropped image will be removed.
@@ -3084,27 +2794,9 @@
 
 
 def obj_box_zoom(
-<<<<<<< HEAD
-    im,
-    classes=None,
-    coords=None,
-    zoom_range=(0.9, 1.1),
-    row_index=0,
-    col_index=1,
-    channel_index=2,
-    fill_mode='nearest',
-    cval=0.,
-    order=1,
-    is_rescale=False,
-    is_center=False,
-    is_random=False,
-    thresh_wh=0.02,
-    thresh_wh2=12.
-=======
         im, classes=None, coords=None, zoom_range=(0.9,
                                                    1.1), row_index=0, col_index=1, channel_index=2, fill_mode='nearest',
         cval=0., order=1, is_rescale=False, is_center=False, is_random=False, thresh_wh=0.02, thresh_wh2=12.
->>>>>>> 98291f0d
 ):
     """Zoom in and out of a single image, randomly or non-randomly, and compute the new bounding box coordinates.
     Objects outside the cropped image will be removed.
@@ -3307,13 +2999,7 @@
         if trunc.shape[1:] != sample_shape:
             raise ValueError(
                 'Shape of sample %s of sequence at position %s is different from expected shape %s' %
-<<<<<<< HEAD
-                (trunc.shape[1:],
-                 idx,
-                 sample_shape)
-=======
                 (trunc.shape[1:], idx, sample_shape)
->>>>>>> 98291f0d
             )
 
         if padding == 'post':
