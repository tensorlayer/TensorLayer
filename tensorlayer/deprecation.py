#! /usr/bin/python
# -*- coding: utf-8 -*-

import functools
import warnings

from . import _logging as logging


def deprecated_alias(end_support_version, **aliases):

    def deco(f):

        @functools.wraps(f)
        def wrapper(*args, **kwargs):

            try:
                func_name = "{}.{}".format(args[0].__class__.__name__, f.__name__)
            except (NameError, IndexError):
                func_name = f.__name__

            rename_kwargs(kwargs, aliases, end_support_version, func_name)

            return f(*args, **kwargs)

        return wrapper

    return deco


def rename_kwargs(kwargs, aliases, end_support_version, func_name):

    for alias, new in aliases.items():

        if alias in kwargs:

            if new in kwargs:
                raise TypeError('{}() received both {} and {}'.format(func_name, alias, new))

            warnings.warn('{}() - {} is deprecated; use {}'.format(func_name, alias, new), DeprecationWarning)
            logging.warning(
                "DeprecationWarning: {}(): "
                "`{}` argument is deprecated and will be removed in version {}, "
<<<<<<< HEAD
                "please change for `{}.`".format(func_name,
                                                 alias,
                                                 end_support_version,
                                                 new)
=======
                "please change for `{}.`".format(func_name, alias, end_support_version, new)
>>>>>>> 98291f0d
            )
            kwargs[new] = kwargs.pop(alias)<|MERGE_RESOLUTION|>--- conflicted
+++ resolved
@@ -41,13 +41,6 @@
             logging.warning(
                 "DeprecationWarning: {}(): "
                 "`{}` argument is deprecated and will be removed in version {}, "
-<<<<<<< HEAD
-                "please change for `{}.`".format(func_name,
-                                                 alias,
-                                                 end_support_version,
-                                                 new)
-=======
                 "please change for `{}.`".format(func_name, alias, end_support_version, new)
->>>>>>> 98291f0d
             )
             kwargs[new] = kwargs.pop(alias)