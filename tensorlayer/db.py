#! /usr/bin/python
# -*- coding: utf-8 -*-

import inspect
import pickle
import time
import uuid
from datetime import datetime

try:
    import gridfs
    from pymongo import MongoClient
except ImportError:
    install_instr = "Please make sure you install PyMongo with the command: pip install pymongo."
    raise ImportError("__init__.py : Could not import PyMongo." + install_instr)


def AutoFill(func):

    def func_wrapper(self, *args, **kwargs):
        d = inspect.getcallargs(func, self, *args, **kwargs)
        d['args'].update({"studyID": self.studyID})
        return func(**d)

    return func_wrapper


class TensorDB(object):
    """TensorDB is a MongoDB based manager that help you to manage data, network topology, parameters and logging.

    Parameters
    -------------
    ip : str
        Localhost or IP address.
    port : int
        Port number.
    db_name : str
        Database name.
    user_name : str
        User name. Set to None if it donnot need authentication.
    password : str
        Password

    Attributes
    ------------
    db : ``pymongo.MongoClient[db_name]``, xxxxxx
    datafs : ``gridfs.GridFS(self.db, collection="datafs")``, xxxxxxxxxx
    modelfs : ``gridfs.GridFS(self.db, collection="modelfs")``,
    paramsfs : ``gridfs.GridFS(self.db, collection="paramsfs")``,
    db.Params : Collection for
    db.TrainLog : Collection for
    db.ValidLog : Collection for
    db.TestLog : Collection for
    studyID : string, unique ID, if None random generate one.

    Notes
    -------------
    - MongoDB, as TensorDB is based on MongoDB, you need to install it in your local machine or remote machine.
    - pip install pymongo, for MongoDB python API.
    - You may like to install MongoChef or Mongo Management Studo APP for visualizing or testing your MongoDB.
    """

    def __init__(
<<<<<<< HEAD
        self,
        ip='localhost',
        port=27017,
        db_name='db_name',
        user_name=None,
        password='password',
        studyID=None
=======
            self, ip='localhost', port=27017, db_name='db_name', user_name=None, password='password', studyID=None
>>>>>>> 98291f0d
    ):
        ## connect mongodb
        client = MongoClient(ip, port)
        self.db = client[db_name]
        if user_name != None:
            self.db.authenticate(user_name, password)

        if studyID is None:
            self.studyID = str(uuid.uuid1())
        else:
            self.studyID = studyID

        ## define file system (Buckets)
        self.datafs = gridfs.GridFS(self.db, collection="datafs")
        self.modelfs = gridfs.GridFS(self.db, collection="modelfs")
        self.paramsfs = gridfs.GridFS(self.db, collection="paramsfs")
        self.archfs = gridfs.GridFS(self.db, collection="ModelArchitecture")
        ##
        print("[TensorDB] Connect SUCCESS {}:{} {} {} {}".format(ip, port, db_name, user_name, studyID))

        self.ip = ip
        self.port = port
        self.db_name = db_name
        self.user_name = user_name

    @classmethod
    def __autofill(self, args):
        return args.update({'studyID': self.studyID})

    @staticmethod
    def __serialization(ps):
        return pickle.dumps(ps, protocol=2)

    @staticmethod
    def __deserialization(ps):
        return pickle.loads(ps)

    def save_params(self, params=None, args=None):  #, file_name='parameters'):
        """ Save parameters into MongoDB Buckets, and save the file ID into Params Collections.

        Parameters
        ----------
        params : a list of parameters
        args : dictionary, item meta data.

        Returns
        ---------
        f_id : the Buckets ID of the parameters.
        """
        if params is None:
            params = []
        if args is None:
            args = {}
        self.__autofill(args)
        s = time.time()
        f_id = self.paramsfs.put(self.__serialization(params))  #, file_name=file_name)
        args.update({'f_id': f_id, 'time': datetime.utcnow()})
        self.db.Params.insert_one(args)
        # print("[TensorDB] Save params: {} SUCCESS, took: {}s".format(file_name, round(time.time()-s, 2)))
        print("[TensorDB] Save params: SUCCESS, took: {}s".format(round(time.time() - s, 2)))
        return f_id

    @AutoFill
    def find_one_params(self, args=None, sort=None):
        """ Find one parameter from MongoDB Buckets.

        Parameters
        ----------
        args : dictionary
            For finding items.

        Returns
        --------
        params : the parameters, return False if nothing found.
        f_id : the Buckets ID of the parameters, return False if nothing found.
        """
        if args is None:
            args = {}
        s = time.time()
        # print(args)
        d = self.db.Params.find_one(filter=args, sort=sort)

        if d is not None:
            f_id = d['f_id']
        else:
            print("[TensorDB] FAIL! Cannot find: {}".format(args))
            return False, False
        try:
            params = self.__deserialization(self.paramsfs.get(f_id).read())
            print("[TensorDB] Find one params SUCCESS, {} took: {}s".format(args, round(time.time() - s, 2)))
            return params, f_id
        except Exception:
            return False, False

    @AutoFill
    def find_all_params(self, args=None):
        """ Find all parameter from MongoDB Buckets

        Parameters
        ----------
        args : dictionary, find items

        Returns
        --------
        params : the parameters, return False if nothing found.

        """
        if args is None:
            args = {}
        s = time.time()
        pc = self.db.Params.find(args)

        if pc is not None:
            f_id_list = pc.distinct('f_id')
            params = []
            for f_id in f_id_list:  # you may have multiple Buckets files
                tmp = self.paramsfs.get(f_id).read()
                params.append(self.__deserialization(tmp))
        else:
            print("[TensorDB] FAIL! Cannot find any: {}".format(args))
            return False

        print("[TensorDB] Find all params SUCCESS, took: {}s".format(round(time.time() - s, 2)))
        return params

    @AutoFill
    def del_params(self, args=None):
        """ Delete params in MongoDB uckets.

        Parameters
        -----------
        args : dictionary, find items to delete, leave it empty to delete all parameters.
        """
        if args is None:
            args = {}
        pc = self.db.Params.find(args)
        f_id_list = pc.distinct('f_id')
        # remove from Buckets
        for f in f_id_list:
            self.paramsfs.delete(f)
        # remove from Collections
        self.db.Params.remove(args)

        print("[TensorDB] Delete params SUCCESS: {}".format(args))

    @staticmethod
    def _print_dict(args):
        # return " / ".join(str(key) + ": "+ str(value) for key, value in args.items())

        string = ''
        for key, value in args.items():
            if key is not '_id':
                string += str(key) + ": " + str(value) + " / "
        return string

    ## =========================== LOG =================================== ##
    @AutoFill
    def train_log(self, args=None):
        """Save the training log.

        Parameters
        -----------
        args : dictionary, items to save.

        Examples
        ---------
        >>> db.train_log(time=time.time(), {'loss': loss, 'acc': acc})
        """
        if args is None:
            args = {}
        _result = self.db.TrainLog.insert_one(args)
        _log = self._print_dict(args)
        #print("[TensorDB] TrainLog: " +_log)
        return _result

    @AutoFill
    def del_train_log(self, args=None):
        """ Delete train log.

        Parameters
        -----------
        args : dictionary, find items to delete, leave it empty to delete all log.
        """
        if args is None:
            args = {}
        self.db.TrainLog.delete_many(args)
        print("[TensorDB] Delete TrainLog SUCCESS")

    @AutoFill
    def valid_log(self, args=None):
        """Save the validating log.

        Parameters
        -----------
        args : dictionary, items to save.

        Examples
        ---------
        >>> db.valid_log(time=time.time(), {'loss': loss, 'acc': acc})
        """
        if args is None:
            args = {}
        _result = self.db.ValidLog.insert_one(args)
        # _log = "".join(str(key) + ": " + str(value) for key, value in args.items())
        _log = self._print_dict(args)
        print("[TensorDB] ValidLog: " + _log)
        return _result

    @AutoFill
    def del_valid_log(self, args=None):
        """ Delete validation log.

        Parameters
        -----------
        args : dictionary, find items to delete, leave it empty to delete all log.
        """
        if args is None:
            args = {}
        self.db.ValidLog.delete_many(args)
        print("[TensorDB] Delete ValidLog SUCCESS")

    @AutoFill
    def test_log(self, args=None):
        """Save the testing log.

        Parameters
        -----------
        args : dictionary, items to save.

        Examples
        ---------
        >>> db.test_log(time=time.time(), {'loss': loss, 'acc': acc})
        """
        if args is None:
            args = {}
        _result = self.db.TestLog.insert_one(args)
        # _log = "".join(str(key) + str(value) for key, value in args.items())
        _log = self._print_dict(args)
        print("[TensorDB] TestLog: " + _log)
        return _result

    @AutoFill
    def del_test_log(self, args=None):
        """ Delete test log.

        Parameters
        -----------
        args : dictionary, find items to delete, leave it empty to delete all log.
        """
        if args is None:
            args = {}

        self.db.TestLog.delete_many(args)
        print("[TensorDB] Delete TestLog SUCCESS")

    # =========================== Network Architecture ================== ##
    @AutoFill
    def save_model_architecture(self, s, args=None):
        if args is None:
            args = {}

        self.__autofill(args)
        fid = self.archfs.put(s, filename="modelarchitecture")
        args.update({"fid": fid})
        self.db.march.insert_one(args)

    @AutoFill
    def load_model_architecture(self, args=None):

        if args is None:
            args = {}

        d = self.db.march.find_one(args)
        if d is not None:
            fid = d['fid']
            print(d)
            print(fid)
            # "print find"
        else:
            print("[TensorDB] FAIL! Cannot find: {}".format(args))
            print("no idtem")
            return False, False
        try:
            archs = self.archfs.get(fid).read()
            return archs, fid
        except Exception as e:
            print("exception")
            print(e)
            return False, False

    @AutoFill
    def save_job(self, script=None, args=None):
        """Save the job.

        Parameters
        -----------
        script : a script file name or None.
        args : dictionary, items to save.

        Examples
        ---------
        >>> # Save your job
        >>> db.save_job('your_script.py', {'job_id': 1, 'learning_rate': 0.01, 'n_units': 100})
        >>> # Run your job
        >>> temp = db.find_one_job(args={'job_id': 1})
        >>> print(temp['learning_rate'])
        ... 0.01
        >>> import _your_script
        ... running your script
        """

        if args is None:
            args = {}

        self.__autofill(args)
        if script is not None:
            _script = open(script, 'rb').read()
            args.update({'script': _script, 'script_name': script})
        # _result = self.db.Job.insert_one(args)
        _result = self.db.Job.replace_one(args, args, upsert=True)
        _log = self._print_dict(args)
        print("[TensorDB] Save Job: script={}, args={}".format(script, args))
        return _result

    @AutoFill
    def find_one_job(self, args=None):
        """ Find one job from MongoDB Job Collections.

        Parameters
        ----------
        args : dictionary, find items.

        Returns
        --------
        dictionary : contains all meta data and script.
        """

        if args is None:
            args = {}

        temp = self.db.Job.find_one(args)

        if temp is not None:
            if 'script_name' in temp.keys():
                f = open('_' + temp['script_name'], 'wb')
                f.write(temp['script'])
                f.close()
            print("[TensorDB] Find Job: {}".format(args))
        else:
            print("[TensorDB] FAIL! Cannot find any: {}".format(args))
            return False

        return temp

    def push_job(self, margs, wargs, dargs, epoch):

        _ms, mid = self.load_model_architecture(margs)
        _weight, wid = self.find_one_params(wargs)
        args = {
            "weight": wid,
            "model": mid,
            "dargs": dargs,
            "epoch": epoch,
            "time": datetime.utcnow(),
            "Running": False
        }
        self.__autofill(args)
        self.db.JOBS.insert_one(args)

    def peek_job(self):
        args = {'Running': False}
        self.__autofill(args)
        m = self.db.JOBS.find_one(args)
        print(m)
        if m is None:
            return False

        s = self.paramsfs.get(m['weight']).read()
        w = self.__deserialization(s)

        ach = self.archfs.get(m['model']).read()

        return m['_id'], ach, w, m["dargs"], m['epoch']

    def run_job(self, jid):
        self.db.JOBS.find_one_and_update({'_id': jid}, {'$set': {'Running': True, "Since": datetime.utcnow()}})

    def del_job(self, jid):
        self.db.JOBS.find_one_and_update({'_id': jid}, {'$set': {'Running': True, "Finished": datetime.utcnow()}})

    def __str__(self):
        _s = "[TensorDB] Info:\n"
        _t = _s + "    " + str(self.db)
        return _t<|MERGE_RESOLUTION|>--- conflicted
+++ resolved
@@ -61,17 +61,7 @@
     """
 
     def __init__(
-<<<<<<< HEAD
-        self,
-        ip='localhost',
-        port=27017,
-        db_name='db_name',
-        user_name=None,
-        password='password',
-        studyID=None
-=======
             self, ip='localhost', port=27017, db_name='db_name', user_name=None, password='password', studyID=None
->>>>>>> 98291f0d
     ):
         ## connect mongodb
         client = MongoClient(ip, port)
