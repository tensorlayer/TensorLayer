--- conflicted
+++ resolved
@@ -71,13 +71,6 @@
             self.num_ps = len(self.ps_hosts)
             self.worker_hosts = worker_hosts if isinstance(worker_hosts, list) else worker_hosts.split(',')
             if master is not None and len(master) > 0:
-<<<<<<< HEAD
-                self._cluster_spec = tf.train.ClusterSpec({
-                    'ps': self.ps_hosts,
-                    'worker': self.worker_hosts,
-                    'master': master
-                })
-=======
                 self._cluster_spec = tf.train.ClusterSpec(
                     {
                         'ps': self.ps_hosts,
@@ -85,7 +78,6 @@
                         'master': master
                     }
                 )
->>>>>>> 98291f0d
                 # master is a worker too
                 self.num_workers = len(self.worker_hosts) + 1
                 if self.type == 'worker':
@@ -119,13 +111,7 @@
         current_device = '/job:{}/task:{}'.format(self.type, self._index)
         ps_devices = '/job:ps'
         return tf.train.replica_device_setter(
-<<<<<<< HEAD
-            ps_device=ps_devices,
-            worker_device=current_device,
-            cluster=self._cluster_spec
-=======
             ps_device=ps_devices, worker_device=current_device, cluster=self._cluster_spec
->>>>>>> 98291f0d
         )
 
     def create_server(self):
@@ -155,17 +141,8 @@
             raise Exception('You need more than one worker instance to use one as evaluator')
 
         return TaskSpecDef(
-<<<<<<< HEAD
-            task_type=self.type,
-            index=self._index,
-            trial=self.trial,
-            ps_hosts=self.ps_hosts,
-            worker_hosts=self.worker_hosts[:-1],
-            master=self.master
-=======
             task_type=self.type, index=self._index, trial=self.trial, ps_hosts=self.ps_hosts,
             worker_hosts=self.worker_hosts[:-1], master=self.master
->>>>>>> 98291f0d
         )
 
 
@@ -184,61 +161,24 @@
         task_data = env.get('task', None) or {'type': 'master', 'index': 0}
         cluster_data = env.get('cluster', None) or {'ps': None, 'worker': None, 'master': None}
         return TaskSpecDef(
-<<<<<<< HEAD
-            task_type=task_data['type'],
-            index=task_data['index'],
-            trial=task_data['trial'] if
-            'trial' in task_data
-            else
-            None,
-            ps_hosts=cluster_data['ps'],
-            worker_hosts=cluster_data['worker'],
-            master=cluster_data['master'] if
-            'master' in cluster_data
-            else
-            None
-=======
             task_type=task_data['type'], index=task_data['index'], trial=task_data['trial'] if 'trial' in task_data else
             None, ps_hosts=cluster_data['ps'], worker_hosts=cluster_data['worker'], master=cluster_data['master']
             if 'master' in cluster_data else None
->>>>>>> 98291f0d
         )
     elif 'JOB_NAME' in os.environ:
         # JOB_NAME, TASK_INDEX, PS_HOSTS, WORKER_HOSTS and MASTER_HOST are used in TensorPort
         return TaskSpecDef(
-<<<<<<< HEAD
-            task_type=os.environ['JOB_NAME'],
-            index=os.environ['TASK_INDEX'],
-            ps_hosts=os.environ.get('PS_HOSTS', None),
-            worker_hosts=os.environ.get('WORKER_HOSTS', None),
-            master=os.environ.get('MASTER_HOST', None)
-=======
             task_type=os.environ['JOB_NAME'], index=os.environ['TASK_INDEX'], ps_hosts=os.environ.get('PS_HOSTS', None),
             worker_hosts=os.environ.get('WORKER_HOSTS', None), master=os.environ.get('MASTER_HOST', None)
->>>>>>> 98291f0d
         )
     else:
         raise Exception('You need to setup TF_CONFIG or JOB_NAME to define the task.')
 
 
 def create_distributed_session(
-<<<<<<< HEAD
-    task_spec=None,
-    checkpoint_dir=None,
-    scaffold=None,
-    hooks=None,
-    chief_only_hooks=None,
-    save_checkpoint_secs=600,
-    save_summaries_steps=object(),
-    save_summaries_secs=object(),
-    config=None,
-    stop_grace_period_secs=120,
-    log_step_count_steps=100
-=======
         task_spec=None, checkpoint_dir=None, scaffold=None, hooks=None, chief_only_hooks=None, save_checkpoint_secs=600,
         save_summaries_steps=object(), save_summaries_secs=object(), config=None, stop_grace_period_secs=120,
         log_step_count_steps=100
->>>>>>> 98291f0d
 ):
     """Creates a distributed session.
 
@@ -324,25 +264,10 @@
     target = task_spec.target() if task_spec is not None else None
     is_chief = task_spec.is_master() if task_spec is not None else True
     return tf.train.MonitoredTrainingSession(
-<<<<<<< HEAD
-        master=target,
-        is_chief=is_chief,
-        checkpoint_dir=checkpoint_dir,
-        scaffold=scaffold,
-        save_checkpoint_secs=save_checkpoint_secs,
-        save_summaries_steps=save_summaries_steps,
-        save_summaries_secs=save_summaries_secs,
-        log_step_count_steps=log_step_count_steps,
-        stop_grace_period_secs=stop_grace_period_secs,
-        config=config,
-        hooks=hooks,
-        chief_only_hooks=chief_only_hooks
-=======
         master=target, is_chief=is_chief, checkpoint_dir=checkpoint_dir, scaffold=scaffold,
         save_checkpoint_secs=save_checkpoint_secs, save_summaries_steps=save_summaries_steps,
         save_summaries_secs=save_summaries_secs, log_step_count_steps=log_step_count_steps,
         stop_grace_period_secs=stop_grace_period_secs, config=config, hooks=hooks, chief_only_hooks=chief_only_hooks
->>>>>>> 98291f0d
     )
 
 
