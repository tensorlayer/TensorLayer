# -*- coding: utf-8 -*-

import json
import os
import time
import math

import tensorflow as tf
from tensorflow.python.training import session_run_hook

from tensorlayer import logging
from tensorlayer.decorators import deprecated
<<<<<<< HEAD

from tensorlayer.lazy_imports import LazyImport

hvd = LazyImport('horovod.tensorflow')

=======
from tensorlayer.lazy_imports import LazyImport

hvd = LazyImport('horovod.tensorflow')

>>>>>>> aaf3bfa3
__all__ = ['TaskSpecDef', 'TaskSpec', 'DistributedSession', 'StopAtTimeHook', 'LoadCheckpoint', 'Trainer']


class Trainer(object):
    """Trainer for neural networks in a distributed environment.

    TensorLayer Trainer is a high-level training interface built on top of TensorFlow MonitoredSession and
    `Horovod <https://github.com/uber/horovod>`__. It transparently scales the training of a TensorLayer model
    from a single GPU to multiple GPUs that be placed on different machines in a single cluster.

<<<<<<< HEAD
=======
    To run the trainer, you will need to install Horovod on your machine. Check the installation script at
    `tensorlayer/scripts/download_and_install_openmpi3_ubuntu.sh`

>>>>>>> aaf3bfa3
    The minimal inputs to the Trainer include (1) a training dataset defined using the TensorFlow DataSet API,
    and (2) a model build function given the inputs of the training dataset, and returns the neural network
    to train, the loss function to minimize, and the names of the tensor to log during training, and (3)
    an optimizer and its arguments.

    The default parameter choices of Trainer is inspired by the Facebook paper:
    `Accurate, Large Minibatch SGD: Training ImageNet in 1 Hour <https://arxiv.org/abs/1706.02677>`__

    Parameters
    ----------
    training_dataset : class TensorFlow ``DataSet``
        The training dataset which zips samples and labels. The trainer automatically
        shards the training dataset based on the number of GPUs.
    build_training_func : function
        A function that builds the training operator. It takes the training dataset as an input,
        and returns the neural network, the loss function and a dictionary that maps
        string tags to tensors to log during training.
    optimizer : class TensorFlow ``Optimizer``
        The loss function optimizer. The trainer automatically linearly scale the learning rate based on
        the number of GPUs.
    optimizer_args : dict
<<<<<<< HEAD
        The optimizer argument dictionary.
=======
        The optimizer argument dictionary. It must contain a `learning_rate` field in type of float.
        Note that the learning rate is linearly scaled according to the number of GPU by default.
        You can disable it using the option `scaling_learning_rate`
>>>>>>> aaf3bfa3
    batch_size : int
        The training mini-batch size (i.e., number of samples per batch).
    num_epochs : int
        The number of training epochs.
    shuffle_data : boolean
        If the training data need to be shuffled or not. Default is False.
    shuffle_seed : int
        The random seed that control the data shuffling process. Default is 0.
        Internally, the trainer is using the tf.data.shuffle() to shuffle data. Note that it is preferable to
        let all the trainer use the same random seed
        in order to guarantee an identical data shuffling order across different GPUs.
    checkpoint_dir : None or str
        The path to the TensorFlow model checkpoint. Note that only one trainer master would checkpoints its model.
        If None, checkpoint is disabled.
    log_step_size : int
        The trainer logs training information every N mini-batches (i.e., step size).
    validation_dataset: None or class TensorFlow ``DataSet``
        The optional validation dataset that zips samples and labels. Note that
        only the trainer master needs to the validation often.
    build_validation_func: None or function
        The function that builds the validation operator. It returns the validation neural network (which
        share the weights of the training network) and a custom number of validation metrics.
<<<<<<< HEAD
    log_store_addr: None or str
        The string that combines the IP and port of the log store (performed by TensorDB).
        The IP and port is separated by colon, i.e., ':'. Sample address is '196.168.0.1:27071'
        If None, the logger will print the log in a default way,
        and you can configure it using tl.logging and tf.logging.
=======
    scaling_learning_rate: Boolean
        Linearly scale the learning rate by the number of GPUs. Default is True.
        This `linear scaling rule` is generally effective and is highly recommended by the practioners.
        Check `Accurate, Large Minibatch SGD: Training ImageNet in 1 Hour <https://arxiv.org/abs/1706.02677>`__
    max_iteration: int
        The maximum iteration (i.e., mini-batch) to train.
        The default is `math.inf`. You can set it to a small number to end the training earlier. This is
        usually set for testing purpose.
>>>>>>> aaf3bfa3

    Attributes
    ----------
    training_network : class TensorLayer ``Layer``
        The training model.
    session : class TensorFlow ``MonitoredTrainingSession``
        The training session tha the Trainer wraps.
    global_step : int
        The number of training mini-batch by far.
    validation_metrics : list of tuples
        The validation metrics that zips the validation metric property and the average value.

    Examples
    --------
    See `tutorial_mnist_distributed_trainer.py
    <https://github.com/tensorlayer/tensorlayer/blob/master/example/tutorial_mnist_distributed_trainer.py>`__.

    """

    def __init__(
            self, training_dataset, build_training_func, optimizer, optimizer_args, batch_size=32, num_epochs=100,
<<<<<<< HEAD
            shuffle_data=False, shuffle_seed=0, checkpoint_dir=None, log_step_size=1, validation_dataset=None,
            build_validation_func=None, log_store_addr=None
    ):
        # Setup the log persistence
        if not log_store_addr:
            pass  # TODO: connecting the logger output to the TensorDB

=======
            shuffle_data=False, shuffle_seed=0, checkpoint_dir=None, scaling_learning_rate=True, log_step_size=1,
            validation_dataset=None, build_validation_func=None, max_iteration=math.inf
    ):
>>>>>>> aaf3bfa3
        # Initialize Horovod.
        hvd.init()
        self.is_master = hvd.rank() == 0
        self._last_global_step = 0

        # Define the loss for validation dataset
        if validation_dataset:
            shard = validation_dataset.shard(num_shards=hvd.size(), index=hvd.rank()).batch(batch_size)
            self._validation_iterator = shard.make_initializable_iterator()
            next_example, next_label = self._validation_iterator.get_next()
            _, self._validation_metrics = build_validation_func(next_example, next_label)
            if not isinstance(self._validation_metrics, list):
                self._validation_metrics = list(self._validation_metrics)
        else:
            self._validation_iterator = None
            self._validation_metrics = None

        # Get the shard of the dataset based on my local rank
        if shuffle_data:
            training_dataset = training_dataset.shuffle(buffer_size=10000, seed=shuffle_seed)
        shard = training_dataset.shard(num_shards=hvd.size(), index=hvd.rank()).batch(batch_size).repeat(num_epochs)
        training_iterator = shard.make_one_shot_iterator()
        self._training_network, loss, log_tensors = build_training_func(*training_iterator.get_next())

        # Adjust learning rate based on number of GPUs.
<<<<<<< HEAD
        optimizer_args['learning_rate'] = optimizer_args['learning_rate'] * hvd.size()
=======
        lr = optimizer_args['learning_rate']
        optimizer_args['learning_rate'] = scaling_learning_rate if lr * hvd.size() else lr
>>>>>>> aaf3bfa3
        opt = optimizer(**optimizer_args)

        # Add Horovod Distributed Optimizer.
        opt = hvd.DistributedOptimizer(opt)

        self._global_step = tf.train.get_or_create_global_step()
        if isinstance(log_tensors, list):
            log_tensors.append(self._global_step)
        else:
            log_tensors['global_step'] = self._global_step
        self._train_op = opt.minimize(loss, global_step=self._global_step)

        hooks = [
            # Horovod: BroadcastGlobalVariablesHook broadcasts initial variable states
            # from rank 0 to all other processes. This is necessary to ensure consistent
            # initialization of all workers when training is started with random weights
            # or restored from a checkpoint.
            hvd.BroadcastGlobalVariablesHook(0),

            # Horovod: adjust number of steps based on number of GPUs.
<<<<<<< HEAD
            tf.train.StopAtStepHook(last_step=math.inf // hvd.size()),
=======
            tf.train.StopAtStepHook(last_step=max_iteration // hvd.size()),
>>>>>>> aaf3bfa3
            tf.train.LoggingTensorHook(tensors=log_tensors, every_n_iter=log_step_size),
        ]

        # Pin GPU to be used to process local rank (one GPU per process)
        config = tf.ConfigProto()
        config.gpu_options.allow_growth = True
        config.gpu_options.visible_device_list = str(hvd.local_rank())

        # Save checkpoints only on worker 0 to prevent other workers from
        # corrupting them.
        checkpoint_dir = checkpoint_dir if self.is_master else None

        # The MonitoredTrainingSession takes care of session initialization,
        # restoring from a checkpoint, saving to a checkpoint, and closing when done
        # or an error occurs.
        self._sess = tf.train.MonitoredTrainingSession(checkpoint_dir=checkpoint_dir, hooks=hooks, config=config)

    @property
    def global_step(self):
        if self._sess.should_stop():
            return self._last_global_step
        self._last_global_step = self._sess.run(self._global_step)
        return self._last_global_step

    @property
    def session(self):
        return self._sess

    @property
    def training_network(self):
        return self._training_network

    @property
    def validation_metrics(self):
        if (self._validation_iterator is None) or (self._validation_metrics is None):
            raise AttributeError('Validation is not setup.')

        n = 0.0
        metric_sums = [0.0] * len(self._validation_metrics)
        self._sess.run(self._validation_iterator.initializer)
        while True:
            try:
                metrics = self._sess.run(self._validation_metrics)
                for i, m in enumerate(metrics):
                    metric_sums[i] += m
                n += 1.0
            except tf.errors.OutOfRangeError:
                break
        for i, m in enumerate(metric_sums):
            metric_sums[i] = metric_sums[i] / n
        return zip(self._validation_metrics, metric_sums)

    def train_on_batch(self):
        """Train a mini-batch."""
        self._sess.run(self._train_op)

    def train_to_end(self):
        """Train the model until the end of the dataset."""
        while not self._sess.should_stop():
            # Run a training step synchronously.
            try:
                self.train_on_batch()
            except tf.errors.OutOfRangeError:
                break

    def train_and_validate_to_end(self, validate_step_size=50):
        """Train the model until the end of the dataset, and validate every N mini-batches.

        Parameters
        ----------
        validate_step_size : int
            Validate the training network every N steps.

        """
        while not self._sess.should_stop():
            self.train_on_batch()  # Run a training step synchronously.
            if self.global_step % validate_step_size == 0:
                # logging.info("Average loss for validation dataset: %s" % self.get_validation_metrics())
                log_str = 'step: %d, ' % self.global_step
                for n, m in self.validation_metrics:
                    log_str += '%s: %f, ' % (n.name, m)
                logging.info(log_str)


@deprecated(date="2018-10-30", instructions="Using the TensorLayer distributed trainer.")
class TaskSpecDef(object):
    """Specification for a distributed task.

    It contains the job name, index of the task,
    the parameter servers and the worker servers. If you want to use the last worker
    for continuous evaluation you can call the method `use_last_worker_as_evaluator`
    which returns a new :class:`TaskSpecDef` object without the last worker in the
    cluster specification.

    Parameters
    ----------
    task_type : str
        Task type. One of `master`, `worker` or `ps`.
    index : int
        The zero-based index of the task. Distributed training jobs will have a single
        master task, one or more parameter servers, and one or more workers.
    trial : int
        The identifier of the trial being run.
    ps_hosts : str OR list of str
        A string with a coma separate list of hosts for the parameter servers
        or a list of hosts.
    worker_hosts : str OR list of str
        A string with a coma separate list of hosts for the worker servers
        or a list of hosts.
    master : str
        A string with the master hosts

    Notes
    ----------
    master might not be included in TF_CONFIG and can be None. The shard_index is adjusted
    in any case to assign 0 to master and >= 1 to workers.
    This implementation doesn't support sparse arrays in the `TF_CONFIG` variable as the
    official TensorFlow documentation shows, as it is not a supported by the json
    definition.

    References
    ----------
    - `ML-engine trainer considerations <https://cloud.google.com/ml-engine/docs/trainer-considerations#use_tf_config>`__

    """

    def __init__(self, task_type='master', index=0, trial=None, ps_hosts=None, worker_hosts=None, master=None):
        self.type = task_type
        self._index = int(index)
        self._cluster_spec = None
        self.num_workers = 1
        self.num_ps = 0
        self.shard_index = int(index)
        self._master = True
        self.trial = trial
        self.ps_hosts = ps_hosts
        self.worker_hosts = worker_hosts
        self.master = master
        self._server = None

        if ps_hosts and worker_hosts:
            self.ps_hosts = ps_hosts if isinstance(ps_hosts, list) else ps_hosts.split(',')
            self.num_ps = len(self.ps_hosts)
            self.worker_hosts = worker_hosts if isinstance(worker_hosts, list) else worker_hosts.split(',')
            if master is not None and len(master) > 0:
                self._cluster_spec = tf.train.ClusterSpec(
                    {
                        'ps': self.ps_hosts,
                        'worker': self.worker_hosts,
                        'master': master
                    }
                )
                # master is a worker too
                self.num_workers = len(self.worker_hosts) + 1
                if self.type == 'worker':
                    self.shard_index = self._index + 1
                self._master = self.type == 'master'
            else:
                self._cluster_spec = tf.train.ClusterSpec({'ps': self.ps_hosts, 'worker': self.worker_hosts})
                self.num_workers = len(self.worker_hosts)
                if self.type == 'worker':
                    self.shard_index = self._index
                self._master = self.type == 'worker' and self._index == 0

    def is_ps(self):
        """Returns true if this server is a parameter server"""
        return self.type == 'ps'

    def is_worker(self):
        """Returns true if this server is a worker server"""
        return self.type == 'worker'

    def is_master(self):
        """Returns true if this server is the master server"""
        return self._master

    def is_evaluator(self):
        """Returns true if this server is the evaluator server"""
        return self.type == 'worker' and self.num_workers == self._index

    def device_fn(self):
        """Returns the function with the specification to create the graph in this server"""
        current_device = '/job:{}/task:{}'.format(self.type, self._index)
        ps_devices = '/job:ps'
        return tf.train.replica_device_setter(
            ps_device=ps_devices, worker_device=current_device, cluster=self._cluster_spec
        )

    def create_server(self):
        if self._server is None and self.ps_hosts and self.worker_hosts and not self.is_evaluator():
            # create server and join if it is a parameter server
            self._server = tf.train.Server(self._cluster_spec, job_name=self.type, task_index=self._index)
            if self.is_ps():
                self._server.join()

    def target(self):
        if self._server is None:
            self.create_server()
        if self._server is not None:
            return self._server.target
        else:
            return None

    def use_last_worker_as_evaluator(self):
        """Returns a new :class:`TaskSpecDef` where the last worker has been removed from
        the list of worker_hosts, so it is not used for training anymore. You can call
        is_evaluator to know whether this server is the evaluator one or not.
        In case there is only one server for training this method raises an exception, as
        you cannot use any server for evaluation.

        """
        if self.num_workers <= 1:
            raise Exception('You need more than one worker instance to use one as evaluator')

        return TaskSpecDef(
            task_type=self.type, index=self._index, trial=self.trial, ps_hosts=self.ps_hosts,
            worker_hosts=self.worker_hosts[:-1], master=self.master
        )


@deprecated(date="2018-10-30", instructions="Using the TensorLayer distributed trainer.")
def create_task_spec_def():
    """Returns the a :class:`TaskSpecDef` based on the environment variables for distributed training.

    References
    ----------
    - `ML-engine trainer considerations <https://cloud.google.com/ml-engine/docs/trainer-considerations#use_tf_config>`__
    - `TensorPort Distributed Computing <https://www.tensorport.com/documentation/code-details/>`__

    """
    if 'TF_CONFIG' in os.environ:
        # TF_CONFIG is used in ML-engine
        env = json.loads(os.environ.get('TF_CONFIG', '{}'))
        task_data = env.get('task', None) or {'type': 'master', 'index': 0}
        cluster_data = env.get('cluster', None) or {'ps': None, 'worker': None, 'master': None}
        return TaskSpecDef(
            task_type=task_data['type'], index=task_data['index'], trial=task_data['trial'] if 'trial' in task_data else
            None, ps_hosts=cluster_data['ps'], worker_hosts=cluster_data['worker'], master=cluster_data['master']
            if 'master' in cluster_data else None
        )
    elif 'JOB_NAME' in os.environ:
        # JOB_NAME, TASK_INDEX, PS_HOSTS, WORKER_HOSTS and MASTER_HOST are used in TensorPort
        return TaskSpecDef(
            task_type=os.environ['JOB_NAME'], index=os.environ['TASK_INDEX'], ps_hosts=os.environ.get('PS_HOSTS', None),
            worker_hosts=os.environ.get('WORKER_HOSTS', None), master=os.environ.get('MASTER_HOST', None)
        )
    else:
        raise Exception('You need to setup TF_CONFIG or JOB_NAME to define the task.')


@deprecated(date="2018-10-30", instructions="Using the TensorLayer distributed trainer.")
def create_distributed_session(
        task_spec=None, checkpoint_dir=None, scaffold=None, hooks=None, chief_only_hooks=None, save_checkpoint_secs=600,
        save_summaries_steps=object(), save_summaries_secs=object(), config=None, stop_grace_period_secs=120,
        log_step_count_steps=100
):
    """Creates a distributed session.

    It calls `MonitoredTrainingSession` to create a :class:`MonitoredSession` for distributed training.

    Parameters
    ----------
    task_spec : :class:`TaskSpecDef`.
        The task spec definition from create_task_spec_def()
    checkpoint_dir : str.
        Optional path to a directory where to restore variables.
    scaffold : ``Scaffold``
        A `Scaffold` used for gathering or building supportive ops.
        If not specified, a default one is created. It's used to finalize the graph.
    hooks : list of ``SessionRunHook`` objects.
        Optional
    chief_only_hooks : list of ``SessionRunHook`` objects.
        Activate these hooks if `is_chief==True`, ignore otherwise.
    save_checkpoint_secs : int
        The frequency, in seconds, that a checkpoint is saved
        using a default checkpoint saver. If `save_checkpoint_secs` is set to
        `None`, then the default checkpoint saver isn't used.
    save_summaries_steps : int
        The frequency, in number of global steps, that the
        summaries are written to disk using a default summary saver. If both
        `save_summaries_steps` and `save_summaries_secs` are set to `None`, then
        the default summary saver isn't used. Default 100.
    save_summaries_secs : int
        The frequency, in secs, that the summaries are written
        to disk using a default summary saver.  If both `save_summaries_steps` and
        `save_summaries_secs` are set to `None`, then the default summary saver
        isn't used. Default not enabled.
    config : ``tf.ConfigProto``
        an instance of `tf.ConfigProto` proto used to configure the session.
        It's the `config` argument of constructor of `tf.Session`.
    stop_grace_period_secs : int
        Number of seconds given to threads to stop after
        `close()` has been called.
    log_step_count_steps : int
        The frequency, in number of global steps, that the
        global step/sec is logged.

    Examples
    --------
    A simple example for distributed training where all the workers use the same dataset:

    >>> task_spec = TaskSpec()
    >>> with tf.device(task_spec.device_fn()):
    >>>      tensors = create_graph()
    >>> with tl.DistributedSession(task_spec=task_spec,
    ...                            checkpoint_dir='/tmp/ckpt') as session:
    >>>      while not session.should_stop():
    >>>           session.run(tensors)

    An example where the dataset is shared among the workers
    (see https://www.tensorflow.org/programmers_guide/datasets):

    >>> task_spec = TaskSpec()
    >>> # dataset is a :class:`tf.data.Dataset` with the raw data
    >>> dataset = create_dataset()
    >>> if task_spec is not None:
    >>>     dataset = dataset.shard(task_spec.num_workers, task_spec.shard_index)
    >>> # shuffle or apply a map function to the new sharded dataset, for example:
    >>> dataset = dataset.shuffle(buffer_size=10000)
    >>> dataset = dataset.batch(batch_size)
    >>> dataset = dataset.repeat(num_epochs)
    >>> # create the iterator for the dataset and the input tensor
    >>> iterator = dataset.make_one_shot_iterator()
    >>> next_element = iterator.get_next()
    >>> with tf.device(task_spec.device_fn()):
    >>>      # next_element is the input for the graph
    >>>      tensors = create_graph(next_element)
    >>> with tl.DistributedSession(task_spec=task_spec,
    ...                            checkpoint_dir='/tmp/ckpt') as session:
    >>>      while not session.should_stop():
    >>>           session.run(tensors)

    References
    ----------
    - `MonitoredTrainingSession <https://www.tensorflow.org/api_docs/python/tf/train/MonitoredTrainingSession>`__

    """
    target = task_spec.target() if task_spec is not None else None
    is_chief = task_spec.is_master() if task_spec is not None else True
    return tf.train.MonitoredTrainingSession(
        master=target, is_chief=is_chief, checkpoint_dir=checkpoint_dir, scaffold=scaffold,
        save_checkpoint_secs=save_checkpoint_secs, save_summaries_steps=save_summaries_steps,
        save_summaries_secs=save_summaries_secs, log_step_count_steps=log_step_count_steps,
        stop_grace_period_secs=stop_grace_period_secs, config=config, hooks=hooks, chief_only_hooks=chief_only_hooks
    )


@deprecated(date="2018-10-30", instructions="Using the TensorLayer distributed trainer.")
class StopAtTimeHook(session_run_hook.SessionRunHook):
    """Hook that requests stop after a specified time.

    Parameters
    ----------
    time_running: int
        Maximum time running in seconds

    """

    def __init__(self, time_running):
        self._time_running = time_running
        self._end_time = 0

    def begin(self):
        self._end_time = time.time() + self._time_running

    def after_run(self, run_context, run_values):
        if time.time() > self._end_time:
            run_context.request_stop()


@deprecated(date="2018-10-30", instructions="Using the TensorLayer distributed trainer.")
class LoadCheckpoint(session_run_hook.SessionRunHook):
    """Hook that loads a checkpoint after the session is created.

    >>> from tensorflow.python.ops import variables as tf_variables
    >>> from tensorflow.python.training.monitored_session import SingularMonitoredSession
    >>>
    >>> tensors = create_graph()
    >>> saver = tf.train.Saver(var_list=tf_variables.trainable_variables())
    >>> checkpoint_hook = LoadCheckpoint(saver, my_checkpoint_file)
    >>> with tf.SingularMonitoredSession(hooks=[checkpoint_hook]) as session:
    >>>      while not session.should_stop():
    >>>           session.run(tensors)

    """

    def __init__(self, saver, checkpoint):
        self._saver = saver
        self._checkpoint = checkpoint
        self._loaded = False

    def after_create_session(self, session, coord):
        if not self._loaded:
            self._loaded = True
            self._saver.restore(self._checkpoint)


# Alias
TaskSpec = create_task_spec_def
DistributedSession = create_distributed_session<|MERGE_RESOLUTION|>--- conflicted
+++ resolved
@@ -10,18 +10,10 @@
 
 from tensorlayer import logging
 from tensorlayer.decorators import deprecated
-<<<<<<< HEAD
-
 from tensorlayer.lazy_imports import LazyImport
 
 hvd = LazyImport('horovod.tensorflow')
 
-=======
-from tensorlayer.lazy_imports import LazyImport
-
-hvd = LazyImport('horovod.tensorflow')
-
->>>>>>> aaf3bfa3
 __all__ = ['TaskSpecDef', 'TaskSpec', 'DistributedSession', 'StopAtTimeHook', 'LoadCheckpoint', 'Trainer']
 
 
@@ -32,12 +24,9 @@
     `Horovod <https://github.com/uber/horovod>`__. It transparently scales the training of a TensorLayer model
     from a single GPU to multiple GPUs that be placed on different machines in a single cluster.
 
-<<<<<<< HEAD
-=======
     To run the trainer, you will need to install Horovod on your machine. Check the installation script at
     `tensorlayer/scripts/download_and_install_openmpi3_ubuntu.sh`
 
->>>>>>> aaf3bfa3
     The minimal inputs to the Trainer include (1) a training dataset defined using the TensorFlow DataSet API,
     and (2) a model build function given the inputs of the training dataset, and returns the neural network
     to train, the loss function to minimize, and the names of the tensor to log during training, and (3)
@@ -59,13 +48,9 @@
         The loss function optimizer. The trainer automatically linearly scale the learning rate based on
         the number of GPUs.
     optimizer_args : dict
-<<<<<<< HEAD
-        The optimizer argument dictionary.
-=======
         The optimizer argument dictionary. It must contain a `learning_rate` field in type of float.
         Note that the learning rate is linearly scaled according to the number of GPU by default.
         You can disable it using the option `scaling_learning_rate`
->>>>>>> aaf3bfa3
     batch_size : int
         The training mini-batch size (i.e., number of samples per batch).
     num_epochs : int
@@ -88,13 +73,6 @@
     build_validation_func: None or function
         The function that builds the validation operator. It returns the validation neural network (which
         share the weights of the training network) and a custom number of validation metrics.
-<<<<<<< HEAD
-    log_store_addr: None or str
-        The string that combines the IP and port of the log store (performed by TensorDB).
-        The IP and port is separated by colon, i.e., ':'. Sample address is '196.168.0.1:27071'
-        If None, the logger will print the log in a default way,
-        and you can configure it using tl.logging and tf.logging.
-=======
     scaling_learning_rate: Boolean
         Linearly scale the learning rate by the number of GPUs. Default is True.
         This `linear scaling rule` is generally effective and is highly recommended by the practioners.
@@ -103,7 +81,6 @@
         The maximum iteration (i.e., mini-batch) to train.
         The default is `math.inf`. You can set it to a small number to end the training earlier. This is
         usually set for testing purpose.
->>>>>>> aaf3bfa3
 
     Attributes
     ----------
@@ -125,19 +102,9 @@
 
     def __init__(
             self, training_dataset, build_training_func, optimizer, optimizer_args, batch_size=32, num_epochs=100,
-<<<<<<< HEAD
-            shuffle_data=False, shuffle_seed=0, checkpoint_dir=None, log_step_size=1, validation_dataset=None,
-            build_validation_func=None, log_store_addr=None
-    ):
-        # Setup the log persistence
-        if not log_store_addr:
-            pass  # TODO: connecting the logger output to the TensorDB
-
-=======
             shuffle_data=False, shuffle_seed=0, checkpoint_dir=None, scaling_learning_rate=True, log_step_size=1,
             validation_dataset=None, build_validation_func=None, max_iteration=math.inf
     ):
->>>>>>> aaf3bfa3
         # Initialize Horovod.
         hvd.init()
         self.is_master = hvd.rank() == 0
@@ -163,12 +130,8 @@
         self._training_network, loss, log_tensors = build_training_func(*training_iterator.get_next())
 
         # Adjust learning rate based on number of GPUs.
-<<<<<<< HEAD
-        optimizer_args['learning_rate'] = optimizer_args['learning_rate'] * hvd.size()
-=======
         lr = optimizer_args['learning_rate']
         optimizer_args['learning_rate'] = scaling_learning_rate if lr * hvd.size() else lr
->>>>>>> aaf3bfa3
         opt = optimizer(**optimizer_args)
 
         # Add Horovod Distributed Optimizer.
@@ -189,11 +152,7 @@
             hvd.BroadcastGlobalVariablesHook(0),
 
             # Horovod: adjust number of steps based on number of GPUs.
-<<<<<<< HEAD
-            tf.train.StopAtStepHook(last_step=math.inf // hvd.size()),
-=======
             tf.train.StopAtStepHook(last_step=max_iteration // hvd.size()),
->>>>>>> aaf3bfa3
             tf.train.LoggingTensorHook(tensors=log_tensors, every_n_iter=log_step_size),
         ]
 
