--- conflicted
+++ resolved
@@ -95,28 +95,9 @@
     """
 
     def __init__(
-<<<<<<< HEAD
-        self,
-        training_dataset,
-        build_training_func,
-        optimizer,
-        optimizer_args,
-        batch_size=32,
-        num_epochs=100,
-        prefetch_buffer_size=None,
-        shuffle_data=False,
-        shuffle_seed=0,
-        checkpoint_dir=None,
-        scaling_learning_rate=True,
-        log_step_size=1,
-        validation_dataset=None,
-        build_validation_func=None,
-        max_iteration=float('inf')
-=======
             self, training_dataset, build_training_func, optimizer, optimizer_args, batch_size=32, prefetch_size=None,
             checkpoint_dir=None, scaling_learning_rate=True, log_step_size=1, validation_dataset=None,
             build_validation_func=None, max_iteration=float('inf')
->>>>>>> 51eb8410
     ):
         # Initialize Horovod.
         hvd.init()
@@ -140,19 +121,10 @@
             self._validation_metrics = None
 
         # Get the shard of the dataset based on my local rank
-<<<<<<< HEAD
-        if shuffle_data:
-            training_dataset = training_dataset.shuffle(buffer_size=10000, seed=shuffle_seed)
-        training_dataset = training_dataset.shard(
-            num_shards=hvd.size(), index=hvd.rank()
-        ).batch(batch_size).repeat(num_epochs)
-        if prefetch_buffer_size:
-            training_dataset.prefetch(buffer_size=prefetch_buffer_size)
-=======
         training_dataset = training_dataset.shard(num_shards=hvd.size(), index=hvd.rank()).batch(batch_size)
 
         training_dataset.prefetch(buffer_size=prefetch_size)
->>>>>>> 51eb8410
+        
         training_iterator = training_dataset.make_one_shot_iterator()
         self._training_network, loss, log_tensors = build_training_func(*training_iterator.get_next())
 
